--- conflicted
+++ resolved
@@ -4,13 +4,7 @@
   build-and-test:
     macos:
       xcode: 11.5.0
-<<<<<<< HEAD
-    environment:
-      LC_ALL: de_DE
-      LANG: de_DE
-=======
     shell: zsh
->>>>>>> 65f6f6b6
 
     steps:
       - checkout

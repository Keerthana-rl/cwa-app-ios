--- conflicted
+++ resolved
@@ -130,13 +130,9 @@
 
 	private func setupUI() {
 		setupNavigationBarAppearance()
-<<<<<<< HEAD
-		if (exposureManager is MockExposureManager) && UserDefaults.standard.value(forKey: "isOnboarded") as? String == "NO" {
-=======
 
 		#if UITESTING
 		if UserDefaults.standard.value(forKey: "isOnboarded") as? String == "NO" {
->>>>>>> 2ca8a031
 			showOnboarding()
 		} else {
 			showHome()

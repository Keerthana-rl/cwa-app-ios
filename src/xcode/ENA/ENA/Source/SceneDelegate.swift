--- conflicted
+++ resolved
@@ -11,9 +11,7 @@
 class SceneDelegate: UIResponder, UIWindowSceneDelegate {
     // MARK: Properties
     var window: UIWindow?
-<<<<<<< HEAD
     private let store = Store()
-=======
     private(set) var client: Client = {
         let mode = Mode.from()
 
@@ -26,7 +24,6 @@
             return MockClient()
         }
        }()
->>>>>>> c0394520
 
     // MARK: UISceneDelegate
     func scene(_ scene: UIScene, willConnectTo session: UISceneSession, options connectionOptions: UIScene.ConnectionOptions) {
@@ -49,19 +46,15 @@
         let rootViewController: UIViewController
         switch instructor {
         case .home:
-<<<<<<< HEAD
             let storyboard = AppStoryboard.home.instance
             // swiftlint:disable:next unowned_variable_capture
             let homeViewController = storyboard.instantiateInitialViewController { [unowned self] coder in
                 HomeViewController(
                     coder: coder,
                     exposureManager: manager,
+                    client: self.client,
                     store: self.store
                 )
-=======
-            let homeViewController = AppStoryboard.home.initiateInitial { coder in
-                HomeViewController(coder: coder, exposureManager: manager, client: self.client)
->>>>>>> c0394520
             }
             // swiftlint:disable:next force_unwrapping
             let navigationController = UINavigationController(rootViewController: homeViewController!)

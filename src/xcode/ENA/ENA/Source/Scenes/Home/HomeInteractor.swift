--- conflicted
+++ resolved
@@ -473,15 +473,6 @@
 
 extension HomeInteractor {
 	func updateTestResults() {
-<<<<<<< HEAD
-		DispatchQueue.global(qos: .userInteractive).async {
-			self.updateTestResultHelper()
-		}
-	}
-
-	private func updateTestResultHelper() {
-=======
->>>>>>> 13d71268
 		guard store.registrationToken != nil else { return }
 
 		self.exposureSubmissionService?.getTestResult { [weak self] result in
@@ -489,13 +480,8 @@
 			case .failure:
 				self?.testResult = nil
 			case .success(let result):
-<<<<<<< HEAD
-				self.testResult = result
-				self.reloadTestResult(with: result)
-=======
 				self?.testResult = result
 				self?.reloadTestResult(with: result)
->>>>>>> 13d71268
 			}
 		}
 	}

// Corona-Warn-App
//
// SAP SE and all other contributors
// copyright owners license this file to you under the Apache
// License, Version 2.0 (the "License"); you may not use this
// file except in compliance with the License.
// You may obtain a copy of the License at
//
// http://www.apache.org/licenses/LICENSE-2.0
//
// Unless required by applicable law or agreed to in writing,
// software distributed under the License is distributed on an
// "AS IS" BASIS, WITHOUT WARRANTIES OR CONDITIONS OF ANY
// KIND, either express or implied.  See the License for the
// specific language governing permissions and limitations
// under the License.

import ExposureNotification
import Foundation

final class HomeInteractor {

	typealias SectionDefinition = (section: HomeViewController.Section, cellConfigurators: [CollectionViewCellConfiguratorAny])
	typealias SectionConfiguration = [SectionDefinition]


	enum UserLoadingMode {
		case automatic
		case manual
	}

	// MARK: Creating

	init(
		homeViewController: HomeViewController,
		store: Store,
		state: State,
<<<<<<< HEAD
		exposureSubmissionService: ExposureSubmissionService? = nil
=======
		taskScheduler: ENATaskScheduler
>>>>>>> 2dc95203
	) {
		self.homeViewController = homeViewController
		self.store = store
		self.state = state
<<<<<<< HEAD
		self.exposureSubmissionService = exposureSubmissionService
		stateHandler = ENStateHandler(self.state.exposureManager, delegate: self)
=======
		self.taskScheduler = taskScheduler
		stateHandler = ENStateHandler(state.exposureManager, delegate: self)
>>>>>>> 2dc95203
		sections = initialCellConfigurators()
	}

	// MARK: Properties

	var state = HomeInteractor.State(
		isLoading: false,
		summary: nil,
		exposureManager: .init()
	) {
		didSet {
			stateHandler.exposureManagerDidUpdate(to: state.exposureManager)
			homeViewController.setStateOfChildViewControllers(
				.init(
					exposureManager: state.exposureManager,
					summary: state.summary
				), stateHandler: stateHandler
			)
			reloadRiskCell()
			sections = initialCellConfigurators()
			homeViewController.reloadData()
		}
	}

	private unowned var homeViewController: HomeViewController
	private let store: Store
	private var exposureSubmissionService: ExposureSubmissionService?
	var stateHandler: ENStateHandler!
	private let taskScheduler: ENATaskScheduler
	private var riskLevel: RiskLevel {
		RiskLevel(riskScore: state.summary?.maximumRiskScore)
	}

	private(set) var sections: SectionConfiguration = []

	private var activeConfigurator: HomeActivateCellConfigurator!
<<<<<<< HEAD
	private var riskConfigurator: HomeRiskCellConfigurator?
	private var testResultConfigurator: HomeTestResultCellConfigurator?
=======
	private var riskLevelConfigurator: HomeRiskLevelCellConfigurator?
	private var inactiveConfigurator: HomeInactiveRiskCellConfigurator?
>>>>>>> 2dc95203

	func developerMenuEnableIfAllowed() {}

	private let userLoadingMode = UserLoadingMode.manual // !

	private var isUpdateTaskRunning: Bool = false
	private var updateRiskTimer: Timer?
	private var isTimerRunning: Bool { updateRiskTimer?.isValid ?? false }
	private var releaseDate: Date?
	private var startDate: Date?
	private(set) var testResult: TestResult?


	private func riskCellTask(completion: @escaping (() -> Void)) {
		DispatchQueue.main.asyncAfter(deadline: .now() + 3.0, execute: completion)
	}

	private func startCheckRisk() {
		// TODO: handle state of pending scheduled tasks to determin active state for manual refresh button
		// TODO: disable manual trigger button
		guard let indexPath = indexPathForRiskCell() else { return }
		riskLevelConfigurator?.startLoading()
		homeViewController.updateSections()
		homeViewController.reloadCell(at: indexPath)

		taskScheduler.cancelAllBackgroundTaskRequests()

		riskCellTask(completion: {
			self.riskLevelConfigurator?.stopLoading()
			guard let indexPath = self.indexPathForRiskCell() else { return }
			self.homeViewController.updateSections()
			self.homeViewController.reloadCell(at: indexPath)
			self.taskScheduler.scheduleBackgroundTaskRequests()
		})
	}

	private func fetchUpdateRisk() {
		isUpdateTaskRunning = true
		reloadRiskCell()
		riskCellTask(completion: {
			self.isUpdateTaskRunning = false
			if self.userLoadingMode == .automatic, !self.isTimerRunning {
				self.startCountdownAndUpdateRisk()
			} else {
				self.reloadRiskCell()
			}
        })
	}

	func updateActiveCell() {
		guard let indexPath = indexPathForActiveCell() else { return }
		let currentState = stateHandler.getState()
		activeConfigurator.set(newState: currentState)
		homeViewController.updateSections()
		homeViewController.reloadCell(at: indexPath)
	}

	private func startCountdownAndUpdateRisk() {
		startCountdown()
		fetchUpdateRisk()
	}

	private func updateRiskLoading() {
		isUpdateTaskRunning ? riskLevelConfigurator?.startLoading() : riskLevelConfigurator?.stopLoading()
	}

	private func updateRiskCounter() {
		if let releaseDate = releaseDate, isTimerRunning {
			riskLevelConfigurator?.updateCounter(startDate: Date(), releaseDate: releaseDate)
		} else {
			riskLevelConfigurator?.removeCounter()
		}
	}

	private func updateRiskButton() {
		riskLevelConfigurator?.updateButtonEnabled(!isUpdateTaskRunning && !isTimerRunning)
	}

	private func reloadRiskCell() {
		guard let indexPath = indexPathForRiskCell() else { return }
		updateRiskLoading()
		updateRiskButton()
		updateRiskCounter()
		homeViewController.updateSections()
		homeViewController.reloadCell(at: indexPath)
	}

<<<<<<< HEAD
	private func initialCellConfigurators() -> SectionConfiguration {
=======
	private func initialCellConfigurators() -> [(section: HomeViewController.Section, cellConfigurators: [CollectionViewCellConfiguratorAny])] {

		let currentState = stateHandler.getState()
		activeConfigurator = HomeActivateCellConfigurator(state: currentState)

		let dateLastExposureDetection = store.dateLastExposureDetection

		let isButtonHidden = userLoadingMode == .automatic
		let isCounterLabelHidden = !isButtonHidden

		if riskLevel != .inactive, userLoadingMode == .automatic {
			startCountdown()
		}

		switch riskLevel {
		case .unknownInitial, .unknownOutdated:
			riskLevelConfigurator = HomeUnknownRiskCellConfigurator(
				isLoading: false,
				isButtonEnabled: true,
				isButtonHidden: isButtonHidden,
				isCounterLabelHidden: isCounterLabelHidden,
				startDate: startDate,
				releaseDate: releaseDate,
				lastUpdateDate: nil
			)
		case .inactive:
			inactiveConfigurator = HomeInactiveRiskCellConfigurator(lastInvestigation: "Geringes Risiko", lastUpdateDate: dateLastExposureDetection)
		case .low:
			riskLevelConfigurator = HomeLowRiskCellConfigurator(
				startDate: startDate,
				releaseDate: releaseDate,
				numberDays: 2,
				totalDays: 14,
				lastUpdateDate: dateLastExposureDetection
			)
			riskLevelConfigurator?.isButtonHidden = isButtonHidden
			riskLevelConfigurator?.isCounterLabelHidden = isCounterLabelHidden
		case .increased:
			riskLevelConfigurator = HomeHighRiskCellConfigurator(
				startDate: startDate,
				releaseDate: releaseDate,
				numberRiskContacts: state.numberRiskContacts,
				daysSinceLastExposure: state.daysSinceLastExposure,
				lastUpdateDate: dateLastExposureDetection
			)
			riskLevelConfigurator?.isButtonHidden = isButtonHidden
			riskLevelConfigurator?.isCounterLabelHidden = isCounterLabelHidden
		}

		riskLevelConfigurator?.buttonAction = { [unowned self] in
			if self.riskLevel == .inactive {
				// go to settings?
			} else {
				self.startCountdownAndUpdateRisk()
			}
		}

		// for testing
		// let thankYouConfigurator = HomeThankYouRiskCellConfigurator()
		// let findingPositiveConfigurator = HomeFindingPositiveRiskCellConfigurator()
		// findingPositiveConfigurator.nextAction = { }
		// ...
		// actionsConfigurators.append(findingPositiveConfigurator)
		// actionsConfigurators.append(thankYouConfigurator)

		// MARK: Configure exposure submission view.
		let exposureSubmissionConfigurator = selectConfiguratorForExposureSubmissionCell()
>>>>>>> 2dc95203

		let info1Configurator = HomeInfoCellConfigurator(
			title: AppStrings.Home.infoCardShareTitle,
			body: AppStrings.Home.infoCardShareBody,
			position: .first,
			accessibilityIdentifier: Accessibility.Cell.infoCardShareTitle
		)

		let info2Configurator = HomeInfoCellConfigurator(
			title: AppStrings.Home.infoCardAboutTitle,
			body: AppStrings.Home.infoCardAboutBody,
			position: .last,
			accessibilityIdentifier: Accessibility.Cell.infoCardAboutTitle
		)

		let appInformationConfigurator = HomeInfoCellConfigurator(
			title: AppStrings.Home.appInformationCardTitle,
			body: nil,
			position: .first,
			accessibilityIdentifier: Accessibility.Cell.appInformationCardTitle
		)

		let settingsConfigurator = HomeInfoCellConfigurator(
			title: AppStrings.Home.settingsCardTitle,
			body: nil,
			position: .last,
			accessibilityIdentifier: Accessibility.Cell.settingsCardTitle
		)

<<<<<<< HEAD
=======
		var actionsConfigurators: [CollectionViewCellConfiguratorAny] = []
		actionsConfigurators.append(activeConfigurator)
		if let risk = riskLevelConfigurator {
			actionsConfigurators.append(risk)
		}
		if let inactive = inactiveConfigurator {
			actionsConfigurators.append(inactive)
		}
		if let exposureSubmission = exposureSubmissionConfigurator {
			actionsConfigurators.append(exposureSubmission)
		}

>>>>>>> 2dc95203
		let infosConfigurators: [CollectionViewCellConfiguratorAny] = [info1Configurator, info2Configurator]
		let settingsConfigurators: [CollectionViewCellConfiguratorAny] = [appInformationConfigurator, settingsConfigurator]

		let actionsSection: SectionDefinition = setupActionSectionDefinition()
		let infoSection: SectionDefinition = (.infos, infosConfigurators)
		let settingsSection: SectionDefinition = (.settings, settingsConfigurators)

		var sections: [(section: HomeViewController.Section, cellConfigurators: [CollectionViewCellConfiguratorAny])] = []
		sections.append(contentsOf: [actionsSection, infoSection, settingsSection])

		return sections
	}

	private func indexPathForActiveCell() -> IndexPath? {
		for section in sections {
			let index = section.cellConfigurators.firstIndex { cellConfigurator in
				cellConfigurator === self.activeConfigurator
			}
			guard let item = index else { return nil }
			let indexPath = IndexPath(item: item, section: HomeViewController.Section.actions.rawValue)
			return indexPath
		}
		return nil
	}

	private func indexPathForRiskCell() -> IndexPath? {
		for section in sections {
			let index = section.cellConfigurators.firstIndex { cellConfigurator in
				cellConfigurator === self.riskLevelConfigurator
			}
			guard let item = index else { return nil }
			let indexPath = IndexPath(item: item, section: HomeViewController.Section.actions.rawValue)
			return indexPath
		}
		return nil
	}

	// MARK: Timer

	private func startTimer() {
		let timer = Timer(timeInterval: 1.0, target: self, selector: #selector(fireTimer), userInfo: nil, repeats: true)
		updateRiskTimer = timer
		RunLoop.current.add(timer, forMode: .common)
		updateRiskTimer?.tolerance = 0.1
	}

	private func stopTimer() {
		updateRiskTimer?.invalidate()
		updateRiskTimer = nil
	}

	@objc
	private func fireTimer(timer _: Timer) {
		guard let releaseDate = releaseDate else { return }
		let now = Date()
		if now <= releaseDate {
			reloadRiskCell()
		} else {
			stopTimer()
			if userLoadingMode == .automatic, !isUpdateTaskRunning {
				startCountdownAndUpdateRisk()
			} else {
				reloadRiskCell()
			}
		}
	}

	private func startCountdown() {
		startDate = Date()
		releaseDate = calculateReleaseDate(from: startDate)
		startTimer()
	}

	private func calculateReleaseDate(from date: Date?) -> Date? {
		guard let date = date else { return nil }
		var dateComponents = DateComponents()
		dateComponents.second = 6
		let newDate = Calendar.current.date(byAdding: dateComponents, to: date)
		return newDate
	}
}

// MARK: - Test result cell methods.

extension HomeInteractor {

	func reloadTestResult(with result: TestResult) {
		self.testResultConfigurator?.testResult = result
		guard let indexPath = indexPathForTestResultCell() else { return }
		homeViewController.updateSections()
		homeViewController.reloadCell(at: indexPath)
	}

	/// Update the section cells and layout.
	func showTestResultCell() {
		sections[0] = setupActionSectionDefinition()
		homeViewController.updateSections()
		homeViewController.applySnapshotFromSections(animatingDifferences: true)
	}

	private func indexPathForTestResultCell() -> IndexPath? {
		let section = sections.first
		let index = section?.cellConfigurators.firstIndex { cellConfigurator in
			cellConfigurator === self.testResultConfigurator
		}
		guard let item = index else { return nil }
		let indexPath = IndexPath(item: item, section: HomeViewController.Section.actions.rawValue)
		return indexPath
	}
}

// MARK: - Action section setup helpers.

extension HomeInteractor {

	// swiftlint:disable:next function_body_length
	func setupRiskConfigurator() -> HomeRiskCellConfigurator? {
		let isButtonHidden = userLoadingMode == .automatic
		let isCounterLabelHidden = !isButtonHidden
		let dateLastExposureDetection = store.dateLastExposureDetection

		if riskLevel != .inactive, userLoadingMode == .automatic {
			startCountdown()
		}

		switch riskLevel {
		case .unknown:
			riskConfigurator = HomeUnknownRiskCellConfigurator(
				isLoading: false,
				isButtonEnabled: true,
				isButtonHidden: isButtonHidden,
				isCounterLabelHidden: isCounterLabelHidden,
				startDate: startDate,
				releaseDate: releaseDate,
				lastUpdateDate: nil
			)
		case .inactive:
			riskConfigurator = HomeInactiveRiskCellConfigurator(
				isLoading: false,
				isButtonEnabled: true,
				lastInvestigation: "Geringes Risiko",
				lastUpdateDate: dateLastExposureDetection
			)
		case .low:
			riskConfigurator = HomeLowRiskCellConfigurator(
				isLoading: false,
				isButtonEnabled: true,
				isButtonHidden: isButtonHidden,
				isCounterLabelHidden: isCounterLabelHidden,
				startDate: startDate,
				releaseDate: releaseDate,
				numberDays: 2,
				totalDays: 14,
				lastUpdateDate: dateLastExposureDetection
			)
		case .high:
			riskConfigurator = HomeHighRiskCellConfigurator(
				isLoading: false,
				isButtonEnabled: true,
				isButtonHidden: isButtonHidden,
				isCounterLabelHidden: isCounterLabelHidden,
				startDate: startDate,
				releaseDate: releaseDate,
				numberRiskContacts: state.numberRiskContacts,
				daysSinceLastExposure: state.daysSinceLastExposure,
				lastUpdateDate: dateLastExposureDetection
			)
		}

		riskConfigurator?.buttonAction = { [unowned self] in
			if self.riskLevel == .inactive {
				// go to settings?
			} else {
				self.startCountdownAndUpdateRisk()
			}
		}

		return riskConfigurator
	}

	func setupTestResultConfigurator() -> HomeTestResultCellConfigurator {
		guard let testResultConfigurator = self.testResultConfigurator else {
			self.testResultConfigurator = HomeTestResultCellConfigurator()
			// swiftlint:disable:next force_unwrapping
			return self.testResultConfigurator!
		}

		testResultConfigurator.buttonAction = { [weak self] in
			self?.homeViewController.showTestResultScreen()
		}

		return testResultConfigurator
	}

	func setupSubmitConfigurator() -> HomeSubmitCellConfigurator {
		let submitConfigurator = HomeSubmitCellConfigurator()
		submitConfigurator.submitAction = { [unowned self] in
			self.homeViewController.showExposureSubmission()
		}

		return submitConfigurator
	}

	func setupActiveConfigurator() -> HomeActivateCellConfigurator {
		let currentState = stateHandler.getState()
		return HomeActivateCellConfigurator(state: currentState)
	}

	func setupActionConfigurators() -> [CollectionViewCellConfiguratorAny] {
		var actionsConfigurators: [CollectionViewCellConfiguratorAny] = []

		// Active card.
		activeConfigurator = setupActiveConfigurator()
		actionsConfigurators.append(activeConfigurator)

		// MARK: - Add result cards.
		if store.lastSuccessfulSubmitDiagnosisKeyTimestamp != nil {
			// This is shown when we submitted keys! (Positive test result + actually decided to submit keys.)
			// Once this state is reached, it cannot be left anymore.

			// TODO: Load "Thank You" screen. (not implemented yet.)
			appLogger.log(message: "Reached end of life state.", file: #file, line: #line, function: #function)

		} else if store.registrationToken != nil {

			// This is shown when we registered a test.

			// Risk card.
			riskConfigurator = setupRiskConfigurator()
			if let risk = riskConfigurator {
				actionsConfigurators.append(risk)
			}

			// Test result card.
			// TODO: Here we can either have: positive (not implemented yet) or (pending, negative, invalid).
			let testResultConfigurator = setupTestResultConfigurator()
			actionsConfigurators.append(testResultConfigurator)

		} else {

			// Risk card.
			riskConfigurator = setupRiskConfigurator()
			if let risk = riskConfigurator {
				actionsConfigurators.append(risk)
			}

			// This is the default view that is shown when no test results are available.
			let submitCellConfigurator = setupSubmitConfigurator()
			actionsConfigurators.append(submitCellConfigurator)
		}

		return actionsConfigurators
	}

	func setupActionSectionDefinition() -> SectionDefinition {
		return (.actions, setupActionConfigurators())
	}
}

// MARK: Exposure submission service calls.

extension HomeInteractor {
	func updateTestResults() {
		DispatchQueue.global(qos: .userInteractive).async {
			self.fetchTestResultHelper()
		}
	}

	private func fetchTestResultHelper() {
		// Make sure we are able to fetch.
		guard store.registrationToken != nil else { return }
		self.exposureSubmissionService?.getTestResult { result in
			switch result {
			case .failure(let error):
				appLogger.log(message: "Error while fetching result: \(error)", file: #file, line: #line, function: #function)
			case .success(let result):
				self.testResult = result
				self.reloadTestResult(with: result)
			}
		}
	}
}

extension HomeInteractor {
	struct State {
		var isLoading = false
		var summary: ENExposureDetectionSummary?
		var exposureManager: ExposureManagerState
		var numberRiskContacts: Int {
			summary?.numberOfContacts ?? 0
		}

		var daysSinceLastExposure: Int? {
			summary?.daysSinceLastExposure
		}

		var riskLevel: RiskLevel {
			RiskLevel(riskScore: summary?.maximumRiskScore)
		}
	}
}

extension HomeInteractor: StateHandlerObserverDelegate {
	func stateDidChange(to _: RiskDetectionState) {
		updateActiveCell()
	}

	func getLatestExposureManagerState() -> ExposureManagerState {
		state.exposureManager
	}
}

extension HomeInteractor: ExposureStateUpdating {
	func updateExposureState(_ state: ExposureManagerState) {
		stateHandler.exposureManagerDidUpdate(to: state)
	}
}<|MERGE_RESOLUTION|>--- conflicted
+++ resolved
@@ -18,6 +18,7 @@
 import ExposureNotification
 import Foundation
 
+// swiftlint:disable:next type_body_length
 final class HomeInteractor {
 
 	typealias SectionDefinition = (section: HomeViewController.Section, cellConfigurators: [CollectionViewCellConfiguratorAny])
@@ -35,22 +36,15 @@
 		homeViewController: HomeViewController,
 		store: Store,
 		state: State,
-<<<<<<< HEAD
-		exposureSubmissionService: ExposureSubmissionService? = nil
-=======
+		exposureSubmissionService: ExposureSubmissionService? = nil,
 		taskScheduler: ENATaskScheduler
->>>>>>> 2dc95203
 	) {
 		self.homeViewController = homeViewController
 		self.store = store
 		self.state = state
-<<<<<<< HEAD
+		self.taskScheduler = taskScheduler
 		self.exposureSubmissionService = exposureSubmissionService
-		stateHandler = ENStateHandler(self.state.exposureManager, delegate: self)
-=======
-		self.taskScheduler = taskScheduler
 		stateHandler = ENStateHandler(state.exposureManager, delegate: self)
->>>>>>> 2dc95203
 		sections = initialCellConfigurators()
 	}
 
@@ -87,13 +81,9 @@
 	private(set) var sections: SectionConfiguration = []
 
 	private var activeConfigurator: HomeActivateCellConfigurator!
-<<<<<<< HEAD
-	private var riskConfigurator: HomeRiskCellConfigurator?
 	private var testResultConfigurator: HomeTestResultCellConfigurator?
-=======
 	private var riskLevelConfigurator: HomeRiskLevelCellConfigurator?
 	private var inactiveConfigurator: HomeInactiveRiskCellConfigurator?
->>>>>>> 2dc95203
 
 	func developerMenuEnableIfAllowed() {}
 
@@ -181,14 +171,154 @@
 		homeViewController.reloadCell(at: indexPath)
 	}
 
-<<<<<<< HEAD
+
 	private func initialCellConfigurators() -> SectionConfiguration {
-=======
-	private func initialCellConfigurators() -> [(section: HomeViewController.Section, cellConfigurators: [CollectionViewCellConfiguratorAny])] {
-
-		let currentState = stateHandler.getState()
-		activeConfigurator = HomeActivateCellConfigurator(state: currentState)
-
+
+		let info1Configurator = HomeInfoCellConfigurator(
+			title: AppStrings.Home.infoCardShareTitle,
+			body: AppStrings.Home.infoCardShareBody,
+			position: .first,
+			accessibilityIdentifier: Accessibility.Cell.infoCardShareTitle
+		)
+
+		let info2Configurator = HomeInfoCellConfigurator(
+			title: AppStrings.Home.infoCardAboutTitle,
+			body: AppStrings.Home.infoCardAboutBody,
+			position: .last,
+			accessibilityIdentifier: Accessibility.Cell.infoCardAboutTitle
+		)
+
+		let appInformationConfigurator = HomeInfoCellConfigurator(
+			title: AppStrings.Home.appInformationCardTitle,
+			body: nil,
+			position: .first,
+			accessibilityIdentifier: Accessibility.Cell.appInformationCardTitle
+		)
+
+		let settingsConfigurator = HomeInfoCellConfigurator(
+			title: AppStrings.Home.settingsCardTitle,
+			body: nil,
+			position: .last,
+			accessibilityIdentifier: Accessibility.Cell.settingsCardTitle
+		)
+
+		let infosConfigurators: [CollectionViewCellConfiguratorAny] = [info1Configurator, info2Configurator]
+		let settingsConfigurators: [CollectionViewCellConfiguratorAny] = [appInformationConfigurator, settingsConfigurator]
+
+		let actionsSection: SectionDefinition = setupActionSectionDefinition()
+		let infoSection: SectionDefinition = (.infos, infosConfigurators)
+		let settingsSection: SectionDefinition = (.settings, settingsConfigurators)
+
+		var sections: [(section: HomeViewController.Section, cellConfigurators: [CollectionViewCellConfiguratorAny])] = []
+		sections.append(contentsOf: [actionsSection, infoSection, settingsSection])
+
+		return sections
+	}
+
+	private func indexPathForActiveCell() -> IndexPath? {
+		for section in sections {
+			let index = section.cellConfigurators.firstIndex { cellConfigurator in
+				cellConfigurator === self.activeConfigurator
+			}
+			guard let item = index else { return nil }
+			let indexPath = IndexPath(item: item, section: HomeViewController.Section.actions.rawValue)
+			return indexPath
+		}
+		return nil
+	}
+
+	private func indexPathForRiskCell() -> IndexPath? {
+		for section in sections {
+			let index = section.cellConfigurators.firstIndex { cellConfigurator in
+				cellConfigurator === self.riskLevelConfigurator
+			}
+			guard let item = index else { return nil }
+			let indexPath = IndexPath(item: item, section: HomeViewController.Section.actions.rawValue)
+			return indexPath
+		}
+		return nil
+	}
+
+	// MARK: Timer
+
+	private func startTimer() {
+		let timer = Timer(timeInterval: 1.0, target: self, selector: #selector(fireTimer), userInfo: nil, repeats: true)
+		updateRiskTimer = timer
+		RunLoop.current.add(timer, forMode: .common)
+		updateRiskTimer?.tolerance = 0.1
+	}
+
+	private func stopTimer() {
+		updateRiskTimer?.invalidate()
+		updateRiskTimer = nil
+	}
+
+	@objc
+	private func fireTimer(timer _: Timer) {
+		guard let releaseDate = releaseDate else { return }
+		let now = Date()
+		if now <= releaseDate {
+			reloadRiskCell()
+		} else {
+			stopTimer()
+			if userLoadingMode == .automatic, !isUpdateTaskRunning {
+				startCountdownAndUpdateRisk()
+			} else {
+				reloadRiskCell()
+			}
+		}
+	}
+
+	private func startCountdown() {
+		startDate = Date()
+		releaseDate = calculateReleaseDate(from: startDate)
+		startTimer()
+	}
+
+	private func calculateReleaseDate(from date: Date?) -> Date? {
+		guard let date = date else { return nil }
+		var dateComponents = DateComponents()
+		dateComponents.second = 6
+		let newDate = Calendar.current.date(byAdding: dateComponents, to: date)
+		return newDate
+	}
+}
+
+// MARK: - Test result cell methods.
+
+extension HomeInteractor {
+
+	func reloadTestResult(with result: TestResult) {
+		self.testResultConfigurator?.testResult = result
+		guard let indexPath = indexPathForTestResultCell() else { return }
+		homeViewController.updateSections()
+		homeViewController.reloadCell(at: indexPath)
+	}
+
+	/// Update the section cells and layout.
+	func showTestResultCell() {
+		sections[0] = setupActionSectionDefinition()
+		homeViewController.updateSections()
+		homeViewController.applySnapshotFromSections(animatingDifferences: true)
+	}
+
+	private func indexPathForTestResultCell() -> IndexPath? {
+		let section = sections.first
+		let index = section?.cellConfigurators.firstIndex { cellConfigurator in
+			cellConfigurator === self.testResultConfigurator
+		}
+		guard let item = index else { return nil }
+		let indexPath = IndexPath(item: item, section: HomeViewController.Section.actions.rawValue)
+		return indexPath
+	}
+}
+
+// MARK: - Action section setup helpers.
+
+extension HomeInteractor {
+
+	// swiftlint:disable:next function_body_length
+	func setupRiskConfigurator() -> CollectionViewCellConfiguratorAny? {
 		let dateLastExposureDetection = store.dateLastExposureDetection
 
 		let isButtonHidden = userLoadingMode == .automatic
@@ -249,223 +379,7 @@
 		// actionsConfigurators.append(findingPositiveConfigurator)
 		// actionsConfigurators.append(thankYouConfigurator)
 
-		// MARK: Configure exposure submission view.
-		let exposureSubmissionConfigurator = selectConfiguratorForExposureSubmissionCell()
->>>>>>> 2dc95203
-
-		let info1Configurator = HomeInfoCellConfigurator(
-			title: AppStrings.Home.infoCardShareTitle,
-			body: AppStrings.Home.infoCardShareBody,
-			position: .first,
-			accessibilityIdentifier: Accessibility.Cell.infoCardShareTitle
-		)
-
-		let info2Configurator = HomeInfoCellConfigurator(
-			title: AppStrings.Home.infoCardAboutTitle,
-			body: AppStrings.Home.infoCardAboutBody,
-			position: .last,
-			accessibilityIdentifier: Accessibility.Cell.infoCardAboutTitle
-		)
-
-		let appInformationConfigurator = HomeInfoCellConfigurator(
-			title: AppStrings.Home.appInformationCardTitle,
-			body: nil,
-			position: .first,
-			accessibilityIdentifier: Accessibility.Cell.appInformationCardTitle
-		)
-
-		let settingsConfigurator = HomeInfoCellConfigurator(
-			title: AppStrings.Home.settingsCardTitle,
-			body: nil,
-			position: .last,
-			accessibilityIdentifier: Accessibility.Cell.settingsCardTitle
-		)
-
-<<<<<<< HEAD
-=======
-		var actionsConfigurators: [CollectionViewCellConfiguratorAny] = []
-		actionsConfigurators.append(activeConfigurator)
-		if let risk = riskLevelConfigurator {
-			actionsConfigurators.append(risk)
-		}
-		if let inactive = inactiveConfigurator {
-			actionsConfigurators.append(inactive)
-		}
-		if let exposureSubmission = exposureSubmissionConfigurator {
-			actionsConfigurators.append(exposureSubmission)
-		}
-
->>>>>>> 2dc95203
-		let infosConfigurators: [CollectionViewCellConfiguratorAny] = [info1Configurator, info2Configurator]
-		let settingsConfigurators: [CollectionViewCellConfiguratorAny] = [appInformationConfigurator, settingsConfigurator]
-
-		let actionsSection: SectionDefinition = setupActionSectionDefinition()
-		let infoSection: SectionDefinition = (.infos, infosConfigurators)
-		let settingsSection: SectionDefinition = (.settings, settingsConfigurators)
-
-		var sections: [(section: HomeViewController.Section, cellConfigurators: [CollectionViewCellConfiguratorAny])] = []
-		sections.append(contentsOf: [actionsSection, infoSection, settingsSection])
-
-		return sections
-	}
-
-	private func indexPathForActiveCell() -> IndexPath? {
-		for section in sections {
-			let index = section.cellConfigurators.firstIndex { cellConfigurator in
-				cellConfigurator === self.activeConfigurator
-			}
-			guard let item = index else { return nil }
-			let indexPath = IndexPath(item: item, section: HomeViewController.Section.actions.rawValue)
-			return indexPath
-		}
-		return nil
-	}
-
-	private func indexPathForRiskCell() -> IndexPath? {
-		for section in sections {
-			let index = section.cellConfigurators.firstIndex { cellConfigurator in
-				cellConfigurator === self.riskLevelConfigurator
-			}
-			guard let item = index else { return nil }
-			let indexPath = IndexPath(item: item, section: HomeViewController.Section.actions.rawValue)
-			return indexPath
-		}
-		return nil
-	}
-
-	// MARK: Timer
-
-	private func startTimer() {
-		let timer = Timer(timeInterval: 1.0, target: self, selector: #selector(fireTimer), userInfo: nil, repeats: true)
-		updateRiskTimer = timer
-		RunLoop.current.add(timer, forMode: .common)
-		updateRiskTimer?.tolerance = 0.1
-	}
-
-	private func stopTimer() {
-		updateRiskTimer?.invalidate()
-		updateRiskTimer = nil
-	}
-
-	@objc
-	private func fireTimer(timer _: Timer) {
-		guard let releaseDate = releaseDate else { return }
-		let now = Date()
-		if now <= releaseDate {
-			reloadRiskCell()
-		} else {
-			stopTimer()
-			if userLoadingMode == .automatic, !isUpdateTaskRunning {
-				startCountdownAndUpdateRisk()
-			} else {
-				reloadRiskCell()
-			}
-		}
-	}
-
-	private func startCountdown() {
-		startDate = Date()
-		releaseDate = calculateReleaseDate(from: startDate)
-		startTimer()
-	}
-
-	private func calculateReleaseDate(from date: Date?) -> Date? {
-		guard let date = date else { return nil }
-		var dateComponents = DateComponents()
-		dateComponents.second = 6
-		let newDate = Calendar.current.date(byAdding: dateComponents, to: date)
-		return newDate
-	}
-}
-
-// MARK: - Test result cell methods.
-
-extension HomeInteractor {
-
-	func reloadTestResult(with result: TestResult) {
-		self.testResultConfigurator?.testResult = result
-		guard let indexPath = indexPathForTestResultCell() else { return }
-		homeViewController.updateSections()
-		homeViewController.reloadCell(at: indexPath)
-	}
-
-	/// Update the section cells and layout.
-	func showTestResultCell() {
-		sections[0] = setupActionSectionDefinition()
-		homeViewController.updateSections()
-		homeViewController.applySnapshotFromSections(animatingDifferences: true)
-	}
-
-	private func indexPathForTestResultCell() -> IndexPath? {
-		let section = sections.first
-		let index = section?.cellConfigurators.firstIndex { cellConfigurator in
-			cellConfigurator === self.testResultConfigurator
-		}
-		guard let item = index else { return nil }
-		let indexPath = IndexPath(item: item, section: HomeViewController.Section.actions.rawValue)
-		return indexPath
-	}
-}
-
-// MARK: - Action section setup helpers.
-
-extension HomeInteractor {
-
-	// swiftlint:disable:next function_body_length
-	func setupRiskConfigurator() -> HomeRiskCellConfigurator? {
-		let isButtonHidden = userLoadingMode == .automatic
-		let isCounterLabelHidden = !isButtonHidden
-		let dateLastExposureDetection = store.dateLastExposureDetection
-
-		if riskLevel != .inactive, userLoadingMode == .automatic {
-			startCountdown()
-		}
-
-		switch riskLevel {
-		case .unknown:
-			riskConfigurator = HomeUnknownRiskCellConfigurator(
-				isLoading: false,
-				isButtonEnabled: true,
-				isButtonHidden: isButtonHidden,
-				isCounterLabelHidden: isCounterLabelHidden,
-				startDate: startDate,
-				releaseDate: releaseDate,
-				lastUpdateDate: nil
-			)
-		case .inactive:
-			riskConfigurator = HomeInactiveRiskCellConfigurator(
-				isLoading: false,
-				isButtonEnabled: true,
-				lastInvestigation: "Geringes Risiko",
-				lastUpdateDate: dateLastExposureDetection
-			)
-		case .low:
-			riskConfigurator = HomeLowRiskCellConfigurator(
-				isLoading: false,
-				isButtonEnabled: true,
-				isButtonHidden: isButtonHidden,
-				isCounterLabelHidden: isCounterLabelHidden,
-				startDate: startDate,
-				releaseDate: releaseDate,
-				numberDays: 2,
-				totalDays: 14,
-				lastUpdateDate: dateLastExposureDetection
-			)
-		case .high:
-			riskConfigurator = HomeHighRiskCellConfigurator(
-				isLoading: false,
-				isButtonEnabled: true,
-				isButtonHidden: isButtonHidden,
-				isCounterLabelHidden: isCounterLabelHidden,
-				startDate: startDate,
-				releaseDate: releaseDate,
-				numberRiskContacts: state.numberRiskContacts,
-				daysSinceLastExposure: state.daysSinceLastExposure,
-				lastUpdateDate: dateLastExposureDetection
-			)
-		}
-
-		riskConfigurator?.buttonAction = { [unowned self] in
+		riskLevelConfigurator?.buttonAction = { [unowned self] in
 			if self.riskLevel == .inactive {
 				// go to settings?
 			} else {
@@ -473,7 +387,17 @@
 			}
 		}
 
-		return riskConfigurator
+		if let risk = riskLevelConfigurator {
+			riskLevelConfigurator = risk
+			return risk
+		}
+
+		if let inactive = inactiveConfigurator {
+			inactiveConfigurator = inactive
+			return inactive
+		}
+
+		return nil
 	}
 
 	func setupTestResultConfigurator() -> HomeTestResultCellConfigurator {
@@ -524,8 +448,7 @@
 			// This is shown when we registered a test.
 
 			// Risk card.
-			riskConfigurator = setupRiskConfigurator()
-			if let risk = riskConfigurator {
+			if let risk = setupRiskConfigurator() {
 				actionsConfigurators.append(risk)
 			}
 
@@ -537,8 +460,7 @@
 		} else {
 
 			// Risk card.
-			riskConfigurator = setupRiskConfigurator()
-			if let risk = riskConfigurator {
+			if let risk = setupRiskConfigurator() as? HomeRiskLevelCellConfigurator {
 				actionsConfigurators.append(risk)
 			}
 

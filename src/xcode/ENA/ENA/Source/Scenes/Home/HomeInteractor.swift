--- conflicted
+++ resolved
@@ -222,20 +222,18 @@
 			}
 		}
 
-<<<<<<< HEAD
 		// test
 		let thankYouConfigurator = HomeThankYouRiskCellConfigurator()
 		configurators.append(thankYouConfigurator)
 		//
 		let submitConfigurator = HomeSubmitCellConfigurator()
 
-		submitConfigurator.submitAction = { [unowned self] in
-			self.homeViewController.showSubmitResult()
-		}
-=======
+//		submitConfigurator.submitAction = { [unowned self] in
+//			self.homeViewController.showSubmitResult()
+//		}
+
 		// MARK: Configure exposure submission view.
 		let exposureSubmissionConfigurator = selectConfiguratorForExposureSubmissionCell()
->>>>>>> 98a7c119
 
 		let info1Configurator = HomeInfoCellConfigurator(
 			title: AppStrings.Home.infoCardShareTitle,

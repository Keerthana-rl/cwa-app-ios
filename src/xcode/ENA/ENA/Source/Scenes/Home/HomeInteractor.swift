// Corona-Warn-App
//
// SAP SE and all other contributors
// copyright owners license this file to you under the Apache
// License, Version 2.0 (the "License"); you may not use this
// file except in compliance with the License.
// You may obtain a copy of the License at
//
// http://www.apache.org/licenses/LICENSE-2.0
//
// Unless required by applicable law or agreed to in writing,
// software distributed under the License is distributed on an
// "AS IS" BASIS, WITHOUT WARRANTIES OR CONDITIONS OF ANY
// KIND, either express or implied.  See the License for the
// specific language governing permissions and limitations
// under the License.

import ExposureNotification
import Foundation

// swiftlint:disable:next type_body_length
final class HomeInteractor {

	typealias SectionDefinition = (section: HomeViewController.Section, cellConfigurators: [CollectionViewCellConfiguratorAny])
	typealias SectionConfiguration = [SectionDefinition]


	enum UserLoadingMode {
		case automatic
		case manual
	}

	// MARK: Creating

	init(
		homeViewController: HomeViewController,
		store: Store,
		state: State,
		exposureSubmissionService: ExposureSubmissionService? = nil,
		taskScheduler: ENATaskScheduler
	) {
		self.homeViewController = homeViewController
		self.store = store
		self.state = state
		self.taskScheduler = taskScheduler
<<<<<<< HEAD
		self.exposureSubmissionService = exposureSubmissionService
		stateHandler = ENStateHandler(state.exposureManager, delegate: self)
=======
		stateHandler = ENStateHandler(
			self.state.exposureManager,
			reachabilityService: ConnectivityReachabilityService(),
			delegate: self
		)
>>>>>>> 6dd1cecf
		sections = initialCellConfigurators()
	}

	// MARK: Properties

	var state = HomeInteractor.State(
		isLoading: false,
		summary: nil,
		exposureManager: .init()
	) {
		didSet {
			stateHandler.exposureManagerDidUpdate(to: state.exposureManager)
			homeViewController.setStateOfChildViewControllers(
				.init(
					exposureManager: state.exposureManager,
					summary: state.summary
				), stateHandler: stateHandler
			)
			reloadRiskCell()
			sections = initialCellConfigurators()
			homeViewController.reloadData()
		}
	}

	private unowned var homeViewController: HomeViewController
	private let store: Store
	private var exposureSubmissionService: ExposureSubmissionService?
	var stateHandler: ENStateHandler!
	private let taskScheduler: ENATaskScheduler
	private var riskLevel: RiskLevel {
		RiskLevel(riskScore: state.summary?.maximumRiskScore)
	}

	private(set) var sections: SectionConfiguration = []

	private var activeConfigurator: HomeActivateCellConfigurator!
	private var testResultConfigurator: HomeTestResultCellConfigurator?
	private var riskLevelConfigurator: HomeRiskLevelCellConfigurator?
	private var inactiveConfigurator: HomeInactiveRiskCellConfigurator?

	func developerMenuEnableIfAllowed() {}

	private let userLoadingMode = UserLoadingMode.manual // !

	private var isUpdateTaskRunning: Bool = false
	private var updateRiskTimer: Timer?
	private var isTimerRunning: Bool { updateRiskTimer?.isValid ?? false }
	private var releaseDate: Date?
	private var startDate: Date?
	private(set) var testResult: TestResult?


	private func riskCellTask(completion: @escaping (() -> Void)) {
		DispatchQueue.main.asyncAfter(deadline: .now() + 3.0, execute: completion)
	}

	private func startCheckRisk() {
		guard let indexPath = indexPathForRiskCell() else { return }
		riskLevelConfigurator?.startLoading()
		homeViewController.updateSections()
		homeViewController.reloadCell(at: indexPath)

		taskScheduler.cancelAllBackgroundTaskRequests()

		riskCellTask(completion: {
			self.riskLevelConfigurator?.stopLoading()
			guard let indexPath = self.indexPathForRiskCell() else { return }
			self.homeViewController.updateSections()
			self.homeViewController.reloadCell(at: indexPath)
			self.taskScheduler.scheduleBackgroundTaskRequests()
		})
	}

	private func fetchUpdateRisk() {
		isUpdateTaskRunning = true
		reloadRiskCell()
		riskCellTask(completion: {
			self.isUpdateTaskRunning = false
			if self.userLoadingMode == .automatic, !self.isTimerRunning {
				self.startCountdownAndUpdateRisk()
			} else {
				self.reloadRiskCell()
			}
        })
	}

	func updateActiveCell() {
		guard let indexPath = indexPathForActiveCell() else { return }
		let currentState = stateHandler.getState()
		activeConfigurator.set(newState: currentState)
		homeViewController.updateSections()
		homeViewController.reloadCell(at: indexPath)
	}

	private func startCountdownAndUpdateRisk() {
		startCountdown()
		fetchUpdateRisk()
	}

	private func updateRiskLoading() {
		isUpdateTaskRunning ? riskLevelConfigurator?.startLoading() : riskLevelConfigurator?.stopLoading()
	}

	private func updateRiskCounter() {
		if let releaseDate = releaseDate, isTimerRunning {
			riskLevelConfigurator?.updateCounter(startDate: Date(), releaseDate: releaseDate)
		} else {
			riskLevelConfigurator?.removeCounter()
		}
	}

	private func updateRiskButton() {
		riskLevelConfigurator?.updateButtonEnabled(!isUpdateTaskRunning && !isTimerRunning)
	}

	private func reloadRiskCell() {
		guard let indexPath = indexPathForRiskCell() else { return }
		updateRiskLoading()
		updateRiskButton()
		updateRiskCounter()
		homeViewController.updateSections()
		homeViewController.reloadCell(at: indexPath)
	}


	private func initialCellConfigurators() -> SectionConfiguration {

		let info1Configurator = HomeInfoCellConfigurator(
			title: AppStrings.Home.infoCardShareTitle,
			body: AppStrings.Home.infoCardShareBody,
			position: .first,
			accessibilityIdentifier: Accessibility.Cell.infoCardShareTitle
		)

		let info2Configurator = HomeInfoCellConfigurator(
			title: AppStrings.Home.infoCardAboutTitle,
			body: AppStrings.Home.infoCardAboutBody,
			position: .last,
			accessibilityIdentifier: Accessibility.Cell.infoCardAboutTitle
		)

		let appInformationConfigurator = HomeInfoCellConfigurator(
			title: AppStrings.Home.appInformationCardTitle,
			body: nil,
			position: .first,
			accessibilityIdentifier: Accessibility.Cell.appInformationCardTitle
		)

		let settingsConfigurator = HomeInfoCellConfigurator(
			title: AppStrings.Home.settingsCardTitle,
			body: nil,
			position: .last,
			accessibilityIdentifier: Accessibility.Cell.settingsCardTitle
		)

		let infosConfigurators: [CollectionViewCellConfiguratorAny] = [info1Configurator, info2Configurator]
		let settingsConfigurators: [CollectionViewCellConfiguratorAny] = [appInformationConfigurator, settingsConfigurator]

		let actionsSection: SectionDefinition = setupActionSectionDefinition()
		let infoSection: SectionDefinition = (.infos, infosConfigurators)
		let settingsSection: SectionDefinition = (.settings, settingsConfigurators)

		var sections: [(section: HomeViewController.Section, cellConfigurators: [CollectionViewCellConfiguratorAny])] = []
		sections.append(contentsOf: [actionsSection, infoSection, settingsSection])

		return sections
	}

	// MARK: Timer

	private func startTimer() {
		let timer = Timer(timeInterval: 1.0, target: self, selector: #selector(fireTimer), userInfo: nil, repeats: true)
		updateRiskTimer = timer
		RunLoop.current.add(timer, forMode: .common)
		updateRiskTimer?.tolerance = 0.1
	}

	private func stopTimer() {
		updateRiskTimer?.invalidate()
		updateRiskTimer = nil
	}

	@objc
	private func fireTimer(timer _: Timer) {
		guard let releaseDate = releaseDate else { return }
		let now = Date()
		if now <= releaseDate {
			reloadRiskCell()
		} else {
			stopTimer()
			if userLoadingMode == .automatic, !isUpdateTaskRunning {
				startCountdownAndUpdateRisk()
			} else {
				reloadRiskCell()
			}
		}
	}

	private func startCountdown() {
		startDate = Date()
		releaseDate = calculateReleaseDate(from: startDate)
		startTimer()
	}

	private func calculateReleaseDate(from date: Date?) -> Date? {
		guard let date = date else { return nil }
		var dateComponents = DateComponents()
		dateComponents.second = 6
		let newDate = Calendar.current.date(byAdding: dateComponents, to: date)
		return newDate
	}
}

// MARK: - Test result cell methods.

extension HomeInteractor {

	func reloadTestResult(with result: TestResult) {
		self.testResultConfigurator?.testResult = result
		reloadActionSection()
		guard let indexPath = indexPathForTestResultCell() else { return }
		homeViewController.reloadCell(at: indexPath)
	}

	func reloadActionSection() {
		sections[0] = setupActionSectionDefinition()
		homeViewController.updateSections()
		homeViewController.applySnapshotFromSections(animatingDifferences: true)
		homeViewController.reloadData()
	}
}

// MARK: - Action section setup helpers.

extension HomeInteractor {

	// swiftlint:disable:next function_body_length
	func setupRiskConfigurator() -> CollectionViewCellConfiguratorAny? {
		let dateLastExposureDetection = store.dateLastExposureDetection

		let isButtonHidden = userLoadingMode == .automatic
		let isCounterLabelHidden = !isButtonHidden

		if riskLevel != .inactive, userLoadingMode == .automatic {
			startCountdown()
		}

		switch riskLevel {
		case .unknownInitial, .unknownOutdated:
			riskLevelConfigurator = HomeUnknownRiskCellConfigurator(
				isLoading: false,
				isButtonEnabled: true,
				isButtonHidden: isButtonHidden,
				isCounterLabelHidden: isCounterLabelHidden,
				startDate: startDate,
				releaseDate: releaseDate,
				lastUpdateDate: nil
			)
		case .inactive:
			inactiveConfigurator = HomeInactiveRiskCellConfigurator(lastInvestigation: "Geringes Risiko", lastUpdateDate: dateLastExposureDetection)
		case .low:
			riskLevelConfigurator = HomeLowRiskCellConfigurator(
				startDate: startDate,
				releaseDate: releaseDate,
				numberDays: 2,
				totalDays: 14,
				lastUpdateDate: dateLastExposureDetection
			)
			riskLevelConfigurator?.isButtonHidden = isButtonHidden
			riskLevelConfigurator?.isCounterLabelHidden = isCounterLabelHidden
		case .increased:
			riskLevelConfigurator = HomeHighRiskCellConfigurator(
				startDate: startDate,
				releaseDate: releaseDate,
				numberRiskContacts: state.numberRiskContacts,
				daysSinceLastExposure: state.daysSinceLastExposure,
				lastUpdateDate: dateLastExposureDetection
			)
			riskLevelConfigurator?.isButtonHidden = isButtonHidden
			riskLevelConfigurator?.isCounterLabelHidden = isCounterLabelHidden
		}

		riskLevelConfigurator?.buttonAction = { [unowned self] in
			if self.riskLevel == .inactive {
				// go to settings?
			} else {
				self.startCountdownAndUpdateRisk()
			}
		}

		riskLevelConfigurator?.buttonAction = { [unowned self] in
			if self.riskLevel == .inactive {
				// go to settings?
			} else {
				self.startCountdownAndUpdateRisk()
			}
		}

		if let risk = riskLevelConfigurator {
			riskLevelConfigurator = risk
			return risk
		}

		if let inactive = inactiveConfigurator {
			inactiveConfigurator = inactive
			return inactive
		}

		return nil
	}

	func setupTestResultConfigurator() -> HomeTestResultCellConfigurator {
		guard let testResultConfigurator = self.testResultConfigurator else {
			self.testResultConfigurator = HomeTestResultCellConfigurator()
			// swiftlint:disable:next force_unwrapping
			return self.testResultConfigurator!
		}

		testResultConfigurator.buttonAction = { [weak self] in
			self?.homeViewController.showTestResultScreen()
		}

		return testResultConfigurator
	}

	func setupSubmitConfigurator() -> HomeSubmitCellConfigurator {
		let submitConfigurator = HomeSubmitCellConfigurator()
		submitConfigurator.submitAction = { [unowned self] in
			self.homeViewController.showExposureSubmission()
		}

		return submitConfigurator
	}

	func setupThankYouConfigurator() -> HomeThankYouRiskCellConfigurator {
		let configurator = HomeThankYouRiskCellConfigurator()
		return configurator
	}

	func setupFindingPositiveRiskCellConfigurator() -> HomeFindingPositiveRiskCellConfigurator {
		let configurator = HomeFindingPositiveRiskCellConfigurator()
		configurator.nextAction = {
			self.homeViewController.showExposureSubmission(with: self.testResult)
		}
		return configurator
	}

	func setupActiveConfigurator() -> HomeActivateCellConfigurator {
		let currentState = stateHandler.getState()
		return HomeActivateCellConfigurator(state: currentState)
	}

	func setupActionConfigurators() -> [CollectionViewCellConfiguratorAny] {
		var actionsConfigurators: [CollectionViewCellConfiguratorAny] = []

		// MARK: - Add cards that are always shown.

		// Active card.
		activeConfigurator = setupActiveConfigurator()
		actionsConfigurators.append(activeConfigurator)

		// MARK: - Add cards depending on result state.

		if store.lastSuccessfulSubmitDiagnosisKeyTimestamp != nil {
			// This is shown when we submitted keys! (Positive test result + actually decided to submit keys.)
			// Once this state is reached, it cannot be left anymore.

			let thankYou = setupThankYouConfigurator()
			actionsConfigurators.append(thankYou)
			appLogger.log(message: "Reached end of life state.", file: #file, line: #line, function: #function)

		} else if store.registrationToken != nil {
			// This is shown when we registered a test.
			// Note that the `positive` state has a custom cell and the risk cell will not be shown once the user was tested positive.

			switch self.testResult {
			case .positive:
				let findingPositiveRiskCellConfigurator = setupFindingPositiveRiskCellConfigurator()
				actionsConfigurators.append(findingPositiveRiskCellConfigurator)

			default:
				// Risk card.
				if let risk = setupRiskConfigurator() {
					actionsConfigurators.append(risk)
				}

				let testResultConfigurator = setupTestResultConfigurator()
				actionsConfigurators.append(testResultConfigurator)
			}
		} else {
			// This is the default view that is shown when no test results are available and nothing has been submitted.

			// Risk card.
			if let risk = setupRiskConfigurator() as? HomeRiskLevelCellConfigurator {
				actionsConfigurators.append(risk)
			}

			let submitCellConfigurator = setupSubmitConfigurator()
			actionsConfigurators.append(submitCellConfigurator)
		}

		return actionsConfigurators
	}

	func setupActionSectionDefinition() -> SectionDefinition {
		return (.actions, setupActionConfigurators())
	}
}

// MARK: - IndexPath helpers.

extension HomeInteractor {

	private func indexPathForRiskCell() -> IndexPath? {
		for section in sections {
			let index = section.cellConfigurators.firstIndex { cellConfigurator in
				cellConfigurator === self.riskLevelConfigurator
			}
			guard let item = index else { return nil }
			let indexPath = IndexPath(item: item, section: HomeViewController.Section.actions.rawValue)
			return indexPath
		}
		return nil
	}

	private func indexPathForActiveCell() -> IndexPath? {
		for section in sections {
			let index = section.cellConfigurators.firstIndex { cellConfigurator in
				cellConfigurator === self.activeConfigurator
			}
			guard let item = index else { return nil }
			let indexPath = IndexPath(item: item, section: HomeViewController.Section.actions.rawValue)
			return indexPath
		}
		return nil
	}

	private func indexPathForTestResultCell() -> IndexPath? {
		let section = sections.first
		let index = section?.cellConfigurators.firstIndex { cellConfigurator in
			cellConfigurator === self.testResultConfigurator
		}
		guard let item = index else { return nil }
		let indexPath = IndexPath(item: item, section: HomeViewController.Section.actions.rawValue)
		return indexPath
	}
}

// MARK: - Exposure submission service calls.

extension HomeInteractor {
	func updateTestResults() {
		DispatchQueue.global(qos: .userInteractive).async {
			self.updateTestResultHelper()
		}
	}

	private func updateTestResultHelper() {
		guard store.registrationToken != nil else { return }

		self.exposureSubmissionService?.getTestResult { result in
			switch result {
			case .failure(let error):
				appLogger.log(message: "Error while fetching result: \(error)", file: #file, line: #line, function: #function)
			case .success(let result):
				self.testResult = result
				self.reloadTestResult(with: result)
			}
		}
	}
}

extension HomeInteractor {
	struct State {
		var isLoading = false
		var summary: ENExposureDetectionSummary?
		var exposureManager: ExposureManagerState
		var numberRiskContacts: Int {
			summary?.numberOfContacts ?? 0
		}

		var daysSinceLastExposure: Int? {
			summary?.daysSinceLastExposure
		}

		var riskLevel: RiskLevel {
			RiskLevel(riskScore: summary?.maximumRiskScore)
		}
	}
}

extension HomeInteractor: StateHandlerObserverDelegate {
	func stateDidChange(to _: RiskDetectionState) {
		updateActiveCell()
	}

	func getLatestExposureManagerState() -> ExposureManagerState {
		state.exposureManager
	}
}

extension HomeInteractor: ExposureStateUpdating {
	func updateExposureState(_ state: ExposureManagerState) {
		stateHandler.exposureManagerDidUpdate(to: state)
	}
}<|MERGE_RESOLUTION|>--- conflicted
+++ resolved
@@ -43,16 +43,11 @@
 		self.store = store
 		self.state = state
 		self.taskScheduler = taskScheduler
-<<<<<<< HEAD
-		self.exposureSubmissionService = exposureSubmissionService
-		stateHandler = ENStateHandler(state.exposureManager, delegate: self)
-=======
 		stateHandler = ENStateHandler(
 			self.state.exposureManager,
 			reachabilityService: ConnectivityReachabilityService(),
 			delegate: self
 		)
->>>>>>> 6dd1cecf
 		sections = initialCellConfigurators()
 	}
 

//
//  HomeInteractor.swift
//  ENA
//
//  Created by Tikhonov, Aleksandr on 04.05.20.
//  Copyright © 2020 SAP SE. All rights reserved.
//

import Foundation
import ExposureNotification

final class HomeInteractor {
    
    private unowned var homeViewController: HomeViewController
    private let persistenceManager = PersistenceManager.shared
    private var detectionSummary: ENExposureDetectionSummary?
    private(set) var exposureManager: ExposureManager
    
    private(set) var client: Client = {
        let fileManager = FileManager.default
        let documentDir = fileManager.urls(for: .documentDirectory, in: .userDomainMask)[0]
        let fileUrl = documentDir.appendingPathComponent("keys", isDirectory: false).appendingPathExtension("proto")
        return MockClient(submittedKeysFileURL: fileUrl)
    }()
    
    private lazy var developerMenu: DMDeveloperMenu = {
        DMDeveloperMenu(presentingViewController: homeViewController, client: client)
    }()
    
    init(homeViewController: HomeViewController, exposureManager: ExposureManager) {
        self.homeViewController = homeViewController
        self.exposureManager = exposureManager
    }
    
    func developerMenuEnableIfAllowed() {
        developerMenu.enableIfAllowed()
    }
    
    func cellConfigurators() -> [CollectionViewCellConfiguratorAny] {
<<<<<<< HEAD
        let activeConfigurator = HomeActivateCellConfigurator(isActivate: true)
        let riskConfigurator = HomeRiskCellConfigurator(homeViewController: homeViewController)
        
=======
        let activeConfigurator = HomeActivateCellConfigurator()
        let date = persistenceManager.dateLastExposureDetection
        let riskLevel: RiskLevel
        if let detectionSummary = detectionSummary {
            riskLevel = RiskLevel(riskScore: detectionSummary.maximumRiskScore)
        } else {
            riskLevel = .unknown
        }
        let riskConfigurator = HomeRiskCellConfigurator(riskLevel: riskLevel, date: date)
>>>>>>> f24b5bc4
        // swiftlint:disable:next unowned_variable_capture
        riskConfigurator.contactAction = { [unowned self] in
            self.homeViewController.showExposureDetection()
        }
        let submitConfigurator = HomeSubmitCellConfigurator()

        // swiftlint:disable:next unowned_variable_capture
        submitConfigurator.submitAction = { [unowned self] in
            self.homeViewController.showSubmitResult()
        }
        let title1 = AppStrings.Home.infoCardShareTitle
        let body1 = AppStrings.Home.infoCardShareBody
        let info1Configurator = HomeInfoCellConfigurator(title: title1, body: body1)
        let title2 = AppStrings.Home.infoCardAboutTitle
        let body2 = AppStrings.Home.infoCardAboutBody
        let info2Configurator = HomeInfoCellConfigurator(title: title2, body: body2)
        let settingsConfigurator = HomeSettingsCellConfigurator()
        let configurators: [CollectionViewCellConfiguratorAny] = [activeConfigurator, riskConfigurator, submitConfigurator, info1Configurator, info2Configurator, settingsConfigurator]
        return configurators
    }
}

extension HomeInteractor: ExposureDetectionViewControllerDelegate {
    func exposureDetectionViewController(_ controller: ExposureDetectionViewController, didReceiveSummary summary: ENExposureDetectionSummary) {
        log(message: "got summary: \(summary.description)")
        detectionSummary = summary
        homeViewController.prepareData()
        homeViewController.reloadData()
    }
}<|MERGE_RESOLUTION|>--- conflicted
+++ resolved
@@ -10,39 +10,34 @@
 import ExposureNotification
 
 final class HomeInteractor {
-    
+
     private unowned var homeViewController: HomeViewController
     private let persistenceManager = PersistenceManager.shared
     private var detectionSummary: ENExposureDetectionSummary?
     private(set) var exposureManager: ExposureManager
-    
+
     private(set) var client: Client = {
         let fileManager = FileManager.default
         let documentDir = fileManager.urls(for: .documentDirectory, in: .userDomainMask)[0]
         let fileUrl = documentDir.appendingPathComponent("keys", isDirectory: false).appendingPathExtension("proto")
         return MockClient(submittedKeysFileURL: fileUrl)
     }()
-    
+
     private lazy var developerMenu: DMDeveloperMenu = {
         DMDeveloperMenu(presentingViewController: homeViewController, client: client)
     }()
-    
+
     init(homeViewController: HomeViewController, exposureManager: ExposureManager) {
         self.homeViewController = homeViewController
         self.exposureManager = exposureManager
     }
-    
+
     func developerMenuEnableIfAllowed() {
         developerMenu.enableIfAllowed()
     }
-    
+
     func cellConfigurators() -> [CollectionViewCellConfiguratorAny] {
-<<<<<<< HEAD
         let activeConfigurator = HomeActivateCellConfigurator(isActivate: true)
-        let riskConfigurator = HomeRiskCellConfigurator(homeViewController: homeViewController)
-        
-=======
-        let activeConfigurator = HomeActivateCellConfigurator()
         let date = persistenceManager.dateLastExposureDetection
         let riskLevel: RiskLevel
         if let detectionSummary = detectionSummary {
@@ -51,7 +46,6 @@
             riskLevel = .unknown
         }
         let riskConfigurator = HomeRiskCellConfigurator(riskLevel: riskLevel, date: date)
->>>>>>> f24b5bc4
         // swiftlint:disable:next unowned_variable_capture
         riskConfigurator.contactAction = { [unowned self] in
             self.homeViewController.showExposureDetection()

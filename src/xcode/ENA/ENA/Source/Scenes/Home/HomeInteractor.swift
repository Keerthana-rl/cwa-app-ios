// Corona-Warn-App
//
// SAP SE and all other contributors
// copyright owners license this file to you under the Apache
// License, Version 2.0 (the "License"); you may not use this
// file except in compliance with the License.
// You may obtain a copy of the License at
//
// http://www.apache.org/licenses/LICENSE-2.0
//
// Unless required by applicable law or agreed to in writing,
// software distributed under the License is distributed on an
// "AS IS" BASIS, WITHOUT WARRANTIES OR CONDITIONS OF ANY
// KIND, either express or implied.  See the License for the
// specific language governing permissions and limitations
// under the License.

import ExposureNotification
import Foundation

// swiftlint:disable:next type_body_length
final class HomeInteractor {

	enum UserLoadingMode {
		case automatic
		case manual
	}

	// MARK: Creating

	init(
		homeViewController: HomeViewController,
		store: Store,
		state: State
	) {
		self.homeViewController = homeViewController
		self.store = store
		self.state = state
		stateHandler = ENStateHandler(self.state.exposureManager, delegate: self)
		sections = initialCellConfigurators()
	}

	// MARK: Properties

	var state = HomeInteractor.State(
		isLoading: false,
		summary: nil,
		exposureManager: .init()
	) {
		didSet {
			stateHandler.exposureManagerDidUpdate(to: state.exposureManager)
			homeViewController.setStateOfChildViewControllers(
				.init(
					exposureManager: state.exposureManager,
					summary: state.summary
				), stateHandler: stateHandler
			)
			reloadRiskCell()
			sections = initialCellConfigurators()
			homeViewController.reloadData()
		}
	}

	private unowned var homeViewController: HomeViewController
	private let store: Store
	var stateHandler: ENStateHandler!

	private var riskLevel: RiskLevel {
		RiskLevel(riskScore: state.summary?.maximumRiskScore)
	}

	private(set) var sections: [(section: HomeViewController.Section, cellConfigurators: [CollectionViewCellConfiguratorAny])] = []

	private var activeConfigurator: HomeActivateCellConfigurator!
	private var riskConfigurator: HomeRiskCellConfigurator?

	func developerMenuEnableIfAllowed() {}

	private let userLoadingMode = UserLoadingMode.manual // !

	private var isUpdateTaskRunning: Bool = false
	private var updateRiskTimer: Timer?
	private var isTimerRunning: Bool { updateRiskTimer?.isValid ?? false }
	private var releaseDate: Date?
	private var startDate: Date?

	private func riskCellTask(completion: @escaping (() -> Void)) {
		DispatchQueue.main.asyncAfter(deadline: .now() + 3.0, execute: completion)
	}

	private func startCheckRisk() {
		let taskScheduler = ENATaskScheduler()

		// TODO: handle state of pending scheduled tasks to determin active state for manual refresh button
		// TODO: disable manual trigger button
		guard let indexPath = indexPathForRiskCell() else { return }
		riskConfigurator?.startLoading()
		homeViewController.updateSections()
		homeViewController.reloadCell(at: indexPath)

		taskScheduler.cancelAllBackgroundTaskRequests()

		riskCellTask(completion: {
			self.riskConfigurator?.stopLoading()
			guard let indexPath = self.indexPathForRiskCell() else { return }
			self.homeViewController.updateSections()
			self.homeViewController.reloadCell(at: indexPath)

			taskScheduler.scheduleBackgroundTaskRequests()
		})
	}

	private func fetchUpdateRisk() {
		isUpdateTaskRunning = true
		reloadRiskCell()
		riskCellTask(completion: {
			self.isUpdateTaskRunning = false
			if self.userLoadingMode == .automatic, !self.isTimerRunning {
				self.startCountdownAndUpdateRisk()
			} else {
				self.reloadRiskCell()
			}
        })
	}

	func updateActiveCell() {
		guard let indexPath = indexPathForActiveCell() else { return }
		let currentState = stateHandler.getState()
		activeConfigurator.set(newState: currentState)
		homeViewController.updateSections()
		homeViewController.reloadCell(at: indexPath)
	}

	private func startCountdownAndUpdateRisk() {
		startCountdown()
		fetchUpdateRisk()
	}

	private func updateRiskLoading() {
		isUpdateTaskRunning ? riskConfigurator?.startLoading() : riskConfigurator?.stopLoading()
	}

	private func updateRiskCounter() {
		if let releaseDate = releaseDate, isTimerRunning {
			riskConfigurator?.updateCounter(startDate: Date(), releaseDate: releaseDate)
		} else {
			riskConfigurator?.removeCounter()
		}
	}

	private func updateRiskButton() {
		riskConfigurator?.updateButtonEnabled(!isUpdateTaskRunning && !isTimerRunning)
	}

	private func reloadRiskCell() {
		guard let indexPath = indexPathForRiskCell() else { return }
		updateRiskLoading()
		updateRiskButton()
		updateRiskCounter()
		homeViewController.updateSections()
		homeViewController.reloadCell(at: indexPath)
	}

	private func initialCellConfigurators() -> [(section: HomeViewController.Section, cellConfigurators: [CollectionViewCellConfiguratorAny])] {
		let currentState = stateHandler.getState()
		activeConfigurator = HomeActivateCellConfigurator(state: currentState)
		let dateLastExposureDetection = store.dateLastExposureDetection

		let isButtonHidden = userLoadingMode == .automatic
		let isCounterLabelHidden = !isButtonHidden

		if riskLevel != .inactive, userLoadingMode == .automatic {
			startCountdown()
		}

		switch riskLevel {
		case .unknown:
			riskConfigurator = HomeUnknownRiskCellConfigurator(
				isLoading: false,
				isButtonEnabled: true,
				isButtonHidden: isButtonHidden,
				isCounterLabelHidden: isCounterLabelHidden,
				startDate: startDate,
				releaseDate: releaseDate,
				lastUpdateDate: nil
			)
		case .inactive:
			riskConfigurator = HomeInactiveRiskCellConfigurator(
				isLoading: false,
				isButtonEnabled: true,
				lastInvestigation: "Geringes Risiko",
				lastUpdateDate: dateLastExposureDetection
			)
		case .low:
			riskConfigurator = HomeLowRiskCellConfigurator(
				isLoading: false,
				isButtonEnabled: true,
				isButtonHidden: isButtonHidden,
				isCounterLabelHidden: isCounterLabelHidden,
				startDate: startDate,
				releaseDate: releaseDate,
				numberDays: 2,
				totalDays: 14,
				lastUpdateDate: dateLastExposureDetection
			)
		case .high:
			riskConfigurator = HomeHighRiskCellConfigurator(
				isLoading: false,
				isButtonEnabled: true,
				isButtonHidden: isButtonHidden,
				isCounterLabelHidden: isCounterLabelHidden,
				startDate: startDate,
				releaseDate: releaseDate,
				numberRiskContacts: state.numberRiskContacts,
				daysSinceLastExposure: state.daysSinceLastExposure,
				lastUpdateDate: dateLastExposureDetection
			)
		}

		riskConfigurator?.buttonAction = { [unowned self] in
			if self.riskLevel == .inactive {
				// go to settings?
			} else {
				self.startCountdownAndUpdateRisk()
				// self.showPinkCell()
			}
		}

		// MARK: Configure exposure submission view.
		let exposureSubmissionConfigurator = selectConfiguratorForExposureSubmissionCell()

		let info1Configurator = HomeInfoCellConfigurator(
			title: AppStrings.Home.infoCardShareTitle,
			body: AppStrings.Home.infoCardShareBody,
			position: .first,
			accessibilityIdentifier: Accessibility.Cell.infoCardShareTitle
		)

		let info2Configurator = HomeInfoCellConfigurator(
			title: AppStrings.Home.infoCardAboutTitle,
			body: AppStrings.Home.infoCardAboutBody,
			position: .last,
			accessibilityIdentifier: Accessibility.Cell.infoCardAboutTitle
		)

		let appInformationConfigurator = HomeInfoCellConfigurator(
			title: AppStrings.Home.appInformationCardTitle,
			body: nil,
			position: .first,
			accessibilityIdentifier: Accessibility.Cell.appInformationCardTitle
		)

		let settingsConfigurator = HomeInfoCellConfigurator(
			title: AppStrings.Home.settingsCardTitle,
			body: nil,
			position: .last,
			accessibilityIdentifier: Accessibility.Cell.settingsCardTitle
		)

		var actionsConfigurators: [CollectionViewCellConfiguratorAny] = []
		actionsConfigurators.append(activeConfigurator)
		if let risk = riskConfigurator {
			actionsConfigurators.append(risk)
		}
<<<<<<< HEAD
		actionsConfigurators.append(submitConfigurator)

		let infosConfigurators: [CollectionViewCellConfiguratorAny] = [info1Configurator, info2Configurator]
		let settingsConfigurators: [CollectionViewCellConfiguratorAny] = [appInformationConfigurator, settingsConfigurator]

		let actionsSection: (section: HomeViewController.Section, cellConfigurators: [CollectionViewCellConfiguratorAny])
			= (.actions, actionsConfigurators)
		let infoSection: (section: HomeViewController.Section, cellConfigurators: [CollectionViewCellConfiguratorAny])
			= (.infos, infosConfigurators)
		let settingsSection: (section: HomeViewController.Section, cellConfigurators: [CollectionViewCellConfiguratorAny])
			= (.settings, settingsConfigurators)

		var sections: [(section: HomeViewController.Section, cellConfigurators: [CollectionViewCellConfiguratorAny])] = []
		sections.append(contentsOf: [actionsSection, infoSection, settingsSection])

		return sections
=======
		let others: [CollectionViewCellConfiguratorAny?] = [
			exposureSubmissionConfigurator,
			info1Configurator,
			info2Configurator,
			appInformationConfigurator,
			settingsConfigurator
		]
		configurators.append(contentsOf: others.compactMap { $0 })
		return configurators
>>>>>>> c73215b2
	}

	private func selectConfiguratorForExposureSubmissionCell() -> CollectionViewCellConfiguratorAny? {
		/* Enable this once the home view refreshing is done.
		if store.lastSuccessfulSubmitDiagnosisKeyTimestamp != nil {
			// This is shown when we submitted keys! (Positive test result + actually decided to submit keys.)
			return HomeExposureSubmissionStateCellConfigurator()
		} else if store.registrationToken != nil {

			// This is shown when we registered a test.
			let testResulCellConfigurator = HomeTestResultCellConfigurator()
			testResulCellConfigurator.buttonAction = { [weak self] in
				self?.homeViewController.showTestResult()
			}
			testResulCellConfigurator.didConfigureCell = { configurator, cell in
				self.homeViewController.updateTestResultFor(cell, with: configurator)
			}

			return testResulCellConfigurator
		}*/

		// This is the default view that is shown when no test results are available.
		let submitCellConfigurator = HomeSubmitCellConfigurator()
		submitCellConfigurator.submitAction = { [unowned self] in
			self.homeViewController.showExposureSubmission()
		}

		return submitCellConfigurator
	}

	private func indexPathForActiveCell() -> IndexPath? {
		for section in sections {
			let index = section.cellConfigurators.firstIndex { cellConfigurator in
				cellConfigurator === self.activeConfigurator
			}
			guard let item = index else { return nil }
			let indexPath = IndexPath(item: item, section: HomeViewController.Section.actions.rawValue)
			return indexPath
		}
		return nil
	}

	private func indexPathForRiskCell() -> IndexPath? {
		for section in sections {
			let index = section.cellConfigurators.firstIndex { cellConfigurator in
				cellConfigurator === self.riskConfigurator
			}
			guard let item = index else { return nil }
			let indexPath = IndexPath(item: item, section: HomeViewController.Section.actions.rawValue)
			return indexPath
		}
		return nil
	}

	func showPinkCell() {
		var actionsConfigurators: [CollectionViewCellConfiguratorAny] = []
		actionsConfigurators.append(activeConfigurator)

		let pinkCellConfigurator = HomeSampleCellConfigurator()
		actionsConfigurators.append(pinkCellConfigurator)

		let actionsSection: (section: HomeViewController.Section, cellConfigurators: [CollectionViewCellConfiguratorAny])
			= (.actions, actionsConfigurators)
		sections[0] = actionsSection

		homeViewController.updateSections()
		homeViewController.applySnapshotFromSections(animatingDifferences: true)
	}

	// MARK: Timer

	private func startTimer() {
		let timer = Timer(timeInterval: 1.0, target: self, selector: #selector(fireTimer), userInfo: nil, repeats: true)
		updateRiskTimer = timer
		RunLoop.current.add(timer, forMode: .common)
		updateRiskTimer?.tolerance = 0.1
	}

	private func stopTimer() {
		updateRiskTimer?.invalidate()
		updateRiskTimer = nil
	}

	@objc
	private func fireTimer(timer _: Timer) {
		guard let releaseDate = releaseDate else { return }
		let now = Date()
		if now <= releaseDate {
			reloadRiskCell()
		} else {
			stopTimer()
			if userLoadingMode == .automatic, !isUpdateTaskRunning {
				startCountdownAndUpdateRisk()
			} else {
				reloadRiskCell()
			}
		}
	}

	private func startCountdown() {
		startDate = Date()
		releaseDate = calculateReleaseDate(from: startDate)
		startTimer()
	}

	private func calculateReleaseDate(from date: Date?) -> Date? {
		guard let date = date else { return nil }
		var dateComponents = DateComponents()
		dateComponents.second = 6
		let newDate = Calendar.current.date(byAdding: dateComponents, to: date)
		return newDate
	}
}

extension HomeInteractor {
	struct State {
		var isLoading = false
		var summary: ENExposureDetectionSummary?
		var exposureManager: ExposureManagerState
		var numberRiskContacts: Int {
			summary?.numberOfContacts ?? 0
		}

		var daysSinceLastExposure: Int? {
			summary?.daysSinceLastExposure
		}

		var riskLevel: RiskLevel {
			RiskLevel(riskScore: summary?.maximumRiskScore)
		}
	}
}

extension HomeInteractor: StateHandlerObserverDelegate {
	func stateDidChange(to _: RiskDetectionState) {
		updateActiveCell()
	}

	func getLatestExposureManagerState() -> ExposureManagerState {
		state.exposureManager
	}
}

extension HomeInteractor: ExposureStateUpdating {
	func updateExposureState(_ state: ExposureManagerState) {
		stateHandler.exposureManagerDidUpdate(to: state)
	}
}<|MERGE_RESOLUTION|>--- conflicted
+++ resolved
@@ -262,8 +262,10 @@
 		if let risk = riskConfigurator {
 			actionsConfigurators.append(risk)
 		}
-<<<<<<< HEAD
-		actionsConfigurators.append(submitConfigurator)
+
+		if let exposureSubmission = exposureSubmissionConfigurator {
+			actionsConfigurators.append(exposureSubmission)
+		}
 
 		let infosConfigurators: [CollectionViewCellConfiguratorAny] = [info1Configurator, info2Configurator]
 		let settingsConfigurators: [CollectionViewCellConfiguratorAny] = [appInformationConfigurator, settingsConfigurator]
@@ -279,17 +281,6 @@
 		sections.append(contentsOf: [actionsSection, infoSection, settingsSection])
 
 		return sections
-=======
-		let others: [CollectionViewCellConfiguratorAny?] = [
-			exposureSubmissionConfigurator,
-			info1Configurator,
-			info2Configurator,
-			appInformationConfigurator,
-			settingsConfigurator
-		]
-		configurators.append(contentsOf: others.compactMap { $0 })
-		return configurators
->>>>>>> c73215b2
 	}
 
 	private func selectConfiguratorForExposureSubmissionCell() -> CollectionViewCellConfiguratorAny? {

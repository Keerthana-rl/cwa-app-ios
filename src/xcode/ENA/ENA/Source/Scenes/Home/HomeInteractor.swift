//
//  HomeInteractor.swift
//  ENA
//
//  Created by Tikhonov, Aleksandr on 04.05.20.
//  Copyright © 2020 SAP SE. All rights reserved.
//

import Foundation
import ExposureNotification

final class HomeInteractor {
    
    private unowned var homeViewController: HomeViewController
    private let persistenceManager = PersistenceManager.shared
    private var detectionSummary: ENExposureDetectionSummary?
    private(set) var exposureManager: ExposureManager
    
    private(set) var client: Client = {
        let fileManager = FileManager.default
        let documentDir = fileManager.urls(for: .documentDirectory, in: .userDomainMask)[0]
        let fileUrl = documentDir.appendingPathComponent("keys", isDirectory: false).appendingPathExtension("proto")
        return MockClient(submittedKeysFileURL: fileUrl)
    }()
    
    private lazy var developerMenu: DMDeveloperMenu = {
        DMDeveloperMenu(presentingViewController: homeViewController, client: client)
    }()
    
    init(homeViewController: HomeViewController, exposureManager: ExposureManager) {
        self.homeViewController = homeViewController
        self.exposureManager = exposureManager
    }
    
    func developerMenuEnableIfAllowed() {
        developerMenu.enableIfAllowed()
    }
    
    func cellConfigurators() -> [CollectionViewCellConfiguratorAny] {
        let activeConfigurator = HomeActivateCellConfigurator()
<<<<<<< HEAD
        let date = persistenceManager.dateLastExposureDetection

        let riskLevel: RiskLevel
        if let detectionSummary = detectionSummary {
            riskLevel = RiskLevel(riskScore: detectionSummary.maximumRiskScore)
        } else {
            riskLevel = .unknown
        }
        let riskConfigurator = HomeRiskCellConfigurator(riskLevel: riskLevel, date: date)
=======
        let riskConfigurator = HomeRiskCellConfigurator(homeViewController: homeViewController)
        
        // swiftlint:disable:next unowned_variable_capture
>>>>>>> 96a7110a
        riskConfigurator.contactAction = { [unowned self] in
            self.homeViewController.showExposureDetection()
        }
        let submitConfigurator = HomeSubmitCellConfigurator()

        // swiftlint:disable:next unowned_variable_capture
        submitConfigurator.submitAction = { [unowned self] in
            self.homeViewController.showSubmitResult()
        }
        let title1 = AppStrings.Home.infoCardShareTitle
        let body1 = AppStrings.Home.infoCardShareBody
        let info1Configurator = HomeInfoCellConfigurator(title: title1, body: body1)
        let title2 = AppStrings.Home.infoCardAboutTitle
        let body2 = AppStrings.Home.infoCardAboutBody
        let info2Configurator = HomeInfoCellConfigurator(title: title2, body: body2)
        let settingsConfigurator = HomeSettingsCellConfigurator()
        let configurators: [CollectionViewCellConfiguratorAny] = [activeConfigurator, riskConfigurator, submitConfigurator, info1Configurator, info2Configurator, settingsConfigurator]
        return configurators
    }
}

extension HomeInteractor: ExposureDetectionViewControllerDelegate {
    func exposureDetectionViewController(_ controller: ExposureDetectionViewController, didReceiveSummary summary: ENExposureDetectionSummary) {
        log(message: "got summary: \(summary.description)")
        detectionSummary = summary
        homeViewController.prepareData()
        homeViewController.reloadData()
    }
}<|MERGE_RESOLUTION|>--- conflicted
+++ resolved
@@ -38,9 +38,7 @@
     
     func cellConfigurators() -> [CollectionViewCellConfiguratorAny] {
         let activeConfigurator = HomeActivateCellConfigurator()
-<<<<<<< HEAD
         let date = persistenceManager.dateLastExposureDetection
-
         let riskLevel: RiskLevel
         if let detectionSummary = detectionSummary {
             riskLevel = RiskLevel(riskScore: detectionSummary.maximumRiskScore)
@@ -48,11 +46,6 @@
             riskLevel = .unknown
         }
         let riskConfigurator = HomeRiskCellConfigurator(riskLevel: riskLevel, date: date)
-=======
-        let riskConfigurator = HomeRiskCellConfigurator(homeViewController: homeViewController)
-        
-        // swiftlint:disable:next unowned_variable_capture
->>>>>>> 96a7110a
         riskConfigurator.contactAction = { [unowned self] in
             self.homeViewController.showExposureDetection()
         }

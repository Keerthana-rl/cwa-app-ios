// Corona-Warn-App
//
// SAP SE and all other contributors
// copyright owners license this file to you under the Apache
// License, Version 2.0 (the "License"); you may not use this
// file except in compliance with the License.
// You may obtain a copy of the License at
//
// http://www.apache.org/licenses/LICENSE-2.0
//
// Unless required by applicable law or agreed to in writing,
// software distributed under the License is distributed on an
// "AS IS" BASIS, WITHOUT WARRANTIES OR CONDITIONS OF ANY
// KIND, either express or implied.  See the License for the
// specific language governing permissions and limitations
// under the License.

import Foundation
import UIKit

private extension DynamicCell {
	static func phone(text: String, number: String) -> Self {
		.icon(UIImage(systemName: "phone"), text: text, tintColor: .enaColor(for: .textPrimary1), action: .call(number: number)) { _, cell, _ in
			cell.textLabel?.textColor = .enaColor(for: .textTint)
			(cell.textLabel as? ENALabel)?.style = .title2
		}
	}

	static func headlineWithoutBottomInset(text: String) -> Self {
		.headline(text: text) { _, cell, _ in
			cell.contentView.preservesSuperviewLayoutMargins = false
			cell.contentView.layoutMargins.bottom = 0
		}
	}

	static func bodyWithoutTopInset(text: String) -> Self {
		.body(text: text) { _, cell, _ in
			cell.contentView.preservesSuperviewLayoutMargins = false
			cell.contentView.layoutMargins.top = 0
		}
	}
}

private extension DynamicAction {
	static var safari: Self {
		.execute { viewController in
			WebPageHelper.showWebPage(from: viewController)
		}
	}

	static func push(model: DynamicTableViewModel, separators: Bool = false, withTitle title: String) -> Self {
		.execute { viewController in
			let detailViewController = AppInformationDetailViewController()
			detailViewController.title = title
			detailViewController.dynamicTableViewModel = model
			detailViewController.separatorStyle = separators ? .singleLine : .none
			viewController.navigationController?.pushViewController(detailViewController, animated: true)
		}
	}
}

extension AppInformationViewController {
	static let model: [Category: (text: String, action: DynamicAction)] = [
		.about: (
			text: AppStrings.AppInformation.aboutNavigation,
			action: .push(model: aboutModel, withTitle:  AppStrings.AppInformation.aboutNavigation)
		),
		.faq: (
			text: AppStrings.AppInformation.faqNavigation,
			action: .safari
		),
		.terms: (
			text: AppStrings.AppInformation.termsNavigation,
			action: .push(model: termsModel, withTitle:  AppStrings.AppInformation.termsNavigation)
		),
		.privacy: (
			text: AppStrings.AppInformation.privacyNavigation,
			action: .push(model: privacyModel, withTitle:  AppStrings.AppInformation.privacyNavigation)
		),
		.legal: (
			text: AppStrings.AppInformation.legalNavigation,
			action: .push(model: legalModel, separators: true, withTitle:  AppStrings.AppInformation.legalNavigation)
		),
		.contact: (
			text: AppStrings.AppInformation.contactNavigation,
			action: .push(model: contactModel, withTitle:  AppStrings.AppInformation.contactNavigation)
		),
		.imprint: (
			text: AppStrings.AppInformation.imprintNavigation,
			action: .push(model: imprintModel, withTitle:  AppStrings.AppInformation.imprintNavigation)
		)
	]
}

extension AppInformationViewController {
	private static let aboutModel = DynamicTableViewModel([
		.section(
			header: .image(UIImage(named: "Illu_AppInfo_UeberApp"),
						   //accessibilityLabel: AppStrings.AppInformation.aboutImageDescription,
						   height: 230),
			cells: [
				.title2(text:  AppStrings.AppInformation.aboutTitle),
				.headline(text: AppStrings.AppInformation.aboutDescription),
				.subheadline(text: AppStrings.AppInformation.aboutText)
			]
		)
	])

	private static let contactModel = DynamicTableViewModel([
		.section(
			header: .image(UIImage(named: "Illu_Appinfo_Kontakt"),
						   accessibilityLabel: AppStrings.AppInformation.contactImageDescription,
						   height: 230),
			cells: [
				.title2(text: AppStrings.AppInformation.contactTitle),
				.body(text: AppStrings.AppInformation.contactDescription),
				.headline(text: AppStrings.AppInformation.contactHotlineTitle),
				.phone(text: AppStrings.AppInformation.contactHotlineText, number: AppStrings.AppInformation.contactHotlineNumber),
				.footnote(text: AppStrings.AppInformation.contactHotlineDescription),
				.footnote(text: AppStrings.AppInformation.contactHotlineTerms)
			]
		)
	])

	private static let imprintModel = DynamicTableViewModel([
		.section(
			header: .image(UIImage(named: "Illu_Appinfo_Impressum"),
						   accessibilityLabel: AppStrings.AppInformation.imprintImageDescription,
						   height: 230),
			cells: [
<<<<<<< HEAD
				.headline(text: AppStrings.AppInformation.imprintSection1Title),
				.body(text: AppStrings.AppInformation.imprintSection1Text),
				.headline(text: AppStrings.AppInformation.imprintSection2Title),
				.body(text: AppStrings.AppInformation.imprintSection2Text),
				// .headline(text: AppStrings.AppInformation.legalSection3Title),
				.body(text: AppStrings.AppInformation.imprintSection3Text),
				.headline(text: AppStrings.AppInformation.imprintSection4Title),
				.body(text: AppStrings.AppInformation.imprintSection4Text)
=======
				.headline(text: "App_Information_Imprint_Section1_Title".localized),
				.bodyWithoutTopInset(text: "App_Information_Imprint_Section1_Text".localized),
				.headlineWithoutBottomInset(text: "App_Information_Imprint_Section2_Title".localized),
				.bodyWithoutTopInset(text: "App_Information_Imprint_Section2_Text".localized),
				.headlineWithoutBottomInset(text: "App_Information_Imprint_Section3_Title".localized),
				.bodyWithoutTopInset(text: "App_Information_Imprint_Section3_Text".localized),
				.headlineWithoutBottomInset(text: "App_Information_Imprint_Section4_Title".localized),
				.bodyWithoutTopInset(text: "App_Information_Imprint_Section4_Text".localized)
>>>>>>> a19ef456
			]
		)
	])

	private static let privacyModel = DynamicTableViewModel([
		.section(
			header: .image(UIImage(named: "Illu_Appinfo_Datenschutz"),
						   //accessibilityLabel: AppStrings.AppInformation.privacyImageDescription,
						   height: 230),
			footer: .separator(color: .enaColor(for: .hairline), height: 1, insets: UIEdgeInsets(top: 16, left: 16, bottom: 16, right: 16)),
			cells: [
				.title2(text: AppStrings.AppInformation.privacyTitle),
				.body(text: AppStrings.AppInformation.privacyDescription)
			]
		),
		.section(
			cells: [
				.subheadline(text: AppStrings.AppInformation.privacyText)
			]
		)
	])

	private static let termsModel = DynamicTableViewModel([
		.section(
			header: .image(UIImage(named: "Illu_Appinfo_Nutzungsbedingungen"),
						   accessibilityLabel: AppStrings.AppInformation.termsImageDescription,
						   height: 230),
			cells: [
				.title2(text: AppStrings.AppInformation.termsTitle),
				.body(text: AppStrings.AppInformation.termsDescription),
				.body(text: AppStrings.AppInformation.termsText)
			]
		)
	])
}<|MERGE_RESOLUTION|>--- conflicted
+++ resolved
@@ -62,32 +62,32 @@
 extension AppInformationViewController {
 	static let model: [Category: (text: String, action: DynamicAction)] = [
 		.about: (
-			text: AppStrings.AppInformation.aboutNavigation,
-			action: .push(model: aboutModel, withTitle:  AppStrings.AppInformation.aboutNavigation)
+			text: "App_Information_About_Navigation".localized,
+			action: .push(model: aboutModel, withTitle:  "App_Information_About_Navigation".localized)
 		),
 		.faq: (
-			text: AppStrings.AppInformation.faqNavigation,
+			text: "App_Information_FAQ_Navigation".localized,
 			action: .safari
 		),
 		.terms: (
-			text: AppStrings.AppInformation.termsNavigation,
-			action: .push(model: termsModel, withTitle:  AppStrings.AppInformation.termsNavigation)
+			text: "App_Information_Terms_Navigation".localized,
+			action: .push(model: termsModel, withTitle:  "App_Information_Terms_Navigation".localized)
 		),
 		.privacy: (
-			text: AppStrings.AppInformation.privacyNavigation,
-			action: .push(model: privacyModel, withTitle:  AppStrings.AppInformation.privacyNavigation)
+			text: "App_Information_Privacy_Navigation".localized,
+			action: .push(model: privacyModel, withTitle:  "App_Information_Privacy_Navigation".localized)
 		),
 		.legal: (
-			text: AppStrings.AppInformation.legalNavigation,
-			action: .push(model: legalModel, separators: true, withTitle:  AppStrings.AppInformation.legalNavigation)
+			text: "App_Information_Legal_Navigation".localized,
+			action: .push(model: legalModel, separators: true, withTitle:  "App_Information_Legal_Navigation".localized)
 		),
 		.contact: (
-			text: AppStrings.AppInformation.contactNavigation,
-			action: .push(model: contactModel, withTitle:  AppStrings.AppInformation.contactNavigation)
+			text: "App_Information_Contact_Navigation".localized,
+			action: .push(model: contactModel, withTitle:  "App_Information_Contact_Navigation".localized)
 		),
 		.imprint: (
-			text: AppStrings.AppInformation.imprintNavigation,
-			action: .push(model: imprintModel, withTitle:  AppStrings.AppInformation.imprintNavigation)
+			text: "App_Information_Imprint_Navigation".localized,
+			action: .push(model: imprintModel, withTitle:  "App_Information_Imprint_Navigation".localized)
 		)
 	]
 }
@@ -95,49 +95,33 @@
 extension AppInformationViewController {
 	private static let aboutModel = DynamicTableViewModel([
 		.section(
-			header: .image(UIImage(named: "Illu_AppInfo_UeberApp"),
-						   //accessibilityLabel: AppStrings.AppInformation.aboutImageDescription,
-						   height: 230),
+			header: .image(UIImage(named: "Illu_AppInfo_UeberApp"), height: 230),
 			cells: [
-				.title2(text:  AppStrings.AppInformation.aboutTitle),
-				.headline(text: AppStrings.AppInformation.aboutDescription),
-				.subheadline(text: AppStrings.AppInformation.aboutText)
+				.title2(text: "App_Information_About_Title".localized),
+				.headline(text: "App_Information_About_Description".localized),
+				.subheadline(text: "App_Information_About_Text".localized)
 			]
 		)
 	])
 
 	private static let contactModel = DynamicTableViewModel([
 		.section(
-			header: .image(UIImage(named: "Illu_Appinfo_Kontakt"),
-						   accessibilityLabel: AppStrings.AppInformation.contactImageDescription,
-						   height: 230),
+			header: .image(UIImage(named: "Illu_Appinfo_Kontakt"), height: 230),
 			cells: [
-				.title2(text: AppStrings.AppInformation.contactTitle),
-				.body(text: AppStrings.AppInformation.contactDescription),
-				.headline(text: AppStrings.AppInformation.contactHotlineTitle),
-				.phone(text: AppStrings.AppInformation.contactHotlineText, number: AppStrings.AppInformation.contactHotlineNumber),
-				.footnote(text: AppStrings.AppInformation.contactHotlineDescription),
-				.footnote(text: AppStrings.AppInformation.contactHotlineTerms)
+				.title2(text: "App_Information_Contact_Title".localized),
+				.body(text: "App_Information_Contact_Description".localized),
+				.headline(text: "App_Information_Contact_Hotline_Title".localized),
+				.phone(text: "App_Information_Contact_Hotline_Text".localized, number: "App_Information_Contact_Hotline_Number".localized),
+				.footnote(text: "App_Information_Contact_Hotline_Description".localized),
+				.footnote(text: "App_Information_Contact_Hotline_Terms".localized)
 			]
 		)
 	])
 
 	private static let imprintModel = DynamicTableViewModel([
 		.section(
-			header: .image(UIImage(named: "Illu_Appinfo_Impressum"),
-						   accessibilityLabel: AppStrings.AppInformation.imprintImageDescription,
-						   height: 230),
+			header: .image(UIImage(named: "Illu_Appinfo_Impressum"), height: 230),
 			cells: [
-<<<<<<< HEAD
-				.headline(text: AppStrings.AppInformation.imprintSection1Title),
-				.body(text: AppStrings.AppInformation.imprintSection1Text),
-				.headline(text: AppStrings.AppInformation.imprintSection2Title),
-				.body(text: AppStrings.AppInformation.imprintSection2Text),
-				// .headline(text: AppStrings.AppInformation.legalSection3Title),
-				.body(text: AppStrings.AppInformation.imprintSection3Text),
-				.headline(text: AppStrings.AppInformation.imprintSection4Title),
-				.body(text: AppStrings.AppInformation.imprintSection4Text)
-=======
 				.headline(text: "App_Information_Imprint_Section1_Title".localized),
 				.bodyWithoutTopInset(text: "App_Information_Imprint_Section1_Text".localized),
 				.headlineWithoutBottomInset(text: "App_Information_Imprint_Section2_Title".localized),
@@ -146,38 +130,33 @@
 				.bodyWithoutTopInset(text: "App_Information_Imprint_Section3_Text".localized),
 				.headlineWithoutBottomInset(text: "App_Information_Imprint_Section4_Title".localized),
 				.bodyWithoutTopInset(text: "App_Information_Imprint_Section4_Text".localized)
->>>>>>> a19ef456
 			]
 		)
 	])
 
 	private static let privacyModel = DynamicTableViewModel([
 		.section(
-			header: .image(UIImage(named: "Illu_Appinfo_Datenschutz"),
-						   //accessibilityLabel: AppStrings.AppInformation.privacyImageDescription,
-						   height: 230),
+			header: .image(UIImage(named: "Illu_Appinfo_Datenschutz"), height: 230),
 			footer: .separator(color: .enaColor(for: .hairline), height: 1, insets: UIEdgeInsets(top: 16, left: 16, bottom: 16, right: 16)),
 			cells: [
-				.title2(text: AppStrings.AppInformation.privacyTitle),
-				.body(text: AppStrings.AppInformation.privacyDescription)
+				.title2(text: "App_Information_Privacy_Title".localized),
+				.body(text: "App_Information_Privacy_Description".localized)
 			]
 		),
 		.section(
 			cells: [
-				.subheadline(text: AppStrings.AppInformation.privacyText)
+				.subheadline(text: "App_Information_Privacy_Text".localized)
 			]
 		)
 	])
 
 	private static let termsModel = DynamicTableViewModel([
 		.section(
-			header: .image(UIImage(named: "Illu_Appinfo_Nutzungsbedingungen"),
-						   accessibilityLabel: AppStrings.AppInformation.termsImageDescription,
-						   height: 230),
+			header: .image(UIImage(named: "Illu_Appinfo_Nutzungsbedingungen"), height: 230),
 			cells: [
-				.title2(text: AppStrings.AppInformation.termsTitle),
-				.body(text: AppStrings.AppInformation.termsDescription),
-				.body(text: AppStrings.AppInformation.termsText)
+				.title2(text: "App_Information_Terms_Title".localized),
+				.body(text: "App_Information_Terms_Description".localized),
+				.body(text: "App_Information_Terms_Text".localized)
 			]
 		)
 	])

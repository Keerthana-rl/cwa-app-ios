// Corona-Warn-App
//
// SAP SE and all other contributors
// copyright owners license this file to you under the Apache
// License, Version 2.0 (the "License"); you may not use this
// file except in compliance with the License.
// You may obtain a copy of the License at
//
// http://www.apache.org/licenses/LICENSE-2.0
//
// Unless required by applicable law or agreed to in writing,
// software distributed under the License is distributed on an
// "AS IS" BASIS, WITHOUT WARRANTIES OR CONDITIONS OF ANY
// KIND, either express or implied.  See the License for the
// specific language governing permissions and limitations
// under the License.

import Foundation
import UIKit

private extension DynamicCell {
	static func phone(text: String, number: String) -> Self {
		.icon(UIImage(systemName: "phone"), text: text, tintColor: .enaColor(for: .textPrimary1), action: .call(number: number)) { _, cell, _ in
			cell.textLabel?.textColor = .enaColor(for: .textTint)
			(cell.textLabel as? ENALabel)?.style = .title2
		}
	}

	static func headlineWithoutBottomInset(text: String) -> Self {
		.headline(text: text) { _, cell, _ in
			cell.contentView.preservesSuperviewLayoutMargins = false
			cell.contentView.layoutMargins.bottom = 0
		}
	}

	static func bodyWithoutTopInset(text: String) -> Self {
		.body(text: text) { _, cell, _ in
			cell.contentView.preservesSuperviewLayoutMargins = false
			cell.contentView.layoutMargins.top = 0
		}
	}

	static func html(url: URL?) -> Self {
		.identifier(AppInformationDetailViewController.CellReuseIdentifier.html) { viewController, cell, _  in
			guard let cell = cell as? DynamicTableViewHtmlCell else { return }
			cell.textView.delegate = viewController as? UITextViewDelegate
			if let url = url {
				cell.textView.load(from: url)
			}
		}
	}
}

private extension DynamicAction {
	static var safari: Self {
		.execute { viewController in
			WebPageHelper.showWebPage(from: viewController)
		}
	}

	static func push(model: DynamicTableViewModel, separators: Bool = false, withTitle title: String) -> Self {
		.execute { viewController in
			let detailViewController = AppInformationDetailViewController()
			detailViewController.title = title
			detailViewController.dynamicTableViewModel = model
			detailViewController.separatorStyle = separators ? .singleLine : .none
			viewController.navigationController?.pushViewController(detailViewController, animated: true)
		}
	}
}

extension AppInformationViewController {
	static let model: [Category: (text: String, action: DynamicAction)] = [
		.about: (
			text: AppStrings.AppInformation.aboutNavigation,
			action: .push(model: aboutModel, withTitle:  AppStrings.AppInformation.aboutNavigation)
		),
		.faq: (
			text: AppStrings.AppInformation.faqNavigation,
			action: .safari
		),
		.terms: (
			text: AppStrings.AppInformation.termsNavigation,
			action: .push(model: termsModel, withTitle:  AppStrings.AppInformation.termsNavigation)
		),
		.privacy: (
			text: AppStrings.AppInformation.privacyNavigation,
			action: .push(model: privacyModel, withTitle:  AppStrings.AppInformation.privacyNavigation)
		),
		.legal: (
			text: AppStrings.AppInformation.legalNavigation,
			action: .push(model: legalModel, separators: true, withTitle:  AppStrings.AppInformation.legalNavigation)
		),
		.contact: (
			text: AppStrings.AppInformation.contactNavigation,
			action: .push(model: contactModel, withTitle:  AppStrings.AppInformation.contactNavigation)
		),
		.imprint: (
			text: AppStrings.AppInformation.imprintNavigation,
			action: .push(model: imprintModel, withTitle:  AppStrings.AppInformation.imprintNavigation)
		)
	]
}

extension AppInformationViewController {
	private static let aboutModel = DynamicTableViewModel([
		.section(
			header: .image(UIImage(named: "Illu_AppInfo_UeberApp"),
						   // TODO: get the accessibility content for this image
						   //accessibilityLabel: AppStrings.AppInformation.aboutImageDescription,
						   height: 230),
			cells: [
				.title2(text: AppStrings.AppInformation.aboutTitle),
				.headline(text: AppStrings.AppInformation.aboutDescription),
				.subheadline(text: AppStrings.AppInformation.aboutText)
			]
		)
	])

	private static let contactModel = DynamicTableViewModel([
		.section(
			header: .image(UIImage(named: "Illu_Appinfo_Kontakt"),
						   accessibilityLabel: AppStrings.AppInformation.contactImageDescription,
						   height: 230),
			cells: [
				.title2(text: AppStrings.AppInformation.contactTitle),
				.body(text: AppStrings.AppInformation.contactDescription),
				.headline(text: AppStrings.AppInformation.contactHotlineTitle),
				.phone(text: AppStrings.AppInformation.contactHotlineText, number: AppStrings.AppInformation.contactHotlineNumber),
				.footnote(text: AppStrings.AppInformation.contactHotlineDescription),
				.footnote(text: AppStrings.AppInformation.contactHotlineTerms)
			]
		)
	])

	private static let imprintModel = DynamicTableViewModel([
		.section(
			header: .image(UIImage(named: "Illu_Appinfo_Impressum"),
						   accessibilityLabel: AppStrings.AppInformation.imprintImageDescription,
						   height: 230),
			cells: [
				.headline(text: AppStrings.AppInformation.imprintSection1Title),
				.bodyWithoutTopInset(text: AppStrings.AppInformation.imprintSection1Text),
				.headlineWithoutBottomInset(text: AppStrings.AppInformation.imprintSection2Title),
				.bodyWithoutTopInset(text: AppStrings.AppInformation.imprintSection2Text),
				.headlineWithoutBottomInset(text: AppStrings.AppInformation.imprintSection3Title),
				.bodyWithoutTopInset(text: AppStrings.AppInformation.imprintSection3Text),
				.headlineWithoutBottomInset(text: AppStrings.AppInformation.imprintSection4Title),
				.bodyWithoutTopInset(text: AppStrings.AppInformation.imprintSection4Text)
			]
		)
	])

	private static let privacyModel = DynamicTableViewModel([
		.section(
<<<<<<< HEAD
			header: .image(UIImage(named: "Illu_Appinfo_Datenschutz"), height: 230),
			cells: [
				.html(url: Bundle.main.url(forResource: "privacy-policy", withExtension: "html"))
=======
			header: .image(UIImage(named: "Illu_Appinfo_Datenschutz"),
						   // TODO: get the accessibility content for this image
						   //accessibilityLabel: AppStrings.AppInformation.privacyImageDescription,
						   height: 230),
			footer: .separator(color: .enaColor(for: .hairline), height: 1, insets: UIEdgeInsets(top: 16, left: 16, bottom: 16, right: 16)),
			cells: [
				.title2(text: AppStrings.AppInformation.privacyTitle),
				.body(text: AppStrings.AppInformation.privacyDescription)
			]
		),
		.section(
			cells: [
				.subheadline(text: AppStrings.AppInformation.privacyText)
>>>>>>> 1d4bc731
			]
		)
	])

	private static let termsModel = DynamicTableViewModel([
		.section(
			header: .image(UIImage(named: "Illu_Appinfo_Nutzungsbedingungen"),
						   accessibilityLabel: AppStrings.AppInformation.termsImageDescription,
						   height: 230),
			cells: [
				.title2(text: AppStrings.AppInformation.termsTitle),
				.body(text: AppStrings.AppInformation.termsDescription),
				.body(text: AppStrings.AppInformation.termsText)
			]
		)
	])
}<|MERGE_RESOLUTION|>--- conflicted
+++ resolved
@@ -153,25 +153,12 @@
 
 	private static let privacyModel = DynamicTableViewModel([
 		.section(
-<<<<<<< HEAD
-			header: .image(UIImage(named: "Illu_Appinfo_Datenschutz"), height: 230),
-			cells: [
-				.html(url: Bundle.main.url(forResource: "privacy-policy", withExtension: "html"))
-=======
 			header: .image(UIImage(named: "Illu_Appinfo_Datenschutz"),
 						   // TODO: get the accessibility content for this image
 						   //accessibilityLabel: AppStrings.AppInformation.privacyImageDescription,
 						   height: 230),
-			footer: .separator(color: .enaColor(for: .hairline), height: 1, insets: UIEdgeInsets(top: 16, left: 16, bottom: 16, right: 16)),
 			cells: [
-				.title2(text: AppStrings.AppInformation.privacyTitle),
-				.body(text: AppStrings.AppInformation.privacyDescription)
-			]
-		),
-		.section(
-			cells: [
-				.subheadline(text: AppStrings.AppInformation.privacyText)
->>>>>>> 1d4bc731
+				.html(url: Bundle.main.url(forResource: "privacy-policy", withExtension: "html"))
 			]
 		)
 	])

--- conflicted
+++ resolved
@@ -52,15 +52,10 @@
 private extension DynamicTableViewModel {
 	static let data = DynamicTableViewModel([
 		DynamicSection.section(
-<<<<<<< HEAD
-			header: .image(UIImage(named: "Illu_Submission_VielenDank"),
-						   accessibilityLabel: nil),
-=======
 			header: .image(
 				UIImage(named: "Illu_Submission_VielenDank"),
 				accessibilityLabel: AppStrings.ExposureSubmissionSuccess.accImageDescription
 			),
->>>>>>> 5cbf09ad
 			separators: false,
 			cells: [
 				.body(text: AppStrings.ExposureSubmissionSuccess.description),

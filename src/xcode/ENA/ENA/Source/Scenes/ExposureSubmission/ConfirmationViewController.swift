--- conflicted
+++ resolved
@@ -22,14 +22,8 @@
         descriptionLabel.text = AppStrings.ExposureSubmissionConfirmation.description
         submitButton.setTitle(AppStrings.ExposureSubmissionConfirmation.submit, for: .normal)
     }
-<<<<<<< HEAD
 
-    // MARK: Actions
-    @IBAction func submitClicked(_ sender: Any) {
-=======
-    
     @IBAction func submitTapped(_ sender: Any) {
->>>>>>> 24c2d0ca
         dismiss(animated: true, completion: nil)
     }
 }
--- conflicted
+++ resolved
@@ -12,50 +12,27 @@
     func isNextPageAvailable() -> Bool
 }
 
-<<<<<<< HEAD
-class OnboardingViewController: UIViewController {
+final class OnboardingViewController: UIViewController {
 
-    private var pageViewController: UIPageViewController?
-    private var pages: [UIViewController] = []
-    private var onboardingInfos = OnboardingInfo.testData()
-    private var onboardingPermissions = OnboardingPermissions.testData()
-
-    @IBOutlet var nextButton: UIButton!
-    @IBOutlet var buttonContainerView: UIView!
-
-    private var currentIndex: Int {
-        guard let pageViewController = pageViewController else { return 0 }
-        guard let firstViewController = pageViewController.viewControllers?.first else { return 0 }
-        guard let index = pages.firstIndex(of: firstViewController) else { return 0 }
-        return index
-    }
-
-    override func viewDidLoad() {
-        super.viewDidLoad()
-
-=======
-final class OnboardingViewController: UIViewController {
-    
     private var pages: [OnboardingInfoViewController] = []
     private var onboardingInfos = OnboardingInfo.testData()
-    
+
     @IBOutlet var scrollView: UIScrollView!
     @IBOutlet var nextButton: UIButton!
     @IBOutlet var buttonContainerView: UIView!
     @IBOutlet var pageControl: UIPageControl!
-    
+
     private var currentIndex: Int = 0
     private lazy var maxIndex: Int = onboardingInfos.count - 1
-    
+
     override func viewDidLoad() {
         super.viewDidLoad()
->>>>>>> b5f7a55a
         createPages()
         configurePageControl()
         configureNextButton()
         updateNextButton()
     }
-    
+
     @IBAction func onboardingTapped(_ sender: Any) {
         let vc = pages[currentIndex]
         vc.run(index: currentIndex)
@@ -68,83 +45,7 @@
             pages[i].delegate = self
         }
     }
-<<<<<<< HEAD
 
-    private func createPageController() {
-        let pageViewController = UIPageViewController(transitionStyle: .scroll, navigationOrientation: .horizontal)
-        let pageView = pageViewController.view!
-        pageView.translatesAutoresizingMaskIntoConstraints = false
-        addChild(pageViewController)
-        view.addSubview(pageView)
-        let leading = pageView.leadingAnchor.constraint(equalTo: view.leadingAnchor)
-        let top = pageView.topAnchor.constraint(equalTo: view.topAnchor, constant: 0)
-        let trailing = pageView.trailingAnchor.constraint(equalTo: view.trailingAnchor)
-        let bottom = pageView.bottomAnchor.constraint(equalTo: buttonContainerView.topAnchor, constant: 0)
-        NSLayoutConstraint.activate([leading, top, trailing, bottom])
-        pageViewController.didMove(toParent: self)
-        self.pageViewController = pageViewController
-    }
-
-    @IBAction func onboardingTapped(_ sender: Any) {
-        let isLastPage = currentIndex == pages.count - 1
-        if isLastPage {
-             PersistenceManager.shared.isOnboarded = true
-        } else {
-            let nextIndex = currentIndex + 1
-            let vc = pages[nextIndex]
-            pageViewController?.setViewControllers([vc], direction: .forward, animated: true, completion: nil)
-            updateButton()
-        }
-    }
-
-    private func updateButton() {
-        let isLastPage = currentIndex == pages.count - 1
-        let title = isLastPage ? NSLocalizedString("onboarding_button_finish", comment: "") : NSLocalizedString("onboarding_button_next", comment: "")
-        nextButton.setTitle(title, for: .normal)
-
-        if let onboardingPage = pages[currentIndex] as? OnboardingNextPageAvailable {
-            let isNextPageAvailable = onboardingPage.isNextPageAvailable()
-            nextButton.isEnabled = isNextPageAvailable
-        }
-    }
-}
-
-extension OnboardingViewController: UIPageViewControllerDataSource {
-
-    func pageViewController(_ pageViewController: UIPageViewController, viewControllerAfter viewController: UIViewController) -> UIViewController? {
-        guard let index = pages.firstIndex(of: viewController) else { return nil }
-        let next = pages.index(after: index)
-        guard next >= 0 && next < pages.count else { return nil }
-        return pages[next]
-    }
-
-    func pageViewController(_ pageViewController: UIPageViewController, viewControllerBefore viewController: UIViewController) -> UIViewController? {
-        guard let index = pages.firstIndex(of: viewController) else { return nil }
-        let previous = pages.index(before: index)
-        guard previous >= 0 && previous < pages.count else { return nil }
-        return pages[previous]
-    }
-
-    func presentationCount(for pageViewController: UIPageViewController) -> Int {
-        pages.count
-    }
-
-    func presentationIndex(for pageViewController: UIPageViewController) -> Int {
-        currentIndex
-    }
-}
-
-extension OnboardingViewController: UIPageViewControllerDelegate {
-    func pageViewController(_ pageViewController: UIPageViewController, didFinishAnimating finished: Bool, previousViewControllers: [UIViewController], transitionCompleted completed: Bool) {
-        updateButton()
-    }
-}
-
-extension OnboardingViewController: OnboardingPermissionsViewControllerDelegate {
-    func permissionsDidChange(onboardingPermissions: OnboardingPermissionsViewController) {
-        updateButton()
-=======
-    
     private func configurePageControl() {
         pageControl.numberOfPages = pages.count
         pageControl.currentPage = currentIndex
@@ -152,7 +53,7 @@
         pageControl.pageIndicatorTintColor = .separator
         pageControl.currentPageIndicatorTintColor = .label
     }
-    
+
     private func configureNextButton() {
         nextButton.setTitleColor(.white, for: .normal)
         let image = UIColor.systemIndigo.renderImage()
@@ -160,7 +61,7 @@
         nextButton.layer.cornerRadius = 20.0
         nextButton.layer.masksToBounds = true
     }
-    
+
     private func updateNextButton() {
         let isLastPage = currentIndex == maxIndex
         let title = isLastPage ? NSLocalizedString("onboarding_button_finish", comment: "") : NSLocalizedString("onboarding_button_next", comment: "")
@@ -169,12 +70,10 @@
 }
 
 extension OnboardingViewController: OnboardingInfoViewControllerDelegate {
-    
+
     func didFinished(onboardingInfoViewController: OnboardingInfoViewController) {
         if currentIndex == maxIndex {
-            UserSettings.onboardingWasShown = true
-            let notification = Notification(name: .onboardingFlagDidChange)
-            NotificationCenter.default.post(notification)
+            PersistenceManager.shared.isOnboarded = true
             return
         }
         let next = currentIndex + 1
@@ -183,6 +82,5 @@
         pageControl.currentPage = currentIndex
         scrollView.setContentOffset(point, animated: true)
         updateNextButton()
->>>>>>> b5f7a55a
     }
 }
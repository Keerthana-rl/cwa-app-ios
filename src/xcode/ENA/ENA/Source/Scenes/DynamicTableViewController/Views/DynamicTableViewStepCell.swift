// Corona-Warn-App
//
// SAP SE and all other contributors
// copyright owners license this file to you under the Apache
// License, Version 2.0 (the "License"); you may not use this
// file except in compliance with the License.
// You may obtain a copy of the License at
//
// http://www.apache.org/licenses/LICENSE-2.0
//
// Unless required by applicable law or agreed to in writing,
// software distributed under the License is distributed on an
// "AS IS" BASIS, WITHOUT WARRANTIES OR CONDITIONS OF ANY
// KIND, either express or implied.  See the License for the
// specific language governing permissions and limitations
// under the License.

import UIKit

class DynamicTableViewStepCell: UITableViewCell {
	lazy var body = UILabel(frame: .zero)
<<<<<<< HEAD
	var cellIcon: UIImageView!
	var separator: UIView!
	
=======
	lazy var cellIcon = UIImageView(frame: .zero)
	lazy var separator = UIView(frame: .zero)

>>>>>>> a8e12604
	override func awakeFromNib() {
		super.awakeFromNib()
	}
	
	private func setUpView(
		_ title: String,
		_ image: UIImage?,
		_ hasSeparators: Bool = false,
		_: Bool = false,
		_ iconTintColor: UIColor? = nil,
		_ iconBackgroundColor: UIColor? = nil
	) {
		// MARK: - Cell related changes.
		
		selectionStyle = .none
		backgroundColor = .preferredColor(for: .backgroundPrimary)
		
		// MARK: - Body.
<<<<<<< HEAD
		
		body = UILabel(frame: .zero)
=======

		body.font = .preferredFont(forTextStyle: .body)
>>>>>>> a8e12604
		body.numberOfLines = 0
		body.lineBreakMode = .byWordWrapping
		body.text = title
		
		// MARK: - Cell Icon.
<<<<<<< HEAD
		
		cellIcon = UIImageView(image: image)
=======
		var loadedImage = image
		if iconTintColor != nil {
			loadedImage = image?.withRenderingMode(.alwaysTemplate)
		}
		cellIcon = UIImageView(image: loadedImage)
>>>>>>> a8e12604
		cellIcon.tintColor = iconTintColor
		cellIcon.backgroundColor = iconBackgroundColor
		
		// MARK: - Separator.
<<<<<<< HEAD
		
		separator = UIView(frame: .zero)
		separator.backgroundColor = .preferredColor(for: .chevron)
=======

		separator.backgroundColor = .preferredColor(for: .textPrimary2)
>>>>>>> a8e12604
		separator.isHidden = !hasSeparators
	}
	
	private func setConstraints() {
		// MARK: - Constraint handling.
		
		UIView.translatesAutoresizingMaskIntoConstraints(for: [
			body,
			cellIcon,
			separator
		], to: false)
		
		addSubviews([separator, cellIcon, body])
		
<<<<<<< HEAD
		// TODO: Set the width programmatically, then calculate the
		// multiline label break afterwards.
		body.frame.size.width = 300
		body.sizeToFit()
		let height = body.frame.height
		let width = body.frame.width
		
		setConstraint(for: body.widthAnchor, equalTo: width)
		setConstraint(for: body.heightAnchor, equalTo: height)
		setConstraint(for: heightAnchor, equalTo: height + 50)
		setConstraint(for: cellIcon.widthAnchor, equalTo: 32)
		setConstraint(for: cellIcon.heightAnchor, equalTo: 32)
		setConstraint(for: separator.widthAnchor, equalTo: 1)
		
		cellIcon.topAnchor.constraint(equalTo: topAnchor, constant: 0).isActive = true
		cellIcon.rightAnchor.constraint(equalTo: body.leftAnchor, constant: -10).isActive = true
		cellIcon.leadingAnchor.constraint(equalTo: layoutMarginsGuide.leadingAnchor).isActive = true
		// TODO: Set this programmatically.
		cellIcon.layer.cornerRadius = 16
		cellIcon.clipsToBounds = true
		
		let inset = cellIcon.frame.height * 0.35
		body.topAnchor.constraint(equalTo: cellIcon.topAnchor, constant: inset).isActive = true
		body.centerXAnchor.constraint(equalTo: centerXAnchor).isActive = true
		
=======
		body.sizeToFit()
		
		setConstraint(for: cellIcon.widthAnchor, equalTo: 32)
		setConstraint(for: cellIcon.heightAnchor, equalTo: 32)
		setConstraint(for: separator.widthAnchor, equalTo: 1)
		cellIcon.topAnchor.constraint(equalTo: topAnchor).isActive = true
		cellIcon.leadingAnchor.constraint(equalTo: leadingAnchor, constant: 10).isActive = true
		
		body.leadingAnchor.constraint(equalTo: cellIcon.trailingAnchor, constant: 10).isActive = true
		body.trailingAnchor.constraint(equalTo: trailingAnchor, constant: -20).isActive = true
		body.topAnchor.constraint(equalTo: topAnchor, constant: 8).isActive = true
		heightAnchor.constraint(equalTo: body.heightAnchor, constant: 50).isActive = true
		
		cellIcon.layer.cornerRadius = 16
		cellIcon.clipsToBounds = true
		
>>>>>>> a8e12604
		separator.topAnchor.constraint(equalTo: cellIcon.bottomAnchor).isActive = true
		separator.bottomAnchor.constraint(equalTo: bottomAnchor).isActive = true
		separator.centerXAnchor.constraint(equalTo: cellIcon.centerXAnchor).isActive = true
	}
	
	func configure(
		title: String,
		image: UIImage?,
		hasSeparators: Bool = false,
		isCircle: Bool = false,
		iconTintColor: UIColor? = nil,
		iconBackgroundColor: UIColor? = nil
	) {
		setUpView(title, image, hasSeparators, isCircle, iconTintColor, iconBackgroundColor)
		setConstraints()
	}
}<|MERGE_RESOLUTION|>--- conflicted
+++ resolved
@@ -19,15 +19,9 @@
 
 class DynamicTableViewStepCell: UITableViewCell {
 	lazy var body = UILabel(frame: .zero)
-<<<<<<< HEAD
-	var cellIcon: UIImageView!
-	var separator: UIView!
-	
-=======
 	lazy var cellIcon = UIImageView(frame: .zero)
 	lazy var separator = UIView(frame: .zero)
-
->>>>>>> a8e12604
+	
 	override func awakeFromNib() {
 		super.awakeFromNib()
 	}
@@ -46,40 +40,25 @@
 		backgroundColor = .preferredColor(for: .backgroundPrimary)
 		
 		// MARK: - Body.
-<<<<<<< HEAD
 		
-		body = UILabel(frame: .zero)
-=======
-
 		body.font = .preferredFont(forTextStyle: .body)
->>>>>>> a8e12604
 		body.numberOfLines = 0
 		body.lineBreakMode = .byWordWrapping
 		body.text = title
 		
 		// MARK: - Cell Icon.
-<<<<<<< HEAD
 		
-		cellIcon = UIImageView(image: image)
-=======
 		var loadedImage = image
 		if iconTintColor != nil {
 			loadedImage = image?.withRenderingMode(.alwaysTemplate)
 		}
 		cellIcon = UIImageView(image: loadedImage)
->>>>>>> a8e12604
 		cellIcon.tintColor = iconTintColor
 		cellIcon.backgroundColor = iconBackgroundColor
 		
 		// MARK: - Separator.
-<<<<<<< HEAD
 		
-		separator = UIView(frame: .zero)
-		separator.backgroundColor = .preferredColor(for: .chevron)
-=======
-
 		separator.backgroundColor = .preferredColor(for: .textPrimary2)
->>>>>>> a8e12604
 		separator.isHidden = !hasSeparators
 	}
 	
@@ -94,33 +73,6 @@
 		
 		addSubviews([separator, cellIcon, body])
 		
-<<<<<<< HEAD
-		// TODO: Set the width programmatically, then calculate the
-		// multiline label break afterwards.
-		body.frame.size.width = 300
-		body.sizeToFit()
-		let height = body.frame.height
-		let width = body.frame.width
-		
-		setConstraint(for: body.widthAnchor, equalTo: width)
-		setConstraint(for: body.heightAnchor, equalTo: height)
-		setConstraint(for: heightAnchor, equalTo: height + 50)
-		setConstraint(for: cellIcon.widthAnchor, equalTo: 32)
-		setConstraint(for: cellIcon.heightAnchor, equalTo: 32)
-		setConstraint(for: separator.widthAnchor, equalTo: 1)
-		
-		cellIcon.topAnchor.constraint(equalTo: topAnchor, constant: 0).isActive = true
-		cellIcon.rightAnchor.constraint(equalTo: body.leftAnchor, constant: -10).isActive = true
-		cellIcon.leadingAnchor.constraint(equalTo: layoutMarginsGuide.leadingAnchor).isActive = true
-		// TODO: Set this programmatically.
-		cellIcon.layer.cornerRadius = 16
-		cellIcon.clipsToBounds = true
-		
-		let inset = cellIcon.frame.height * 0.35
-		body.topAnchor.constraint(equalTo: cellIcon.topAnchor, constant: inset).isActive = true
-		body.centerXAnchor.constraint(equalTo: centerXAnchor).isActive = true
-		
-=======
 		body.sizeToFit()
 		
 		setConstraint(for: cellIcon.widthAnchor, equalTo: 32)
@@ -137,7 +89,6 @@
 		cellIcon.layer.cornerRadius = 16
 		cellIcon.clipsToBounds = true
 		
->>>>>>> a8e12604
 		separator.topAnchor.constraint(equalTo: cellIcon.bottomAnchor).isActive = true
 		separator.bottomAnchor.constraint(equalTo: bottomAnchor).isActive = true
 		separator.centerXAnchor.constraint(equalTo: cellIcon.centerXAnchor).isActive = true

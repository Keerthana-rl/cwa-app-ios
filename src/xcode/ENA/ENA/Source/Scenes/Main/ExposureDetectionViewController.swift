--- conflicted
+++ resolved
@@ -65,18 +65,6 @@
     @IBAction func refresh(_ sender: UIButton) {
         exposureDetectionService.detectExposureIfNeeded()
     }
-<<<<<<< HEAD
-=======
-}
-
-fileprivate extension String {
-
-    static let lastContactTitle = NSLocalizedString("ExposureDetection_lastContactTitle", comment: "")
-    static let synchronize = NSLocalizedString("ExposureDetection_synchronize", comment: "")
-
-    static let info = NSLocalizedString("ExposureDetection_info", comment: "")
-    static let infoText = NSLocalizedString("ExposureDetection_infoText", comment: "")
-
 }
 
 extension ExposureDetectionViewController : ExposureDetectionServiceDelegate {
@@ -102,5 +90,4 @@
         maximumRiskScore: \(maximumRiskScore)
         """
     }
->>>>>>> c7ce03c0
 }
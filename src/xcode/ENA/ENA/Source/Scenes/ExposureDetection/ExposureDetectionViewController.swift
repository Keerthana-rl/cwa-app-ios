--- conflicted
+++ resolved
@@ -60,14 +60,12 @@
 	override func viewDidLoad() {
 		super.viewDidLoad()
 
-<<<<<<< HEAD
-		closeControl.isAccessibilityElement = true
+		titleLabel.accessibilityTraits = .header
+
+    closeControl.isAccessibilityElement = true
 		closeControl.accessibilityTraits = .button
 		closeControl.accessibilityLabel = AppStrings.AccessibilityLabel.close
 		closeControl.accessibilityIdentifier = "AppStrings.AccessibilityLabel.close"
-=======
-		titleLabel.accessibilityTraits = .header
->>>>>>> 53d01a99
 
 		consumer.didCalculateRisk = { [weak self] risk in
 			self?.state.risk = risk

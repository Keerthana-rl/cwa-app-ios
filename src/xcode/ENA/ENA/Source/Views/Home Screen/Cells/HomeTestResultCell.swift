//
// Corona-Warn-App
//
// SAP SE and all other contributors /
// copyright owners license this file to you under the Apache
// License, Version 2.0 (the "License"); you may not use this
// file except in compliance with the License.
// You may obtain a copy of the License at
//
// http://www.apache.org/licenses/LICENSE-2.0
//
// Unless required by applicable law or agreed to in writing,
// software distributed under the License is distributed on an
// "AS IS" BASIS, WITHOUT WARRANTIES OR CONDITIONS OF ANY
// KIND, either express or implied.  See the License for the
// specific language governing permissions and limitations
// under the License.
//

import Foundation
import UIKit

class HomeTestResultCell: HomeCardCollectionViewCell {

	@IBOutlet weak var title: UILabel!
	@IBOutlet weak var result: UILabel!
	@IBOutlet weak var image: UIImageView!
	@IBOutlet weak var body: UILabel!
	@IBOutlet weak var button: ENAButton!
	weak var delegate: HomeCardCellButtonDelegate?

	@IBAction func buttonTapped(_: UIButton) {
<<<<<<< HEAD
		delegate?.showTestButtonTapped(cell: self)
	}
}

class HomeTestResultCellConfigurator: CollectionViewCellConfigurator {

	let identifier = UUID()
	
	var buttonAction: (() -> Void)?
	var didConfigureCell: ((HomeTestResultCellConfigurator, HomeTestResultCell) -> Void)?
	var testResult = TestResult.pending

	func configure(cell: HomeTestResultCell) {
		cell.delegate = self
		updateState(cell)
		didConfigureCell?(self, cell)
	}

	func updateState(_ cell: HomeTestResultCell) {
		switch testResult {
		case .invalid:
			configureTestResultInvalid(cell: cell)
		case .pending:
			configureTestResultPending(cell: cell)
		case .negative:
			configureTestResultNegative(cell: cell)
		case .positive:
			configureTestResultPositive(cell: cell)
		}
	}

	private func configureTestResultNegative(cell: HomeTestResultCell) {
		cell.image.image = UIImage(named: "Illu_Hand_with_phone-negativ")
		cell.title.text = AppStrings.Home.resultCardResultAvailableTitle
		cell.result.text = AppStrings.Home.resultCardNegativeTitle
		cell.result.textColor = .preferredColor(for: .positiveRisk)
		cell.body.text = AppStrings.Home.resultCardNegativeDesc
		configureResultsButton(for: cell)
	}

	private func configureTestResultPositive(cell: HomeTestResultCell) {
		cell.image.image = UIImage(named: "Illu_Hand_with_phone-initial")
		cell.title.text = AppStrings.Home.resultCardResultAvailableTitle
		cell.result.text = AppStrings.Home.resultCardPositiveTitle
		cell.result.textColor = .preferredColor(for: .negativeRisk)
		cell.body.text = AppStrings.Home.resultCardPositiveDesc
		configureResultsButton(for: cell)
	}

	private func configureTestResultInvalid(cell: HomeTestResultCell) {
		cell.image.image = UIImage(named: "Illu_Hand_with_phone-error")
		cell.title.text = AppStrings.Home.resultCardResultAvailableTitle
		cell.result.text = AppStrings.Home.resultCardInvalidTitle
		cell.result.textColor = .preferredColor(for: .separator)
		cell.body.text = AppStrings.Home.resultCardInvalidDesc
		configureResultsButton(for: cell)
	}

	private func configureTestResultPending(cell: HomeTestResultCell) {
		cell.image.image = UIImage(named: "Illu_Hand_with_phone-pending")
		cell.title.text = AppStrings.Home.resultCardResultUnvailableTitle
		cell.result.text = ""
		cell.body.text = AppStrings.Home.resultCardPendingDesc
		configureResultsButton(for: cell)
	}

	private func configureResultsButton(for cell: HomeTestResultCell) {
		let title = AppStrings.Home.resultCardShowResultButton
		cell.button.isEnabled = isButtonActive()
		cell.button.setTitle(title, for: .normal)
		guard let buttonLabel = cell.button.titleLabel else { return }
		buttonLabel.font = UIFontMetrics.default.scaledFont(for: UIFont.systemFont(ofSize: 17, weight: .semibold))
		buttonLabel.adjustsFontForContentSizeCategory = true
		buttonLabel.lineBreakMode = .byWordWrapping
	}

	private func isButtonActive() -> Bool {
		switch self.testResult {
		case .pending:
			return false
		default:
			return true
		}
	}
}

extension HomeTestResultCellConfigurator: TestResultCollectionViewCellDelegate {
	func showTestButtonTapped(cell: HomeTestResultCell) {
		buttonAction?()
=======
		delegate?.buttonTapped(cell: self)
>>>>>>> 3fb72be3
	}
}<|MERGE_RESOLUTION|>--- conflicted
+++ resolved
@@ -30,98 +30,6 @@
 	weak var delegate: HomeCardCellButtonDelegate?
 
 	@IBAction func buttonTapped(_: UIButton) {
-<<<<<<< HEAD
-		delegate?.showTestButtonTapped(cell: self)
-	}
-}
-
-class HomeTestResultCellConfigurator: CollectionViewCellConfigurator {
-
-	let identifier = UUID()
-	
-	var buttonAction: (() -> Void)?
-	var didConfigureCell: ((HomeTestResultCellConfigurator, HomeTestResultCell) -> Void)?
-	var testResult = TestResult.pending
-
-	func configure(cell: HomeTestResultCell) {
-		cell.delegate = self
-		updateState(cell)
-		didConfigureCell?(self, cell)
-	}
-
-	func updateState(_ cell: HomeTestResultCell) {
-		switch testResult {
-		case .invalid:
-			configureTestResultInvalid(cell: cell)
-		case .pending:
-			configureTestResultPending(cell: cell)
-		case .negative:
-			configureTestResultNegative(cell: cell)
-		case .positive:
-			configureTestResultPositive(cell: cell)
-		}
-	}
-
-	private func configureTestResultNegative(cell: HomeTestResultCell) {
-		cell.image.image = UIImage(named: "Illu_Hand_with_phone-negativ")
-		cell.title.text = AppStrings.Home.resultCardResultAvailableTitle
-		cell.result.text = AppStrings.Home.resultCardNegativeTitle
-		cell.result.textColor = .preferredColor(for: .positiveRisk)
-		cell.body.text = AppStrings.Home.resultCardNegativeDesc
-		configureResultsButton(for: cell)
-	}
-
-	private func configureTestResultPositive(cell: HomeTestResultCell) {
-		cell.image.image = UIImage(named: "Illu_Hand_with_phone-initial")
-		cell.title.text = AppStrings.Home.resultCardResultAvailableTitle
-		cell.result.text = AppStrings.Home.resultCardPositiveTitle
-		cell.result.textColor = .preferredColor(for: .negativeRisk)
-		cell.body.text = AppStrings.Home.resultCardPositiveDesc
-		configureResultsButton(for: cell)
-	}
-
-	private func configureTestResultInvalid(cell: HomeTestResultCell) {
-		cell.image.image = UIImage(named: "Illu_Hand_with_phone-error")
-		cell.title.text = AppStrings.Home.resultCardResultAvailableTitle
-		cell.result.text = AppStrings.Home.resultCardInvalidTitle
-		cell.result.textColor = .preferredColor(for: .separator)
-		cell.body.text = AppStrings.Home.resultCardInvalidDesc
-		configureResultsButton(for: cell)
-	}
-
-	private func configureTestResultPending(cell: HomeTestResultCell) {
-		cell.image.image = UIImage(named: "Illu_Hand_with_phone-pending")
-		cell.title.text = AppStrings.Home.resultCardResultUnvailableTitle
-		cell.result.text = ""
-		cell.body.text = AppStrings.Home.resultCardPendingDesc
-		configureResultsButton(for: cell)
-	}
-
-	private func configureResultsButton(for cell: HomeTestResultCell) {
-		let title = AppStrings.Home.resultCardShowResultButton
-		cell.button.isEnabled = isButtonActive()
-		cell.button.setTitle(title, for: .normal)
-		guard let buttonLabel = cell.button.titleLabel else { return }
-		buttonLabel.font = UIFontMetrics.default.scaledFont(for: UIFont.systemFont(ofSize: 17, weight: .semibold))
-		buttonLabel.adjustsFontForContentSizeCategory = true
-		buttonLabel.lineBreakMode = .byWordWrapping
-	}
-
-	private func isButtonActive() -> Bool {
-		switch self.testResult {
-		case .pending:
-			return false
-		default:
-			return true
-		}
-	}
-}
-
-extension HomeTestResultCellConfigurator: TestResultCollectionViewCellDelegate {
-	func showTestButtonTapped(cell: HomeTestResultCell) {
-		buttonAction?()
-=======
 		delegate?.buttonTapped(cell: self)
->>>>>>> 3fb72be3
 	}
 }
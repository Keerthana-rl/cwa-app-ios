//
//  ENAButton.swift
//  ENA
//
//  Created by Hu, Hao on 11.05.20.
//  Copyright © 2020 SAP SE. All rights reserved.
//

import UIKit

/// A Button which has the same behavior of UIButton, but with different tint color.
@IBDesignable
class ENAButton: UIButton {
    
    override init(frame: CGRect) {
        super.init(frame: frame)
        customizeButton()
    }
    
    required init?(coder: NSCoder) {
        super.init(coder: coder)
        customizeButton()
    }
    
    private func customizeButton() {
        setButtonColors()
        setRoundCorner(radius: 8.0)
<<<<<<< HEAD
		
		titleLabel?.adjustsFontForContentSizeCategory = true
=======
		contentEdgeInsets = UIEdgeInsets(top: 14, left: 14, bottom: 14, right: 14)
		heightAnchor.constraint(greaterThanOrEqualToConstant: 50).isActive = true
>>>>>>> 13273eb7
    }
    
    
    private func setButtonColors() {
        backgroundColor = UIColor.preferredColor(for: .tintColor)
        setTitleColor(UIColor.white, for: .normal)
    }
    
    private func setRoundCorner(radius: CGFloat) {
        layer.cornerRadius = radius
        layer.cornerCurve = .continuous
        clipsToBounds = true
    }
    
    
    override func prepareForInterfaceBuilder() {
        super.prepareForInterfaceBuilder()
        customizeButton()
    }

}<|MERGE_RESOLUTION|>--- conflicted
+++ resolved
@@ -25,13 +25,11 @@
     private func customizeButton() {
         setButtonColors()
         setRoundCorner(radius: 8.0)
-<<<<<<< HEAD
+		
+		contentEdgeInsets = UIEdgeInsets(top: 14, left: 14, bottom: 14, right: 14)
+		heightAnchor.constraint(greaterThanOrEqualToConstant: 50).isActive = true
 		
 		titleLabel?.adjustsFontForContentSizeCategory = true
-=======
-		contentEdgeInsets = UIEdgeInsets(top: 14, left: 14, bottom: 14, right: 14)
-		heightAnchor.constraint(greaterThanOrEqualToConstant: 50).isActive = true
->>>>>>> 13273eb7
     }
     
     

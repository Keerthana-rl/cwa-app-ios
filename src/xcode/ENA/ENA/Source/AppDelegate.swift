--- conflicted
+++ resolved
@@ -31,7 +31,7 @@
 class AppDelegate: UIResponder, UIApplicationDelegate {
 	let taskScheduler = ENATaskScheduler()
 	private var exposureManager: ExposureManager = ENAExposureManager()
-private var exposureDetection: ExposureDetection?
+	private var exposureDetection: ExposureDetection?
 	private var exposureSubmissionService: ENAExposureSubmissionService?
 
 	let downloadedPackagesStore: DownloadedPackagesStore = {
@@ -163,7 +163,12 @@
 		}
 	}
 
-	func exposureDetection(_ detection: ExposureDetection, detectSummaryWithConfiguration configuration: ENExposureConfiguration, writtenPackages: WrittenPackages, completion: @escaping (Result<ENExposureDetectionSummary, Error>) -> Void) {
+	func exposureDetection(
+		_ detection: ExposureDetection,
+		detectSummaryWithConfiguration
+		configuration: ENExposureConfiguration,
+		writtenPackages: WrittenPackages,
+		completion: @escaping (Result<ENExposureDetectionSummary, Error>) -> Void) {
 		func withResultFrom(
 			summary: ENExposureDetectionSummary?,
 			error: Error?
@@ -249,7 +254,6 @@
 				showError()
 			}
 		}
-
 	}
 	func appStartExposureDetectionTransaction() {
 		precondition(
@@ -260,7 +264,6 @@
 			delegate: self
 		)
 		exposureDetection?.start(completion: useSummaryDetectionResult)
-
 	}
 }
 
@@ -297,7 +300,7 @@
 		}
 
 		guard
-			self.exposureDetection == nil,
+			exposureDetection == nil,
 			exposureManager.preconditions().authorized,
 			UIApplication.shared.backgroundRefreshStatus == .available
 			else {
@@ -307,20 +310,12 @@
 
 		exposureDetection = ExposureDetection(delegate: self)
 
-<<<<<<< HEAD
-		exposureDetection?.start { _ in 
-=======
-		self.exposureDetectionTransaction?.start { newSummary in
-			guard let newSummary = newSummary else {
-				complete(success: true)
-				return
-			}
-
-			// persist the previous risk score to the store
-			self.store.previousSummary = ENExposureDetectionSummaryContainer(with: newSummary)
-
->>>>>>> 2158eafb
-			complete(success: true)
+		self.exposureDetection?.start { result in
+			defer { complete(success: true) }
+			if case let .success(newSummary) = result {
+				// persist the previous risk score to the store
+				self.store.previousSummary = ENExposureDetectionSummaryContainer(with: newSummary)
+			}
 		}
 
 		task.expirationHandler = {

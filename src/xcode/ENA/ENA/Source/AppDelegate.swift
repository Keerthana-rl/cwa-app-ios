--- conflicted
+++ resolved
@@ -54,13 +54,10 @@
 
 		let config = RiskProvidingConfiguration(
 			exposureDetectionValidityDuration: DateComponents(day: 2),
-<<<<<<< HEAD
 			exposureDetectionInterval: exposureDetectionInterval,
-=======
-			exposureDetectionInterval: DateComponents(hour: 24),
->>>>>>> dc13c850
 			detectionMode: .default
 		)
+
 
 		return RiskProvider(
 			configuration: config,

--- conflicted
+++ resolved
@@ -29,19 +29,11 @@
 
 @UIApplicationMain
 class AppDelegate: UIResponder, UIApplicationDelegate {
-<<<<<<< HEAD
-
-	// swiftlint:disable:next force_unwrapping
-	static let backgroundTaskIdentifier = Bundle.main.bundleIdentifier! + ".exposure-notification"
-	private var exposureManager: ExposureManager = ENAExposureManager()
-	private var exposureDetection: ExposureDetection?
-=======
 	let taskScheduler = ENATaskScheduler()
 	private var exposureManager: ExposureManager = ENAExposureManager()
-	private var exposureDetectionTransaction: ExposureDetectionTransaction?
+private var exposureDetection: ExposureDetection?
 	private var exposureSubmissionService: ENAExposureSubmissionService?
 
->>>>>>> c674e9a0
 	let downloadedPackagesStore: DownloadedPackagesStore = {
 		let fileManager = FileManager()
 		guard let documentDir = fileManager.urls(for: .documentDirectory, in: .userDomainMask).first else {
@@ -115,7 +107,6 @@
 	func application(_: UIApplication, didDiscardSceneSessions _: Set<UISceneSession>) {}
 }
 
-<<<<<<< HEAD
 extension AppDelegate: ExposureDetectionDelegate {
 	func exposureDetection(_ detection: ExposureDetection, determineAvailableData completion: @escaping (DaysAndHours?) -> Void) {
 		client.availableDaysAndHoursUpUntil(.formattedToday()) { result in
@@ -126,31 +117,6 @@
 			case .failure:
 				completion(nil)
 			}
-=======
-extension AppDelegate: ExposureDetectionTransactionDelegate {
-	func exposureDetectionTransactionRequiresExposureDetector(_ transaction: ExposureDetectionTransaction) -> ExposureDetector {
-		exposureManager
-	}
-
-
-
-	func exposureDetectionTransaction(_: ExposureDetectionTransaction, didEndPrematurely reason: ExposureDetectionTransaction.DidEndPrematurelyReason) {
-		logError(message: "Exposure transaction failed: \(reason)")
-
-		let message: String
-		switch reason {
-		case .noExposureManager:
-			message = "No ExposureManager"
-		case .noSummary:
-			// not really accurate but very likely this is the case.
-			message = "Max file per day limit set by Apple reached (15)"
-		case .noDaysAndHours:
-			message = "No available files. Did you configure the backend URL?"
-		case .noExposureConfiguration:
-			message = "Didn't get a configuration"
-		case .unableToDiagnosisKeys:
-			message = "No keys"
->>>>>>> c674e9a0
 		}
 	}
 
@@ -290,7 +256,6 @@
 			exposureDetection == nil,
 			"An Exposure Transaction is currently already running. This should never happen."
 		)
-<<<<<<< HEAD
 		exposureDetection = ExposureDetection(
 			delegate: self
 		)
@@ -319,12 +284,6 @@
 		var packages = [SAPDownloadedPackage]()
 		packages.append(
 			contentsOf: fullDays.map { package(for: $0) }.compactMap { $0 }
-=======
-		exposureDetectionTransaction = ExposureDetectionTransaction(
-			delegate: self,
-			client: client,
-			keyPackagesStore: downloadedPackagesStore
->>>>>>> c674e9a0
 		)
 		return packages
 	}
@@ -338,7 +297,7 @@
 		}
 
 		guard
-			self.exposureDetectionTransaction == nil,
+			self.exposureDetection == nil,
 			exposureManager.preconditions().authorized,
 			UIApplication.shared.backgroundRefreshStatus == .available
 			else {
@@ -346,9 +305,9 @@
 			return
 		}
 
-		self.exposureDetectionTransaction = ExposureDetectionTransaction(delegate: self, client: client, keyPackagesStore: downloadedPackagesStore)
-
-		self.exposureDetectionTransaction?.start {
+		exposureDetection = ExposureDetection(delegate: self)
+
+		exposureDetection?.start { _ in 
 			complete(success: true)
 		}
 

// Corona-Warn-App
//
// SAP SE and all other contributors
// copyright owners license this file to you under the Apache
// License, Version 2.0 (the "License"); you may not use this
// file except in compliance with the License.
// You may obtain a copy of the License at
//
// http://www.apache.org/licenses/LICENSE-2.0
//
// Unless required by applicable law or agreed to in writing,
// software distributed under the License is distributed on an
// "AS IS" BASIS, WITHOUT WARRANTIES OR CONDITIONS OF ANY
// KIND, either express or implied.  See the License for the
// specific language governing permissions and limitations
// under the License.

import BackgroundTasks
import ExposureNotification
import FMDB
import UIKit

protocol CoronaWarnAppDelegate: AnyObject {
	func appStartExposureDetectionTransaction()
	var client: Client { get }
	var downloadedPackagesStore: DownloadedPackagesStore { get }
	var store: Store { get }
	var taskScheduler: ENATaskScheduler { get }
	var riskProvider: RiskProvider { get }
	var exposureManager: ExposureManager { get }
	var lastRiskCalculation: String { get set } // TODO: REMOVE ME
}

protocol RequiresAppDependencies {
	var client: Client { get }
	var store: Store { get }
	var taskScheduler: ENATaskScheduler { get }
	var downloadedPackagesStore: DownloadedPackagesStore { get }
	var riskProvider: RiskProvider { get }
	var exposureManager: ExposureManager { get }
	var lastRiskCalculation: String { get }  // TODO: REMOVE ME
}

extension RequiresAppDependencies {
	var client: Client {
		UIApplication.coronaWarnDelegate().client
	}

	var downloadedPackagesStore: DownloadedPackagesStore {
		UIApplication.coronaWarnDelegate().downloadedPackagesStore
	}

	var store: Store {
		UIApplication.coronaWarnDelegate().store
	}

	var taskScheduler: ENATaskScheduler {
		UIApplication.coronaWarnDelegate().taskScheduler
	}

	var riskProvider: RiskProvider {
		UIApplication.coronaWarnDelegate().riskProvider
	}

	var lastRiskCalculation: String {
		UIApplication.coronaWarnDelegate().lastRiskCalculation
	}

	var exposureManager: ExposureManager {
		UIApplication.coronaWarnDelegate().exposureManager
	}
}

extension AppDelegate: ExposureSummaryProvider {
	func detectExposure(completion: @escaping (ENExposureDetectionSummary?) -> Void) {
		exposureDetection = ExposureDetection(delegate: self)
		exposureDetection?.start { result in
			switch result {
			case .success(let summary):
				completion(summary)
			case .failure:
				completion(nil)
			}
		}
	}
}

@UIApplicationMain
class AppDelegate: UIResponder, UIApplicationDelegate {
	private let consumer = RiskConsumer()
	let taskScheduler = ENATaskScheduler.shared
	lazy var riskProvider: RiskProvider = {
		var duration = DateComponents()
		duration.day = 1

		let config = RiskProvidingConfiguration(
			updateMode: .automatic,
			exposureDetectionValidityDuration: duration
		)
		return RiskProvider(
			configuration: config,
			store: self.store,
			exposureSummaryProvider: self,
			appConfigurationProvider: CachedAppConfiguration(client: self.client),
			exposureManagerState: self.exposureManager.preconditions()
		)
	}()

	#if targetEnvironment(simulator) || COMMUNITY
	// Enable third party contributors that do not have the required
	// entitlements to also use the app
	let exposureManager: ExposureManager = {
		let keys = [ENTemporaryExposureKey()]
		return MockExposureManager(exposureNotificationError: nil, diagnosisKeysResult: (keys, nil))
	}()
	#else
	let exposureManager: ExposureManager = ENAExposureManager()
	#endif

	private var exposureDetection: ExposureDetection?
	private var exposureSubmissionService: ENAExposureSubmissionService?

	let downloadedPackagesStore: DownloadedPackagesStore = {
		let fileManager = FileManager()
		guard let documentDir = fileManager.urls(for: .documentDirectory, in: .userDomainMask).first else {
			fatalError("unable to determine document dir")
		}
		let storeURL = documentDir
			.appendingPathComponent("packages")
			.appendingPathExtension("sqlite3")

		let db = FMDatabase(url: storeURL)
		let store = DownloadedPackagesSQLLiteStore(database: db)
		store.open()
		return store
	}()

	let store: Store = SecureStore()
	lazy var client: Client = {
		// We disable app store checks to make testing easier.
		//        #if APP_STORE
		//        return HTTPClient(configuration: .production)
		//        #endif

		if ClientMode.default == .mock {
			fatalError("not implemented")
		}

		let store = self.store
		guard
			let distributionURLString = store.developerDistributionBaseURLOverride,
			let submissionURLString = store.developerSubmissionBaseURLOverride,
			let verificationURLString = store.developerVerificationBaseURLOverride,
			let distributionURL = URL(string: distributionURLString),
			let verificationURL = URL(string: verificationURLString),
			let submissionURL = URL(string: submissionURLString) else {
				return HTTPClient(configuration: .production)
		}

		let config = HTTPClient.Configuration(
			apiVersion: "v1",
			country: "DE",
			endpoints: HTTPClient.Configuration.Endpoints(
				distribution: .init(baseURL: distributionURL, requiresTrailingSlash: false),
				submission: .init(baseURL: submissionURL, requiresTrailingSlash: true),
				verification: .init(baseURL: verificationURL, requiresTrailingSlash: false)
			)
		)
		return HTTPClient(configuration: config)
	}()

	// TODO: REMOVE ME
	var lastRiskCalculation: String = ""

	func application(
		_: UIApplication,
		didFinishLaunchingWithOptions _: [UIApplication.LaunchOptionsKey: Any]? = nil
	) -> Bool {
		UIDevice.current.isBatteryMonitoringEnabled = true

		taskScheduler.taskDelegate = self
		riskProvider.observeRisk(consumer)

		return true
	}

	// MARK: UISceneSession Lifecycle

	func application(
		_: UIApplication,
		configurationForConnecting connectingSceneSession: UISceneSession,
		options _: UIScene.ConnectionOptions
	) -> UISceneConfiguration {
		UISceneConfiguration(name: "Default Configuration", sessionRole: connectingSceneSession.role)
	}

	func application(_: UIApplication, didDiscardSceneSessions _: Set<UISceneSession>) {}
}

extension AppDelegate: ExposureDetectionDelegate {
	func exposureDetection(_ detection: ExposureDetection, determineAvailableData completion: @escaping (DaysAndHours?) -> Void) {
		client.availableDaysAndHoursUpUntil(.formattedToday()) { result in
			let mappedResult = result.map { DaysAndHours(days: $0.days, hours: $0.hours) }
			switch mappedResult {
			case .success(let daysAndHours):
				completion(daysAndHours)
			case .failure:
				completion(nil)
			}
		}
	}

	func exposureDetection(_ detection: ExposureDetection, downloadDeltaFor remote: DaysAndHours) -> DaysAndHours {
		let delta = DeltaCalculationResult(
			remoteDays: Set(remote.days),
			remoteHours: Set(remote.hours),
			localDays: Set(downloadedPackagesStore.allDays()),
			localHours: Set(downloadedPackagesStore.hours(for: .formattedToday()))
		)
		return (
			days: Array(delta.missingDays),
			hours: Array(delta.missingHours)
		)
	}

	func exposureDetection(_ detection: ExposureDetection, downloadAndStore delta: DaysAndHours, completion: @escaping (Error?) -> Void) {
		func storeDaysAndHours(_ fetchedDaysAndHours: FetchedDaysAndHours) {
			downloadedPackagesStore.addFetchedDaysAndHours(fetchedDaysAndHours)
			completion(nil)
		}
		client.fetchDays(
			delta.days,
			hours: delta.hours,
			of: .formattedToday(),
			completion: storeDaysAndHours
		)
	}

	func exposureDetection(_ detection: ExposureDetection, downloadConfiguration completion: @escaping (ENExposureConfiguration?) -> Void) {
		client.exposureConfiguration(completion: completion)
	}

	func exposureDetectionWriteDownloadedPackages(_ detection: ExposureDetection) -> WrittenPackages? {
		let fileManager = FileManager()
		let rootDir = fileManager.temporaryDirectory.appendingPathComponent(UUID().uuidString, isDirectory: true)
		do {
			try fileManager.createDirectory(at: rootDir, withIntermediateDirectories: true, attributes: nil)
			let packages = downloadedPackagesStore.allPackages(for: .formattedToday(), onlyHours: store.hourlyFetchingEnabled)
			let writer = AppleFilesWriter(rootDir: rootDir, keyPackages: packages)
			return writer.writeAllPackages()
		} catch {
			return nil
		}
	}

	func exposureDetection(
		_ detection: ExposureDetection,
		detectSummaryWithConfiguration
		configuration: ENExposureConfiguration,
		writtenPackages: WrittenPackages,
		completion: @escaping (Result<ENExposureDetectionSummary, Error>) -> Void
	) {
		func withResultFrom(
			summary: ENExposureDetectionSummary?,
			error: Error?
		) -> Result<ENExposureDetectionSummary, Error> {
			if let error = error {
				return .failure(error)
			}
			if let summary = summary {
				return .success(summary)
			}
			fatalError("invalid state")
		}
		_ = exposureManager.detectExposures(
			configuration: configuration,
			diagnosisKeyURLs: writtenPackages.urls
		) { summary, error in
			completion(withResultFrom(summary: summary, error: error))
		}
	}
}

extension AppDelegate: CoronaWarnAppDelegate {
	private func useSummaryDetectionResult(
		_ result: Result<ENExposureDetectionSummary, ExposureDetection.DidEndPrematurelyReason>
	) {
		exposureDetection = nil
		switch result {
		case .success(let summary):
			store.dateLastExposureDetection = Date()
			NotificationCenter.default.post(
				name: .didDetectExposureDetectionSummary,
				object: nil,
				userInfo: ["summary": summary]
			)
		case .failure(let reason):
			logError(message: "Exposure transaction failed: \(reason)")

			let message: String
			switch reason {
			case .noExposureManager:
				message = "No ExposureManager"
			case .noSummary:
				// not really accurate but very likely this is the case.
				message = "Max file per day limit set by Apple reached (15)"
			case .noDaysAndHours:
				message = "No available files. Did you configure the backend URL?"
			case .noExposureConfiguration:
				message = "Didn't get a configuration"
			case .unableToWriteDiagnosisKeys:
				message = "No keys"
			}

			// We have to remove this after the test has been concluded.
			let alert = UIAlertController(
				title: "Exposure Detection Failed",
				message: message,
				preferredStyle: .alert
			)

			alert.addAction(
				UIAlertAction(
					title: "OK",
					style: .cancel
				)
			)

			exposureDetection = nil

			guard let scene = UIApplication.shared.connectedScenes.first else { return }
			guard let delegate = scene.delegate as? SceneDelegate else { return }
			guard let rootController = delegate.window?.rootViewController else {
				return
			}
			func showError() {
				rootController.present(alert, animated: true, completion: nil)
			}

			if rootController.presentedViewController != nil {
				rootController.dismiss(animated: true, completion: showError)
			} else {
				showError()
			}
		}
	}
	func appStartExposureDetectionTransaction() {
		precondition(
			exposureDetection == nil,
			"An Exposure Transaction is currently already running. This should never happen."
		)
		exposureDetection = ExposureDetection(
			delegate: self
		)
		exposureDetection?.start(completion: useSummaryDetectionResult)
	}
}

extension DownloadedPackagesStore {
	func addFetchedDaysAndHours(_ daysAndHours: FetchedDaysAndHours) {
		let days = daysAndHours.days
		days.bucketsByDay.forEach { day, bucket in
			self.set(day: day, package: bucket)
		}

		let hours = daysAndHours.hours
		hours.bucketsByHour.forEach { hour, bucket in
			self.set(hour: hour, day: hours.day, package: bucket)
		}
	}
}

private extension DownloadedPackagesStore {
	func allPackages(for day: String, onlyHours: Bool) -> [SAPDownloadedPackage] {
		var packages = [SAPDownloadedPackage]()

		if onlyHours {  // Testing only: Feed last three hours into framework
			let allHoursForToday = hourlyPackages(for: .formattedToday())
			packages.append(contentsOf: Array(allHoursForToday.prefix(3)))
		} else {
			let fullDays = allDays()
			packages.append(
				contentsOf: fullDays.map { package(for: $0) }.compactMap { $0 }
			)
		}

		return packages
	}
}

extension AppDelegate: ENATaskExecutionDelegate {
	func executeExposureDetectionRequest(task: BGTask) {

		func complete(success: Bool) {
			task.setTaskCompleted(success: success)
			taskScheduler.scheduleTask(for: .detectExposures)
		}

		consumer.didCalculateRisk = { risk in
<<<<<<< HEAD
			if risk.riskLevelHasIncreased {
=======
			// present a notification if the risk score has increased
			if risk.riskLevelHasChanged {
>>>>>>> 973a6ca4
				UNUserNotificationCenter.current().presentNotification(
					title: AppStrings.LocalNotifications.detectExposureTitle,
					body: AppStrings.LocalNotifications.detectExposureBody,
					identifier: ENATaskIdentifier.detectExposures.rawValue)
			}
			complete(success: true)
		}

		consumer.nextExposureDetectionDateDidChange = { date in
			self.taskScheduler.scheduleTask(for: .detectExposures)
		}

		riskProvider.requestRisk()

		task.expirationHandler = {
			logError(message: NSLocalizedString("BACKGROUND_TIMEOUT", comment: "Error"))
			complete(success: false)
		}
	}

	func executeFetchTestResults(task: BGTask) {

		func complete(success: Bool) {
			task.setTaskCompleted(success: success)
			taskScheduler.scheduleTask(for: .fetchTestResults)
		}

		self.exposureSubmissionService = ENAExposureSubmissionService(diagnosiskeyRetrieval: exposureManager, client: client, store: store)

		if store.registrationToken != nil && store.testResultReceivedTimeStamp == nil {
			self.exposureSubmissionService?.getTestResult { result in
				switch result {
				case .failure(let error):
					logError(message: error.localizedDescription)

				case .success(let testResult):
					if testResult != .pending {
						UNUserNotificationCenter.current().presentNotification(
							title: AppStrings.LocalNotifications.testResultsTitle,
							body: AppStrings.LocalNotifications.testResultsBody,
							identifier: ENATaskIdentifier.fetchTestResults.rawValue)
					}
				}

				complete(success: true)
			}
		} else {
			complete(success: true)
		}

		task.expirationHandler = {
			logError(message: NSLocalizedString("BACKGROUND_TIMEOUT", comment: "Error"))
			complete(success: false)
		}

	}
}<|MERGE_RESOLUTION|>--- conflicted
+++ resolved
@@ -397,12 +397,8 @@
 		}
 
 		consumer.didCalculateRisk = { risk in
-<<<<<<< HEAD
-			if risk.riskLevelHasIncreased {
-=======
 			// present a notification if the risk score has increased
 			if risk.riskLevelHasChanged {
->>>>>>> 973a6ca4
 				UNUserNotificationCenter.current().presentNotification(
 					title: AppStrings.LocalNotifications.detectExposureTitle,
 					body: AppStrings.LocalNotifications.detectExposureBody,

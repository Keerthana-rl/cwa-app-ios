--- conflicted
+++ resolved
@@ -78,28 +78,15 @@
 			)
 			let numberDaysString = String(numberDays)
 			let totalDaysString = String(totalDays)
-			let saveDays = String(format: AppStrings.Home.riskCardLowSaveDaysItemTitle, numberDaysString, totalDaysString)
-<<<<<<< HEAD
+			let saveDays = String(
+				format: AppStrings.Home.riskCardLowSaveDaysItemTitle, numberDaysString, totalDaysString
+			)
+			let progressImage: String = numberDays >= totalDays ? "Icons_TracingCircleFull - Dark" : "Icons_TracingCircle-Dark_Step \(numberDays)"
 			itemCellConfigurators.append(
 				HomeRiskImageItemViewConfigurator(
 					title: saveDays,
 					titleColor: titleColor,
-					iconImageName: "Icons_TracingCircleFull - Dark",
-					iconTintColor: titleColor,
-					color: color,
-					separatorColor: separatorColor
-				)
-			)
-=======
-			let progressImage: String = numberDays >= totalDays ? "Icons_TracingCircleFull - Dark" : "Icons_TracingCircle-Dark_Step \(numberDays)"
-			let item2 = HomeRiskImageItemViewConfigurator(title: saveDays, titleColor: titleColor, iconImageName: progressImage, iconTintColor: titleColor, color: color, separatorColor: separatorColor)
->>>>>>> a822fc13
-			let dateTitle = String(format: AppStrings.Home.riskCardDateItemTitle, lastUpdateDateString)
-			itemCellConfigurators.append(
-				HomeRiskImageItemViewConfigurator(
-					title: dateTitle,
-					titleColor: titleColor,
-					iconImageName: "Icons_Aktualisiert",
+					iconImageName: progressImage,
 					iconTintColor: titleColor,
 					color: color,
 					separatorColor: separatorColor

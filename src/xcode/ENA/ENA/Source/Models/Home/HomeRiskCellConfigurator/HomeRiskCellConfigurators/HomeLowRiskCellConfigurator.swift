// Corona-Warn-App
//
// SAP SE and all other contributors
// copyright owners license this file to you under the Apache
// License, Version 2.0 (the "License"); you may not use this
// file except in compliance with the License.
// You may obtain a copy of the License at
//
// http://www.apache.org/licenses/LICENSE-2.0
//
// Unless required by applicable law or agreed to in writing,
// software distributed under the License is distributed on an
// "AS IS" BASIS, WITHOUT WARRANTIES OR CONDITIONS OF ANY
// KIND, either express or implied.  See the License for the
// specific language governing permissions and limitations
// under the License.

import UIKit

final class HomeLowRiskCellConfigurator: HomeRiskLevelCellConfigurator {
	private var numberRiskContacts: Int
	private var numberDays: Int
	private var totalDays: Int

	// MARK: Creating a Home Risk Cell Configurator

	init(
		numberRiskContacts: Int,
		numberDays: Int,
		totalDays: Int,
		lastUpdateDate: Date?,
		isButtonHidden: Bool
	) {
		self.numberRiskContacts = numberRiskContacts
		self.numberDays = numberDays
		self.totalDays = totalDays
		super.init(
			isLoading: false,
			isButtonEnabled: true,
			isButtonHidden: isButtonHidden,
			detectionIntervalLabelHidden: false,
			lastUpdateDate: lastUpdateDate
		)
	}

	// MARK: Configuration

	override func configure(cell: RiskLevelCollectionViewCell) {
		cell.delegate = self

		let title: String = isLoading ? AppStrings.Home.riskCardStatusCheckTitle : AppStrings.Home.riskCardLowTitle
		let titleColor: UIColor = .enaColor(for: .textContrast)
		cell.configureTitle(title: title, titleColor: titleColor)
		cell.configureBody(text: "", bodyColor: titleColor, isHidden: true)

		let color: UIColor = .enaColor(for: .riskLow)
		let separatorColor: UIColor = .enaColor(for: .hairlineContrast)
		var itemCellConfigurators: [HomeRiskViewConfiguratorAny] = []
		if isLoading {
			let isLoadingItem = HomeRiskLoadingItemViewConfigurator(title: AppStrings.Home.riskCardStatusCheckBody, titleColor: titleColor, isLoading: true, color: color, separatorColor: separatorColor)
			itemCellConfigurators.append(isLoadingItem)
		} else {
			let numberContactsTitle = String(format: AppStrings.Home.riskCardNumberContactsItemTitle, numberRiskContacts)
			let item1 = HomeRiskImageItemViewConfigurator(title: numberContactsTitle, titleColor: titleColor, iconImageName: "Icons_KeineRisikoBegegnung", iconTintColor: titleColor, color: color, separatorColor: separatorColor)
			let numberDaysString = String(numberDays)
			let totalDaysString = String(totalDays)
			let saveDays = String(format: AppStrings.Home.riskCardLowSaveDaysItemTitle, numberDaysString, totalDaysString)
			let item2 = HomeRiskImageItemViewConfigurator(title: saveDays, titleColor: titleColor, iconImageName: "Icons_TracingCircleFull - Dark", iconTintColor: titleColor, color: color, separatorColor: separatorColor)
			let dateTitle = String(format: AppStrings.Home.riskCardDateItemTitle, lastUpdateDateString)
			let item3 = HomeRiskImageItemViewConfigurator(title: dateTitle, titleColor: titleColor, iconImageName: "Icons_Aktualisiert", iconTintColor: titleColor, color: color, separatorColor: separatorColor)
			itemCellConfigurators.append(item1)
			itemCellConfigurators.append(item2)
			itemCellConfigurators.append(item3)
		}
		cell.configureRiskViews(cellConfigurators: itemCellConfigurators)
		cell.configureBackgroundColor(color: color)

		let buttonTitle: String = isLoading ? AppStrings.Home.riskCardStatusCheckButton : AppStrings.Home.riskCardLowButton

		let interval = "\(48)"
		let intervalTitle = String(format: AppStrings.Home.riskCardIntervalUpdateTitle, interval)
		cell.configureDetectionIntervalLabel(
			text: intervalTitle,
			isHidden: detectionIntervalLabelHidden
		)
		
<<<<<<< HEAD
		cell.configureUpdateButton(
			title: buttonTitle,
			isEnabled: isButtonEnabled,
			isHidden: isButtonHidden
		)
=======
		configureCounter(buttonTitle: buttonTitle, cell: cell)

		setupAccessibility(cell)
>>>>>>> c3c8713b
	}
}<|MERGE_RESOLUTION|>--- conflicted
+++ resolved
@@ -84,16 +84,12 @@
 			isHidden: detectionIntervalLabelHidden
 		)
 		
-<<<<<<< HEAD
 		cell.configureUpdateButton(
 			title: buttonTitle,
 			isEnabled: isButtonEnabled,
 			isHidden: isButtonHidden
 		)
-=======
-		configureCounter(buttonTitle: buttonTitle, cell: cell)
 
 		setupAccessibility(cell)
->>>>>>> c3c8713b
 	}
 }
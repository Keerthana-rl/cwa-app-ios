// Corona-Warn-App
//
// SAP SE and all other contributors
// copyright owners license this file to you under the Apache
// License, Version 2.0 (the "License"); you may not use this
// file except in compliance with the License.
// You may obtain a copy of the License at
//
// http://www.apache.org/licenses/LICENSE-2.0
//
// Unless required by applicable law or agreed to in writing,
// software distributed under the License is distributed on an
// "AS IS" BASIS, WITHOUT WARRANTIES OR CONDITIONS OF ANY
// KIND, either express or implied.  See the License for the
// specific language governing permissions and limitations
// under the License.

import BackgroundTasks
import ExposureNotification
import UIKit


enum ENATaskIdentifier: String, CaseIterable {
	// only one task identifier is allowed have the .exposure-notification suffix
	case detectExposures = "exposure-notification" // detect-exposures.exposure-notification"
	case fetchTestResults = "fetch-test-results"

	var backgroundTaskScheduleInterval: TimeInterval? {
		switch self {
		// set to trigger at the earliest begin time possible
		case .detectExposures: return 2 * 60 * 60
		// set to trigger every 2 hours
		case .fetchTestResults: return 2 * 60 * 60
		}
	}
	var backgroundTaskSchedulerIdentifier: String {
		"\(Bundle.main.bundleIdentifier ?? "de.rki.coronawarnapp").\(rawValue)"
	}
}

protocol ENATaskExecutionDelegate: AnyObject {
	func executeExposureDetectionRequest(task: BGTask)
	func executeFetchTestResults(task: BGTask)
	func taskScheduler(_ scheduler: ENATaskScheduler, didScheduleTasksSuccessfully success: Bool)
}

final class ENATaskScheduler {
	static let shared = ENATaskScheduler()

	private init() {
		registerTasks()
	}

	weak var taskDelegate: ENATaskExecutionDelegate?

	typealias CompletionHandler = (() -> Void)

	private func registerTasks() {
		registerTask(with: .detectExposures, taskHander: executeExposureDetectionRequest(_:))
		registerTask(with: .fetchTestResults, taskHander: executeFetchTestResults(_:))
	}

	private func registerTask(with taskIdentifier: ENATaskIdentifier, taskHander: @escaping ((BGTask) -> Void)) {
		let identifierString = taskIdentifier.backgroundTaskSchedulerIdentifier
		BGTaskScheduler.shared.register(forTaskWithIdentifier: identifierString, using: .main) { task in
			taskHander(task)
		}
	}

	func scheduleTasks() {
		scheduleTask(for: .detectExposures, cancelExisting: true)
		scheduleTask(for: .fetchTestResults, cancelExisting: true)
	}

	func cancelTasks() {
		BGTaskScheduler.shared.cancelAllTaskRequests()
	}

<<<<<<< HEAD
	func scheduleBackgroundTask(for taskIdentifier: ENATaskIdentifier) {
=======
	func scheduleTask(for taskIdentifier: ENATaskIdentifier, cancelExisting: Bool = false) {

		if cancelExisting {
			cancelTask(for: taskIdentifier)
		}

>>>>>>> a5f9d457
		let taskRequest = BGProcessingTaskRequest(identifier: taskIdentifier.backgroundTaskSchedulerIdentifier)
		taskRequest.requiresNetworkConnectivity = true
		taskRequest.requiresExternalPower = false
		if let interval = taskIdentifier.backgroundTaskScheduleInterval {
			taskRequest.earliestBeginDate = Date(timeIntervalSinceNow: interval)
		} else {
			taskRequest.earliestBeginDate = nil
		}
		do {
			try BGTaskScheduler.shared.submit(taskRequest)
			didScheduleTasksSuccessfully(true)
		} catch {
			logError(message: error.localizedDescription)
			didScheduleTasksSuccessfully(false)
		}

	}

	func cancelTask(for taskIdentifier: ENATaskIdentifier) {
		BGTaskScheduler.shared.cancel(taskRequestWithIdentifier: taskIdentifier.backgroundTaskSchedulerIdentifier)
	}

	func getPendingRequest(for taskIdentifier: ENATaskIdentifier, completion: @escaping ((BGTaskRequest?) -> Void)) {
		BGTaskScheduler.shared.getPendingTaskRequests { requests in
			let request = requests.first(where: { $0.identifier == taskIdentifier.backgroundTaskSchedulerIdentifier })
			completion(request)
		}
	}

	func getPendingDate(for taskIdentifier: ENATaskIdentifier, completion: @escaping ((Date?) -> Void)) {
		getPendingRequest(for: taskIdentifier) { request in
			completion(request?.earliestBeginDate)
		}
	}

	// Task Handlers:
	private func executeExposureDetectionRequest(_ task: BGTask) {
		guard let taskDelegate = taskDelegate else {
			task.setTaskCompleted(success: false)
			scheduleTask(for: .detectExposures)
			return
		}
		taskDelegate.executeExposureDetectionRequest(task: task)
	}

	private func executeFetchTestResults(_ task: BGTask) {
		guard let taskDelegate = taskDelegate else {
			task.setTaskCompleted(success: false)
			scheduleTask(for: .fetchTestResults)
			return
		}
		taskDelegate.executeFetchTestResults(task: task)
	}

	// MARK: Working with the Delegate
	private func didScheduleTasksSuccessfully(_ success: Bool) {
		taskDelegate?.taskScheduler(self, didScheduleTasksSuccessfully: success)
	}

}<|MERGE_RESOLUTION|>--- conflicted
+++ resolved
@@ -18,7 +18,6 @@
 import BackgroundTasks
 import ExposureNotification
 import UIKit
-
 
 enum ENATaskIdentifier: String, CaseIterable {
 	// only one task identifier is allowed have the .exposure-notification suffix
@@ -41,7 +40,6 @@
 protocol ENATaskExecutionDelegate: AnyObject {
 	func executeExposureDetectionRequest(task: BGTask)
 	func executeFetchTestResults(task: BGTask)
-	func taskScheduler(_ scheduler: ENATaskScheduler, didScheduleTasksSuccessfully success: Bool)
 }
 
 final class ENATaskScheduler {
@@ -76,16 +74,12 @@
 		BGTaskScheduler.shared.cancelAllTaskRequests()
 	}
 
-<<<<<<< HEAD
-	func scheduleBackgroundTask(for taskIdentifier: ENATaskIdentifier) {
-=======
 	func scheduleTask(for taskIdentifier: ENATaskIdentifier, cancelExisting: Bool = false) {
 
 		if cancelExisting {
 			cancelTask(for: taskIdentifier)
 		}
 
->>>>>>> a5f9d457
 		let taskRequest = BGProcessingTaskRequest(identifier: taskIdentifier.backgroundTaskSchedulerIdentifier)
 		taskRequest.requiresNetworkConnectivity = true
 		taskRequest.requiresExternalPower = false
@@ -94,12 +88,11 @@
 		} else {
 			taskRequest.earliestBeginDate = nil
 		}
+
 		do {
 			try BGTaskScheduler.shared.submit(taskRequest)
-			didScheduleTasksSuccessfully(true)
 		} catch {
 			logError(message: error.localizedDescription)
-			didScheduleTasksSuccessfully(false)
 		}
 
 	}
@@ -140,9 +133,4 @@
 		taskDelegate.executeFetchTestResults(task: task)
 	}
 
-	// MARK: Working with the Delegate
-	private func didScheduleTasksSuccessfully(_ success: Bool) {
-		taskDelegate?.taskScheduler(self, didScheduleTasksSuccessfully: success)
-	}
-
 }
--- conflicted
+++ resolved
@@ -22,34 +22,8 @@
                                     <view contentMode="scaleToFill" insetsLayoutMarginsFromSafeArea="NO" translatesAutoresizingMaskIntoConstraints="NO" id="OQb-9Z-xLl">
                                         <rect key="frame" x="0.0" y="0.0" width="414" height="432"/>
                                         <subviews>
-<<<<<<< HEAD
-                                            <view contentMode="scaleToFill" translatesAutoresizingMaskIntoConstraints="NO" id="tLU-qv-2OC">
-                                                <rect key="frame" x="0.0" y="0.0" width="414" height="10"/>
-                                                <color key="backgroundColor" systemColor="systemBackgroundColor" cocoaTouchSystemColor="whiteColor"/>
-                                                <constraints>
-                                                    <constraint firstAttribute="height" constant="10" id="oLW-O2-Xbo"/>
-                                                </constraints>
-                                            </view>
-                                            <view contentMode="scaleAspectFill" translatesAutoresizingMaskIntoConstraints="NO" id="0fv-1M-Keg">
-                                                <rect key="frame" x="0.0" y="22" width="414" height="251"/>
-                                                <subviews>
-                                                    <imageView clipsSubviews="YES" contentMode="scaleAspectFit" horizontalHuggingPriority="251" verticalHuggingPriority="251" image="onboarding_2" translatesAutoresizingMaskIntoConstraints="NO" id="mfP-Vw-3SQ">
-                                                        <rect key="frame" x="19.666666666666657" y="0.0" width="375" height="251"/>
-                                                    </imageView>
-                                                </subviews>
-                                                <constraints>
-                                                    <constraint firstItem="mfP-Vw-3SQ" firstAttribute="centerX" secondItem="0fv-1M-Keg" secondAttribute="centerX" id="7rB-Ou-fkz"/>
-                                                    <constraint firstItem="mfP-Vw-3SQ" firstAttribute="top" secondItem="0fv-1M-Keg" secondAttribute="top" id="BZz-Z8-X26"/>
-                                                    <constraint firstItem="mfP-Vw-3SQ" firstAttribute="centerY" secondItem="0fv-1M-Keg" secondAttribute="centerY" id="FNR-mZ-hKO"/>
-                                                    <constraint firstAttribute="bottom" secondItem="mfP-Vw-3SQ" secondAttribute="bottom" id="ySP-3n-hjS"/>
-                                                </constraints>
-                                            </view>
-                                            <view contentMode="scaleToFill" verticalHuggingPriority="20" verticalCompressionResistancePriority="15" translatesAutoresizingMaskIntoConstraints="NO" id="TAQ-po-ius">
-                                                <rect key="frame" x="0.0" y="285" width="414" height="49.666666666666686"/>
-=======
                                             <stackView opaque="NO" contentMode="scaleToFill" axis="vertical" spacing="32" translatesAutoresizingMaskIntoConstraints="NO" id="2eY-pe-EqA">
                                                 <rect key="frame" x="16" y="16" width="382" height="400"/>
->>>>>>> 367adcab
                                                 <subviews>
                                                     <view contentMode="scaleAspectFill" translatesAutoresizingMaskIntoConstraints="NO" id="0fv-1M-Keg">
                                                         <rect key="frame" x="0.0" y="0.0" width="382" height="251"/>
@@ -203,11 +177,7 @@
     </scenes>
     <resources>
         <image name="onboarding_2" width="375" height="229"/>
-<<<<<<< HEAD
-        <namedColor name="background">
-=======
         <namedColor name="ENA Background Color">
->>>>>>> 367adcab
             <color red="1" green="1" blue="1" alpha="1" colorSpace="custom" customColorSpace="sRGB"/>
         </namedColor>
         <namedColor name="ENA Text Primary 1 Color">

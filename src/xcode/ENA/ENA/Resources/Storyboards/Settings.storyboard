<?xml version="1.0" encoding="UTF-8"?>
<document type="com.apple.InterfaceBuilder3.CocoaTouch.Storyboard.XIB" version="3.0" toolsVersion="16097" targetRuntime="iOS.CocoaTouch" propertyAccessControl="none" useAutolayout="YES" useTraitCollections="YES" useSafeAreas="YES" colorMatched="YES">
    <device id="retina6_1" orientation="portrait" appearance="light"/>
    <dependencies>
        <plugIn identifier="com.apple.InterfaceBuilder.IBCocoaTouchPlugin" version="16087"/>
        <capability name="Named colors" minToolsVersion="9.0"/>
        <capability name="Safe area layout guides" minToolsVersion="9.0"/>
        <capability name="documents saved in the Xcode 8 format" minToolsVersion="8.0"/>
    </dependencies>
    <scenes>
        <!--Reset View Controller-->
        <scene sceneID="6J2-Ed-W8B">
            <objects>
                <viewController storyboardIdentifier="ResetViewController" id="uYn-mg-qmD" userLabel="Reset View Controller" customClass="ResetViewController" customModule="ENA" customModuleProvider="target" sceneMemberID="viewController">
                    <view key="view" contentMode="scaleToFill" id="jQp-ED-SYd">
                        <rect key="frame" x="0.0" y="0.0" width="414" height="842"/>
                        <autoresizingMask key="autoresizingMask" widthSizable="YES" heightSizable="YES"/>
                        <subviews>
                            <scrollView clipsSubviews="YES" multipleTouchEnabled="YES" contentMode="scaleToFill" showsHorizontalScrollIndicator="NO" translatesAutoresizingMaskIntoConstraints="NO" id="te1-Qd-nmE">
<<<<<<< HEAD
                                <rect key="frame" x="0.0" y="0.0" width="414" height="842"/>
=======
                                <rect key="frame" x="0.0" y="56" width="414" height="670"/>
>>>>>>> ff93445b
                                <subviews>
                                    <view contentMode="scaleToFill" translatesAutoresizingMaskIntoConstraints="NO" id="tVc-NJ-NnT">
                                        <rect key="frame" x="0.0" y="0.0" width="414" height="616"/>
                                        <subviews>
                                            <label opaque="NO" userInteractionEnabled="NO" contentMode="left" horizontalHuggingPriority="251" verticalHuggingPriority="251" text="# Anwendung Zurücksetzen" textAlignment="natural" lineBreakMode="tailTruncation" numberOfLines="0" baselineAdjustment="alignBaselines" adjustsFontSizeToFit="NO" translatesAutoresizingMaskIntoConstraints="NO" id="Kt0-9j-kBQ" userLabel="Subtltle Label" customClass="ENALabel" customModule="ENA" customModuleProvider="target">
                                                <rect key="frame" x="16" y="0.0" width="382" height="18"/>
                                                <fontDescription key="fontDescription" type="system" pointSize="17"/>
                                                <color key="textColor" name="ENA Text Primary 2 Color"/>
                                                <nil key="highlightedColor"/>
                                                <userDefinedRuntimeAttributes>
                                                    <userDefinedRuntimeAttribute type="string" keyPath="ibEnaStyle" value="subheadline"/>
                                                </userDefinedRuntimeAttributes>
                                            </label>
                                            <stackView opaque="NO" contentMode="scaleToFill" axis="vertical" spacing="10" translatesAutoresizingMaskIntoConstraints="NO" id="cEi-3Y-TMb">
                                                <rect key="frame" x="16" y="34" width="382" height="397.5"/>
                                                <subviews>
                                                    <imageView clipsSubviews="YES" userInteractionEnabled="NO" contentMode="scaleAspectFit" horizontalHuggingPriority="251" verticalHuggingPriority="251" image="Illu_AppZuruecksetzen" translatesAutoresizingMaskIntoConstraints="NO" id="53g-kI-NE1">
                                                        <rect key="frame" x="0.0" y="0.0" width="382" height="229"/>
                                                    </imageView>
                                                    <stackView opaque="NO" contentMode="scaleToFill" axis="vertical" spacing="16" translatesAutoresizingMaskIntoConstraints="NO" id="9t6-rj-j0U">
                                                        <rect key="frame" x="0.0" y="239" width="382" height="158.5"/>
                                                        <subviews>
<<<<<<< HEAD
                                                            <label opaque="NO" userInteractionEnabled="NO" contentMode="left" horizontalHuggingPriority="251" verticalHuggingPriority="251" text="Sind Sie sicher, dass Sie die Anwendung zurücksetzen wollen?" lineBreakMode="tailTruncation" numberOfLines="0" baselineAdjustment="alignBaselines" adjustsFontSizeToFit="NO" translatesAutoresizingMaskIntoConstraints="NO" id="XDb-RN-MMz" customClass="ENALabel" customModule="ENA" customModuleProvider="target">
                                                                <rect key="frame" x="0.0" y="0.0" width="382" height="41"/>
                                                                <fontDescription key="fontDescription" type="system" pointSize="17"/>
                                                                <color key="textColor" name="ENA Text Primary 1 Color"/>
=======
                                                            <label opaque="NO" userInteractionEnabled="NO" contentMode="left" horizontalHuggingPriority="251" verticalHuggingPriority="251" text="Sind Sie sicher, dass Sie die Anwendung zurücksetzen wollen?" lineBreakMode="tailTruncation" numberOfLines="0" baselineAdjustment="alignBaselines" adjustsFontForContentSizeCategory="YES" adjustsFontSizeToFit="NO" translatesAutoresizingMaskIntoConstraints="NO" id="XDb-RN-MMz" customClass="DynamicTypeLabel" customModule="ENA" customModuleProvider="target">
                                                                <rect key="frame" x="0.0" y="0.0" width="382" height="42.5"/>
                                                                <fontDescription key="fontDescription" style="UICTFontTextStyleHeadline"/>
                                                                <color key="textColor" name="textPrimary1"/>
>>>>>>> ff93445b
                                                                <nil key="highlightedColor"/>
                                                                <userDefinedRuntimeAttributes>
                                                                    <userDefinedRuntimeAttribute type="string" keyPath="ibEnaStyle" value="headline"/>
                                                                </userDefinedRuntimeAttributes>
                                                            </label>
<<<<<<< HEAD
                                                            <label opaque="NO" userInteractionEnabled="NO" contentMode="left" horizontalHuggingPriority="251" verticalHuggingPriority="251" textAlignment="natural" lineBreakMode="tailTruncation" numberOfLines="0" baselineAdjustment="alignBaselines" adjustsFontSizeToFit="NO" translatesAutoresizingMaskIntoConstraints="NO" id="fZN-uX-w1I" customClass="ENALabel" customModule="ENA" customModuleProvider="target">
                                                                <rect key="frame" x="0.0" y="57" width="382" height="101.5"/>
=======
                                                            <textView clipsSubviews="YES" multipleTouchEnabled="YES" contentMode="scaleToFill" scrollEnabled="NO" editable="NO" adjustsFontForContentSizeCategory="YES" selectable="NO" translatesAutoresizingMaskIntoConstraints="NO" id="vY8-lF-Iik">
                                                                <rect key="frame" x="0.0" y="57.5" width="382" height="267"/>
>>>>>>> ff93445b
                                                                <string key="text">Lorem ipsum dolor sit er elit lamet, consectetaur cillium adipisicing pecu, sed do eiusmod tempor incididunt ut labore et dolore magna aliqua. Ut enim ad minim veniam, quis nostrud exercitation ullamco </string>
                                                                <fontDescription key="fontDescription" type="system" pointSize="17"/>
                                                                <color key="textColor" name="ENA Text Primary 1 Color"/>
                                                                <nil key="highlightedColor"/>
                                                                <userDefinedRuntimeAttributes>
                                                                    <userDefinedRuntimeAttribute type="string" keyPath="ibEnaStyle" value="body"/>
                                                                </userDefinedRuntimeAttributes>
                                                            </label>
                                                        </subviews>
                                                    </stackView>
                                                </subviews>
                                            </stackView>
                                            <view contentMode="scaleToFill" translatesAutoresizingMaskIntoConstraints="NO" id="e8n-J6-m3c" userLabel="Info View">
                                                <rect key="frame" x="16" y="463.5" width="382" height="136.5"/>
                                                <subviews>
                                                    <stackView opaque="NO" contentMode="scaleToFill" axis="vertical" spacing="16" translatesAutoresizingMaskIntoConstraints="NO" id="u9C-Fk-ALn">
                                                        <rect key="frame" x="16" y="20" width="350" height="86.5"/>
                                                        <subviews>
                                                            <view contentMode="scaleToFill" translatesAutoresizingMaskIntoConstraints="NO" id="b7y-ZV-YeH">
                                                                <rect key="frame" x="0.0" y="0.0" width="350" height="50"/>
                                                                <subviews>
                                                                    <label opaque="NO" userInteractionEnabled="NO" contentMode="left" horizontalHuggingPriority="251" verticalHuggingPriority="251" text="# Title" textAlignment="natural" lineBreakMode="tailTruncation" numberOfLines="0" baselineAdjustment="alignBaselines" adjustsFontSizeToFit="NO" translatesAutoresizingMaskIntoConstraints="NO" id="Nbj-X3-Z5h" userLabel="Info Title Label" customClass="ENALabel" customModule="ENA" customModuleProvider="target">
                                                                        <rect key="frame" x="0.0" y="0.0" width="322" height="50"/>
                                                                        <fontDescription key="fontDescription" type="system" pointSize="17"/>
                                                                        <color key="textColor" name="ENA Text Primary 1 Color"/>
                                                                        <nil key="highlightedColor"/>
                                                                        <userDefinedRuntimeAttributes>
                                                                            <userDefinedRuntimeAttribute type="string" keyPath="ibEnaStyle" value="title2"/>
                                                                        </userDefinedRuntimeAttributes>
                                                                    </label>
                                                                    <imageView clipsSubviews="YES" userInteractionEnabled="NO" contentMode="scaleAspectFit" horizontalHuggingPriority="252" verticalHuggingPriority="251" image="Icons_Settings_Risikoermittlung" translatesAutoresizingMaskIntoConstraints="NO" id="Yd6-KV-hGA" userLabel="Info Image View">
                                                                        <rect key="frame" x="322" y="0.0" width="28" height="28"/>
                                                                        <constraints>
                                                                            <constraint firstAttribute="width" constant="28" id="T8M-PF-RtI"/>
                                                                            <constraint firstAttribute="height" constant="28" id="yBJ-hF-HKv"/>
                                                                        </constraints>
                                                                    </imageView>
                                                                </subviews>
                                                                <color key="backgroundColor" name="ENA Separator Color"/>
                                                                <constraints>
                                                                    <constraint firstItem="Nbj-X3-Z5h" firstAttribute="leading" secondItem="b7y-ZV-YeH" secondAttribute="leading" id="FUW-QV-mmq"/>
                                                                    <constraint firstAttribute="trailing" secondItem="Yd6-KV-hGA" secondAttribute="trailing" id="IgR-B6-FSZ"/>
                                                                    <constraint firstItem="Yd6-KV-hGA" firstAttribute="top" secondItem="b7y-ZV-YeH" secondAttribute="top" id="WcN-kS-1V0"/>
                                                                    <constraint firstAttribute="bottom" secondItem="Nbj-X3-Z5h" secondAttribute="bottom" id="iVp-ah-Q8d"/>
                                                                    <constraint firstItem="Nbj-X3-Z5h" firstAttribute="top" secondItem="b7y-ZV-YeH" secondAttribute="top" id="ofb-Uj-05e"/>
                                                                    <constraint firstItem="Yd6-KV-hGA" firstAttribute="leading" secondItem="Nbj-X3-Z5h" secondAttribute="trailing" id="zus-1k-Jqt"/>
                                                                </constraints>
                                                            </view>
                                                            <label opaque="NO" userInteractionEnabled="NO" contentMode="left" horizontalHuggingPriority="251" verticalHuggingPriority="251" text="# Info Text" textAlignment="natural" lineBreakMode="tailTruncation" numberOfLines="0" baselineAdjustment="alignBaselines" adjustsFontSizeToFit="NO" translatesAutoresizingMaskIntoConstraints="NO" id="QgA-Zf-xZr" userLabel="Info Description Label" customClass="ENALabel" customModule="ENA" customModuleProvider="target">
                                                                <rect key="frame" x="0.0" y="66" width="350" height="20.5"/>
                                                                <fontDescription key="fontDescription" type="system" pointSize="17"/>
                                                                <color key="textColor" name="ENA Text Primary 1 Color"/>
                                                                <nil key="highlightedColor"/>
                                                                <userDefinedRuntimeAttributes>
                                                                    <userDefinedRuntimeAttribute type="string" keyPath="ibEnaStyle" value="body"/>
                                                                </userDefinedRuntimeAttributes>
                                                            </label>
                                                        </subviews>
                                                    </stackView>
                                                </subviews>
                                                <color key="backgroundColor" name="ENA Separator Color"/>
                                                <constraints>
                                                    <constraint firstItem="u9C-Fk-ALn" firstAttribute="top" secondItem="e8n-J6-m3c" secondAttribute="top" constant="20" id="G5c-3h-3o1"/>
                                                    <constraint firstItem="u9C-Fk-ALn" firstAttribute="leading" secondItem="e8n-J6-m3c" secondAttribute="leading" constant="16" id="LR5-Cm-w4Q"/>
                                                    <constraint firstAttribute="trailing" secondItem="u9C-Fk-ALn" secondAttribute="trailing" constant="16" id="SRN-GJ-hbe"/>
                                                    <constraint firstAttribute="bottom" secondItem="u9C-Fk-ALn" secondAttribute="bottom" constant="30" id="sS5-f4-Yzm"/>
                                                </constraints>
                                            </view>
                                        </subviews>
                                        <constraints>
                                            <constraint firstItem="cEi-3Y-TMb" firstAttribute="leading" secondItem="tVc-NJ-NnT" secondAttribute="leadingMargin" id="1q1-gH-N5l"/>
                                            <constraint firstItem="Kt0-9j-kBQ" firstAttribute="leading" secondItem="tVc-NJ-NnT" secondAttribute="leadingMargin" id="7sF-lc-HPK"/>
                                            <constraint firstAttribute="trailingMargin" secondItem="cEi-3Y-TMb" secondAttribute="trailing" id="Kyh-tz-zs3"/>
                                            <constraint firstAttribute="trailingMargin" secondItem="Kt0-9j-kBQ" secondAttribute="trailing" id="MGv-Fc-UYc"/>
                                            <constraint firstItem="e8n-J6-m3c" firstAttribute="leading" secondItem="tVc-NJ-NnT" secondAttribute="leadingMargin" id="dMn-mF-pyi"/>
                                            <constraint firstAttribute="trailingMargin" secondItem="e8n-J6-m3c" secondAttribute="trailing" id="mMn-1c-gKm"/>
                                            <constraint firstAttribute="bottomMargin" secondItem="e8n-J6-m3c" secondAttribute="bottom" id="qOL-xJ-2gJ"/>
                                            <constraint firstItem="e8n-J6-m3c" firstAttribute="top" secondItem="cEi-3Y-TMb" secondAttribute="bottom" constant="32" id="xmT-7n-Zd7"/>
                                            <constraint firstItem="Kt0-9j-kBQ" firstAttribute="top" secondItem="tVc-NJ-NnT" secondAttribute="top" id="xqu-Hf-MgZ"/>
                                            <constraint firstItem="cEi-3Y-TMb" firstAttribute="top" secondItem="Kt0-9j-kBQ" secondAttribute="bottom" constant="16" id="zEJ-QE-810"/>
                                        </constraints>
                                        <edgeInsets key="layoutMargins" top="0.0" left="16" bottom="16" right="16"/>
                                    </view>
                                </subviews>
                                <constraints>
                                    <constraint firstAttribute="bottom" secondItem="tVc-NJ-NnT" secondAttribute="bottom" id="135-Qh-il7"/>
                                    <constraint firstItem="tVc-NJ-NnT" firstAttribute="width" secondItem="te1-Qd-nmE" secondAttribute="width" id="BDt-kj-BeI"/>
                                    <constraint firstItem="tVc-NJ-NnT" firstAttribute="top" secondItem="te1-Qd-nmE" secondAttribute="top" id="KtB-L6-Czx"/>
                                    <constraint firstItem="tVc-NJ-NnT" firstAttribute="leading" secondItem="te1-Qd-nmE" secondAttribute="leading" id="XGV-YF-rs2"/>
                                    <constraint firstAttribute="trailing" secondItem="tVc-NJ-NnT" secondAttribute="trailing" id="dlE-zT-s1g"/>
                                </constraints>
                            </scrollView>
<<<<<<< HEAD
                            <visualEffectView opaque="NO" contentMode="scaleToFill" translatesAutoresizingMaskIntoConstraints="NO" id="VZq-Fq-6XF">
                                <rect key="frame" x="0.0" y="668" width="414" height="174"/>
                                <view key="contentView" opaque="NO" clipsSubviews="YES" multipleTouchEnabled="YES" contentMode="center" id="GDV-z5-gaV">
                                    <rect key="frame" x="0.0" y="0.0" width="414" height="174"/>
                                    <autoresizingMask key="autoresizingMask" widthSizable="YES" heightSizable="YES"/>
                                    <subviews>
                                        <stackView opaque="NO" contentMode="scaleToFill" axis="vertical" spacing="8" translatesAutoresizingMaskIntoConstraints="NO" id="N0Q-lm-1nh">
                                            <rect key="frame" x="16" y="16" width="382" height="108"/>
                                            <subviews>
                                                <button opaque="NO" contentMode="scaleToFill" contentHorizontalAlignment="center" contentVerticalAlignment="center" lineBreakMode="wordWrap" translatesAutoresizingMaskIntoConstraints="NO" id="wkA-Dj-yfV" customClass="ENAButton" customModule="ENA" customModuleProvider="target">
                                                    <rect key="frame" x="0.0" y="0.0" width="382" height="50"/>
                                                    <state key="normal" title="Daten zurücksetzen"/>
                                                    <userDefinedRuntimeAttributes>
                                                        <userDefinedRuntimeAttribute type="color" keyPath="color">
                                                            <color key="value" name="ENA Button Destructive Color"/>
                                                        </userDefinedRuntimeAttribute>
                                                    </userDefinedRuntimeAttributes>
                                                    <connections>
                                                        <action selector="resetData:" destination="uYn-mg-qmD" eventType="touchUpInside" id="vy7-q8-NeM"/>
                                                    </connections>
                                                </button>
                                                <button opaque="NO" contentMode="scaleToFill" contentHorizontalAlignment="center" contentVerticalAlignment="center" adjustsImageSizeForAccessibilityContentSizeCategory="YES" lineBreakMode="middleTruncation" translatesAutoresizingMaskIntoConstraints="NO" id="IBM-os-0fd" customClass="ENAButton" customModule="ENA" customModuleProvider="target">
                                                    <rect key="frame" x="0.0" y="58" width="382" height="50"/>
                                                    <state key="normal" title="Abbrechen"/>
                                                    <userDefinedRuntimeAttributes>
                                                        <userDefinedRuntimeAttribute type="boolean" keyPath="isTransparent" value="YES"/>
                                                    </userDefinedRuntimeAttributes>
                                                    <connections>
                                                        <action selector="discard:" destination="uYn-mg-qmD" eventType="touchUpInside" id="nvG-Tj-vV4"/>
                                                    </connections>
                                                </button>
                                            </subviews>
                                        </stackView>
                                    </subviews>
                                    <constraints>
                                        <constraint firstItem="N0Q-lm-1nh" firstAttribute="top" secondItem="GDV-z5-gaV" secondAttribute="topMargin" id="9Df-e1-JLZ"/>
                                        <constraint firstAttribute="bottomMargin" secondItem="N0Q-lm-1nh" secondAttribute="bottom" id="SqL-kA-5gL"/>
                                        <constraint firstAttribute="trailingMargin" secondItem="N0Q-lm-1nh" secondAttribute="trailing" id="ZyM-Na-XOw"/>
                                        <constraint firstItem="N0Q-lm-1nh" firstAttribute="leading" secondItem="GDV-z5-gaV" secondAttribute="leadingMargin" id="vil-A2-fmH"/>
                                    </constraints>
                                    <edgeInsets key="layoutMargins" top="16" left="16" bottom="16" right="16"/>
                                </view>
                                <blurEffect style="regular"/>
                            </visualEffectView>
=======
                            <button opaque="NO" contentMode="scaleToFill" contentHorizontalAlignment="center" contentVerticalAlignment="center" lineBreakMode="wordWrap" translatesAutoresizingMaskIntoConstraints="NO" id="wkA-Dj-yfV" customClass="ENAButton" customModule="ENA" customModuleProvider="target">
                                <rect key="frame" x="16" y="742" width="382" height="50"/>
                                <constraints>
                                    <constraint firstAttribute="height" relation="greaterThanOrEqual" constant="50" id="JOC-sR-dWr"/>
                                </constraints>
                                <color key="tintColor" white="1" alpha="1" colorSpace="custom" customColorSpace="genericGamma22GrayColorSpace"/>
                                <state key="normal" title="Daten zurücksetzen"/>
                                <userDefinedRuntimeAttributes>
                                    <userDefinedRuntimeAttribute type="color" keyPath="color">
                                        <color key="value" name="negative"/>
                                    </userDefinedRuntimeAttribute>
                                </userDefinedRuntimeAttributes>
                                <connections>
                                    <action selector="resetData:" destination="uYn-mg-qmD" eventType="touchUpInside" id="vy7-q8-NeM"/>
                                </connections>
                            </button>
>>>>>>> ff93445b
                        </subviews>
                        <color key="backgroundColor" name="ENA Background Color"/>
                        <constraints>
<<<<<<< HEAD
                            <constraint firstAttribute="trailing" secondItem="VZq-Fq-6XF" secondAttribute="trailing" id="7pt-BR-QNv"/>
                            <constraint firstAttribute="bottom" secondItem="te1-Qd-nmE" secondAttribute="bottom" id="Dzc-Nx-Flj"/>
                            <constraint firstItem="VZq-Fq-6XF" firstAttribute="leading" secondItem="jQp-ED-SYd" secondAttribute="leading" id="Jgr-qi-8Db"/>
                            <constraint firstItem="te1-Qd-nmE" firstAttribute="top" secondItem="jQp-ED-SYd" secondAttribute="top" id="Nay-9e-Obr"/>
                            <constraint firstAttribute="bottom" secondItem="VZq-Fq-6XF" secondAttribute="bottom" id="QD5-74-EcN"/>
                            <constraint firstItem="te1-Qd-nmE" firstAttribute="leading" secondItem="jQp-ED-SYd" secondAttribute="leading" id="w9W-nf-kkh"/>
                            <constraint firstAttribute="trailing" secondItem="te1-Qd-nmE" secondAttribute="trailing" id="zlb-Eh-Csh"/>
=======
                            <constraint firstItem="te1-Qd-nmE" firstAttribute="trailing" secondItem="DEG-xR-O81" secondAttribute="trailing" id="AuF-N8-klQ"/>
                            <constraint firstItem="te1-Qd-nmE" firstAttribute="leading" secondItem="DEG-xR-O81" secondAttribute="leading" id="Iug-Iw-1TV"/>
                            <constraint firstItem="wkA-Dj-yfV" firstAttribute="top" secondItem="te1-Qd-nmE" secondAttribute="bottom" constant="16" id="L7f-SP-fAa"/>
                            <constraint firstItem="wkA-Dj-yfV" firstAttribute="leading" secondItem="DEG-xR-O81" secondAttribute="leading" constant="16" id="OHt-DN-NUz"/>
                            <constraint firstItem="te1-Qd-nmE" firstAttribute="top" secondItem="DEG-xR-O81" secondAttribute="top" id="OmK-4M-tAf"/>
                            <constraint firstItem="DEG-xR-O81" firstAttribute="bottom" secondItem="wkA-Dj-yfV" secondAttribute="bottom" constant="16" id="QLv-96-JH8"/>
                            <constraint firstItem="DEG-xR-O81" firstAttribute="trailing" secondItem="wkA-Dj-yfV" secondAttribute="trailing" constant="16" id="SKE-Ej-WGw"/>
>>>>>>> ff93445b
                        </constraints>
                        <viewLayoutGuide key="safeArea" id="DEG-xR-O81"/>
                    </view>
                    <navigationItem key="navigationItem" title="# Anwendung zurücksetzen" largeTitleDisplayMode="always" id="mPv-pG-gEC"/>
                    <connections>
<<<<<<< HEAD
                        <outlet property="description1Label" destination="fZN-uX-w1I" id="7Sm-n7-1fm"/>
                        <outlet property="discardResetButton" destination="IBM-os-0fd" id="9rf-NY-HUL"/>
                        <outlet property="footerView" destination="VZq-Fq-6XF" id="n0N-mi-fTd"/>
=======
                        <outlet property="description1TextView" destination="vY8-lF-Iik" id="s4p-sS-KhS"/>
>>>>>>> ff93445b
                        <outlet property="header1Label" destination="XDb-RN-MMz" id="QRR-5x-Jvb"/>
                        <outlet property="infoDescriptionLabel" destination="QgA-Zf-xZr" id="O5C-5d-4KW"/>
                        <outlet property="infoTitleLabel" destination="Nbj-X3-Z5h" id="qn0-kz-VIk"/>
                        <outlet property="infoView" destination="e8n-J6-m3c" id="lFX-mV-ZzF"/>
                        <outlet property="resetButton" destination="wkA-Dj-yfV" id="hRW-hZ-9hA"/>
                        <outlet property="scrollView" destination="te1-Qd-nmE" id="bvR-2H-NVm"/>
                        <outlet property="subtitleLabel" destination="Kt0-9j-kBQ" id="cga-1n-Aaa"/>
                    </connections>
                </viewController>
                <placeholder placeholderIdentifier="IBFirstResponder" id="g1Q-hW-w3k" userLabel="First Responder" customClass="UIResponder" sceneMemberID="firstResponder"/>
            </objects>
            <point key="canvasLocation" x="1910.144927536232" y="493.52678571428567"/>
        </scene>
        <!--Settings View Controller-->
        <scene sceneID="DPS-OP-cAl">
            <objects>
                <tableViewController storyboardIdentifier="SettingsViewController" id="W3W-4M-s1F" userLabel="Settings View Controller" customClass="SettingsViewController" customModule="ENA" customModuleProvider="target" sceneMemberID="viewController">
                    <tableView key="view" clipsSubviews="YES" contentMode="scaleToFill" alwaysBounceVertical="YES" showsHorizontalScrollIndicator="NO" dataMode="prototypes" style="grouped" separatorStyle="default" rowHeight="-1" estimatedRowHeight="-1" sectionHeaderHeight="18" sectionFooterHeight="18" id="6mJ-hU-tKe">
                        <rect key="frame" x="0.0" y="0.0" width="414" height="896"/>
                        <autoresizingMask key="autoresizingMask" widthSizable="YES" heightSizable="YES"/>
                        <color key="backgroundColor" name="ENA Separator Color"/>
                        <prototypes>
                            <tableViewCell contentMode="scaleToFill" selectionStyle="default" indentationWidth="10" reuseIdentifier="mainSettings" id="qec-yA-G1V" customClass="MainSettingsTableViewCell" customModule="ENA" customModuleProvider="target">
                                <rect key="frame" x="0.0" y="55.5" width="414" height="44.5"/>
                                <autoresizingMask key="autoresizingMask" flexibleMaxX="YES" flexibleMaxY="YES"/>
                                <tableViewCellContentView key="contentView" opaque="NO" clipsSubviews="YES" multipleTouchEnabled="YES" contentMode="center" tableViewCell="qec-yA-G1V" id="8DI-eM-3tB">
                                    <rect key="frame" x="0.0" y="0.0" width="414" height="44.5"/>
                                    <autoresizingMask key="autoresizingMask"/>
                                    <subviews>
                                        <view contentMode="scaleToFill" translatesAutoresizingMaskIntoConstraints="NO" id="l0w-jj-e0c">
                                            <rect key="frame" x="0.0" y="0.0" width="414" height="44.5"/>
                                            <subviews>
                                                <view contentMode="scaleToFill" horizontalCompressionResistancePriority="1000" translatesAutoresizingMaskIntoConstraints="NO" id="0cG-du-5bi">
                                                    <rect key="frame" x="16" y="8.5" width="28" height="28"/>
                                                    <subviews>
                                                        <imageView clipsSubviews="YES" userInteractionEnabled="NO" contentMode="scaleAspectFit" horizontalHuggingPriority="251" verticalHuggingPriority="251" image="Icons_Settings_Risikoermittlung" adjustsImageSizeForAccessibilityContentSizeCategory="YES" translatesAutoresizingMaskIntoConstraints="NO" id="f8b-wp-fbW" userLabel="Icon Image View">
                                                            <rect key="frame" x="0.0" y="0.0" width="28" height="28"/>
                                                            <constraints>
                                                                <constraint firstAttribute="height" constant="28" id="KTt-Ud-GhC"/>
                                                                <constraint firstAttribute="width" constant="28" id="MBO-M0-ZCW"/>
                                                            </constraints>
                                                        </imageView>
                                                    </subviews>
                                                    <constraints>
                                                        <constraint firstItem="f8b-wp-fbW" firstAttribute="centerY" secondItem="0cG-du-5bi" secondAttribute="centerY" id="XZU-Nz-62m"/>
                                                        <constraint firstAttribute="width" constant="28" id="awM-qu-AxO"/>
                                                        <constraint firstAttribute="height" constant="28" id="phk-n0-p3y"/>
                                                        <constraint firstItem="f8b-wp-fbW" firstAttribute="centerX" secondItem="0cG-du-5bi" secondAttribute="centerX" id="tEz-9k-Bud"/>
                                                    </constraints>
                                                    <userDefinedRuntimeAttributes>
                                                        <userDefinedRuntimeAttribute type="number" keyPath="layer.cornerRadius">
                                                            <integer key="value" value="6"/>
                                                        </userDefinedRuntimeAttribute>
                                                    </userDefinedRuntimeAttributes>
                                                </view>
                                                <label opaque="NO" userInteractionEnabled="NO" contentMode="left" horizontalHuggingPriority="251" verticalHuggingPriority="251" text="# Kontaktprotokoll" lineBreakMode="wordWrap" numberOfLines="0" baselineAdjustment="alignBaselines" adjustsFontSizeToFit="NO" translatesAutoresizingMaskIntoConstraints="NO" id="aqD-35-9Nl" userLabel="Description Label" customClass="ENALabel" customModule="ENA" customModuleProvider="target">
                                                    <rect key="frame" x="54" y="0.0" width="0.0" height="44.5"/>
                                                    <fontDescription key="fontDescription" type="system" pointSize="17"/>
                                                    <color key="textColor" name="ENA Text Primary 1 Color"/>
                                                    <nil key="highlightedColor"/>
                                                    <userDefinedRuntimeAttributes>
                                                        <userDefinedRuntimeAttribute type="string" keyPath="ibEnaStyle" value="body"/>
                                                    </userDefinedRuntimeAttributes>
                                                </label>
                                                <label opaque="NO" userInteractionEnabled="NO" contentMode="left" horizontalHuggingPriority="253" verticalHuggingPriority="252" horizontalCompressionResistancePriority="751" text="# An" textAlignment="natural" lineBreakMode="tailTruncation" baselineAdjustment="alignBaselines" adjustsFontSizeToFit="NO" translatesAutoresizingMaskIntoConstraints="NO" id="WfM-8I-MCB" userLabel="State Label" customClass="ENALabel" customModule="ENA" customModuleProvider="target">
                                                    <rect key="frame" x="64" y="0.0" width="0.0" height="44.5"/>
                                                    <fontDescription key="fontDescription" type="system" pointSize="17"/>
                                                    <color key="textColor" name="ENA Text Primary 2 Color"/>
                                                    <nil key="highlightedColor"/>
                                                    <userDefinedRuntimeAttributes>
                                                        <userDefinedRuntimeAttribute type="string" keyPath="ibEnaStyle" value="body"/>
                                                    </userDefinedRuntimeAttributes>
                                                </label>
                                                <imageView clipsSubviews="YES" userInteractionEnabled="NO" contentMode="scaleAspectFit" horizontalHuggingPriority="252" verticalHuggingPriority="251" horizontalCompressionResistancePriority="751" image="chevron.right" catalog="system" translatesAutoresizingMaskIntoConstraints="NO" id="w7J-xP-FrF" userLabel="Disclosure Indicator">
                                                    <rect key="frame" x="74" y="14" width="324" height="17"/>
                                                    <color key="tintColor" name="ENA Text Primary 3 Color"/>
                                                    <preferredSymbolConfiguration key="preferredSymbolConfiguration" configurationType="font">
                                                        <fontDescription key="fontDescription" style="UICTFontTextStyleHeadline"/>
                                                    </preferredSymbolConfiguration>
                                                </imageView>
                                            </subviews>
                                            <constraints>
                                                <constraint firstItem="WfM-8I-MCB" firstAttribute="top" secondItem="aqD-35-9Nl" secondAttribute="bottom" priority="900" id="4nW-Td-1sn"/>
                                                <constraint firstItem="aqD-35-9Nl" firstAttribute="firstBaseline" secondItem="0cG-du-5bi" secondAttribute="centerY" priority="900" id="9Ea-3U-oag" userLabel="Image Container First Baseline Constraint"/>
                                                <constraint firstItem="WfM-8I-MCB" firstAttribute="leading" secondItem="l0w-jj-e0c" secondAttribute="leading" priority="900" constant="16" id="9Mi-eW-Rlk"/>
                                                <constraint firstItem="aqD-35-9Nl" firstAttribute="leading" secondItem="0cG-du-5bi" secondAttribute="trailing" constant="10" id="AzH-AQ-XL4"/>
                                                <constraint firstAttribute="height" relation="greaterThanOrEqual" constant="44" id="GUC-j2-2DJ"/>
                                                <constraint firstItem="aqD-35-9Nl" firstAttribute="leading" secondItem="l0w-jj-e0c" secondAttribute="leading" priority="900" constant="16" id="MHE-B5-S9i"/>
                                                <constraint firstItem="w7J-xP-FrF" firstAttribute="leading" secondItem="WfM-8I-MCB" secondAttribute="trailing" constant="10" id="SJ0-Rm-0S4"/>
                                                <constraint firstItem="WfM-8I-MCB" firstAttribute="leading" secondItem="aqD-35-9Nl" secondAttribute="trailing" constant="10" id="Sox-qy-5uP"/>
                                                <constraint firstItem="0cG-du-5bi" firstAttribute="leading" secondItem="l0w-jj-e0c" secondAttribute="leading" constant="16" id="TX5-hJ-rwc"/>
                                                <constraint firstAttribute="trailing" secondItem="w7J-xP-FrF" secondAttribute="trailing" constant="16" id="UVQ-Mk-NWK"/>
                                                <constraint firstAttribute="bottom" secondItem="WfM-8I-MCB" secondAttribute="bottom" id="WxV-Sj-ur2"/>
                                                <constraint firstItem="w7J-xP-FrF" firstAttribute="leading" secondItem="aqD-35-9Nl" secondAttribute="trailing" priority="900" constant="16" id="atL-wl-wD0"/>
                                                <constraint firstItem="w7J-xP-FrF" firstAttribute="centerY" secondItem="l0w-jj-e0c" secondAttribute="centerY" id="bQA-zo-fHt"/>
                                                <constraint firstItem="aqD-35-9Nl" firstAttribute="top" secondItem="l0w-jj-e0c" secondAttribute="top" id="fkB-0v-WOI"/>
                                                <constraint firstItem="WfM-8I-MCB" firstAttribute="top" secondItem="l0w-jj-e0c" secondAttribute="top" id="jhy-sb-zaM"/>
                                                <constraint firstAttribute="bottom" secondItem="aqD-35-9Nl" secondAttribute="bottom" id="vaC-MI-fjm"/>
                                                <constraint firstItem="0cG-du-5bi" firstAttribute="centerY" secondItem="l0w-jj-e0c" secondAttribute="centerY" id="z7H-YE-gF0"/>
                                            </constraints>
                                        </view>
                                    </subviews>
                                    <constraints>
                                        <constraint firstAttribute="trailing" secondItem="l0w-jj-e0c" secondAttribute="trailing" id="Md5-gf-jDE"/>
                                        <constraint firstItem="l0w-jj-e0c" firstAttribute="top" secondItem="8DI-eM-3tB" secondAttribute="top" id="eqW-km-loH"/>
                                        <constraint firstAttribute="bottom" secondItem="l0w-jj-e0c" secondAttribute="bottom" id="gI7-CU-20U"/>
                                        <constraint firstItem="l0w-jj-e0c" firstAttribute="leading" secondItem="8DI-eM-3tB" secondAttribute="leading" id="l4W-sb-DqW"/>
                                    </constraints>
                                </tableViewCellContentView>
                                <color key="backgroundColor" name="ENA Background Color"/>
                                <connections>
                                    <outlet property="descriptionLabel" destination="aqD-35-9Nl" id="6zz-OW-H1a"/>
                                    <outlet property="descriptionLabelBottom" destination="vaC-MI-fjm" id="1x3-6Z-lOo"/>
                                    <outlet property="descriptionLabelLeadingConstraint" destination="MHE-B5-S9i" id="YKp-D7-s4y"/>
                                    <outlet property="descriptionLabelTrailingConstraint" destination="AzH-AQ-XL4" id="n5q-lW-x02"/>
                                    <outlet property="disclosureIndicatorLeading" destination="SJ0-Rm-0S4" id="uu8-Kp-vIw"/>
                                    <outlet property="disclosureIndicatorLeadingLarge" destination="atL-wl-wD0" id="3pY-U4-GEX"/>
                                    <outlet property="iconImageView" destination="f8b-wp-fbW" id="V6y-nS-E9V"/>
                                    <outlet property="imageContainer" destination="0cG-du-5bi" id="Zpq-JM-SdB"/>
                                    <outlet property="imageContainerCenterConstraint" destination="z7H-YE-gF0" id="gb3-Is-wvr"/>
                                    <outlet property="imageContainerFirstBaselineConstraint" destination="9Ea-3U-oag" id="Ao5-eY-tpM"/>
                                    <outlet property="stateLabel" destination="WfM-8I-MCB" id="TjN-e7-lG8"/>
                                    <outlet property="stateLabelLeading" destination="Sox-qy-5uP" id="lji-Oa-goF"/>
                                    <outlet property="stateLabelLeadingLarge" destination="9Mi-eW-Rlk" id="gXt-vg-iVu"/>
                                    <outlet property="stateLabelTop" destination="jhy-sb-zaM" id="jlp-J6-ULW"/>
                                    <outlet property="stateLabelTopLarge" destination="4nW-Td-1sn" id="XJl-GO-Ydu"/>
                                </connections>
                            </tableViewCell>
                            <tableViewCell contentMode="scaleToFill" selectionStyle="default" indentationWidth="10" reuseIdentifier="resetSettings" id="Xks-ea-U8Y" customClass="LabelTableViewCell" customModule="ENA" customModuleProvider="target">
                                <rect key="frame" x="0.0" y="100" width="414" height="43"/>
                                <autoresizingMask key="autoresizingMask" flexibleMaxX="YES" flexibleMaxY="YES"/>
                                <tableViewCellContentView key="contentView" opaque="NO" clipsSubviews="YES" multipleTouchEnabled="YES" contentMode="center" tableViewCell="Xks-ea-U8Y" id="WQg-HC-9v7">
                                    <rect key="frame" x="0.0" y="0.0" width="414" height="43"/>
                                    <autoresizingMask key="autoresizingMask"/>
                                    <subviews>
                                        <label opaque="NO" userInteractionEnabled="NO" contentMode="scaleToFill" horizontalHuggingPriority="251" verticalHuggingPriority="251" text="# App zurücksetzen" textAlignment="center" lineBreakMode="wordWrap" numberOfLines="0" baselineAdjustment="alignBaselines" adjustsFontSizeToFit="NO" translatesAutoresizingMaskIntoConstraints="NO" id="aDQ-2p-x9f" userLabel="Title" customClass="ENALabel" customModule="ENA" customModuleProvider="target">
                                            <rect key="frame" x="20" y="11" width="374" height="21"/>
                                            <fontDescription key="fontDescription" type="system" pointSize="17"/>
                                            <color key="textColor" name="ENA Text Semantic Red Color"/>
                                            <nil key="highlightedColor"/>
                                            <userDefinedRuntimeAttributes>
                                                <userDefinedRuntimeAttribute type="string" keyPath="ibEnaStyle" value="body"/>
                                            </userDefinedRuntimeAttributes>
                                        </label>
                                    </subviews>
                                    <constraints>
                                        <constraint firstItem="aDQ-2p-x9f" firstAttribute="top" secondItem="WQg-HC-9v7" secondAttribute="topMargin" id="EJH-hA-Z44"/>
                                        <constraint firstAttribute="bottomMargin" secondItem="aDQ-2p-x9f" secondAttribute="bottom" id="IzE-NL-nRd"/>
                                        <constraint firstItem="aDQ-2p-x9f" firstAttribute="leading" secondItem="WQg-HC-9v7" secondAttribute="leadingMargin" id="aup-0B-HIH"/>
                                        <constraint firstAttribute="trailingMargin" secondItem="aDQ-2p-x9f" secondAttribute="trailing" id="lrV-1S-S64"/>
                                    </constraints>
                                </tableViewCellContentView>
                                <color key="backgroundColor" name="ENA Background Color"/>
                                <connections>
                                    <outlet property="titleLabel" destination="aDQ-2p-x9f" id="sT1-o7-mhn"/>
                                </connections>
                            </tableViewCell>
                        </prototypes>
                        <connections>
                            <outlet property="dataSource" destination="W3W-4M-s1F" id="MZY-jw-Rjx"/>
                            <outlet property="delegate" destination="W3W-4M-s1F" id="aiV-gC-CZB"/>
                        </connections>
                    </tableView>
                    <navigationItem key="navigationItem" title="# Einstallungen" largeTitleDisplayMode="always" id="XMe-Yx-1KQ"/>
                    <simulatedNavigationBarMetrics key="simulatedTopBarMetrics" prompted="NO"/>
                    <connections>
                        <segue destination="hSS-aR-TLD" kind="presentation" identifier="showReset" id="gr4-8T-345"/>
                        <segue destination="oOS-9d-7VC" kind="show" identifier="showTracing" destinationCreationSelector="createExposureNotificationSettingViewControllerWithCoder:" id="Sc5-0q-M2l"/>
                        <segue destination="nwm-kE-hsV" kind="show" identifier="showNotifications" destinationCreationSelector="createNotificationSettingsViewControllerWithCoder:" id="FbI-FW-eTi"/>
                    </connections>
                </tableViewController>
                <placeholder placeholderIdentifier="IBFirstResponder" id="o0n-eo-fp3" userLabel="First Responder" customClass="UIResponder" sceneMemberID="firstResponder"/>
            </objects>
            <point key="canvasLocation" x="8.6956521739130448" y="112.5"/>
        </scene>
        <!--ExposureNotificationSetting-->
        <scene sceneID="6t5-MA-Ghi">
            <objects>
                <viewControllerPlaceholder storyboardName="ExposureNotificationSetting" id="oOS-9d-7VC" sceneMemberID="viewController">
                    <navigationItem key="navigationItem" id="wrJ-hT-qTT"/>
                </viewControllerPlaceholder>
                <placeholder placeholderIdentifier="IBFirstResponder" id="JJn-UC-WaO" userLabel="First Responder" customClass="UIResponder" sceneMemberID="firstResponder"/>
            </objects>
            <point key="canvasLocation" x="1103" y="113"/>
        </scene>
        <!--Notifications View Controller-->
        <scene sceneID="0hg-3d-JjK">
            <objects>
                <viewController id="nwm-kE-hsV" userLabel="Notifications View Controller" customClass="NotificationSettingsViewController" customModule="ENA" customModuleProvider="target" sceneMemberID="viewController">
                    <view key="view" contentMode="scaleToFill" id="VFf-c4-ccH">
                        <rect key="frame" x="0.0" y="0.0" width="414" height="896"/>
                        <autoresizingMask key="autoresizingMask" widthSizable="YES" heightSizable="YES"/>
                        <subviews>
                            <scrollView clipsSubviews="YES" multipleTouchEnabled="YES" contentMode="scaleToFill" showsHorizontalScrollIndicator="NO" translatesAutoresizingMaskIntoConstraints="NO" id="0GH-Ib-DgS">
                                <rect key="frame" x="0.0" y="0.0" width="414" height="896"/>
                                <subviews>
                                    <view contentMode="scaleToFill" translatesAutoresizingMaskIntoConstraints="NO" id="HYJ-sA-5Ds">
                                        <rect key="frame" x="0.0" y="0.0" width="414" height="565.5"/>
                                        <subviews>
                                            <imageView clipsSubviews="YES" userInteractionEnabled="NO" contentMode="scaleAspectFit" horizontalHuggingPriority="251" verticalHuggingPriority="251" image="Illu_Mitteilungen_On" translatesAutoresizingMaskIntoConstraints="NO" id="KfZ-KB-oS0" userLabel="Image View">
                                                <rect key="frame" x="0.0" y="0.0" width="414" height="229"/>
                                            </imageView>
                                            <label opaque="NO" userInteractionEnabled="NO" contentMode="left" horizontalHuggingPriority="251" verticalHuggingPriority="252" text="# Mitteilungen sind ausgestellt" textAlignment="natural" lineBreakMode="tailTruncation" numberOfLines="0" baselineAdjustment="alignBaselines" adjustsFontSizeToFit="NO" translatesAutoresizingMaskIntoConstraints="NO" id="ZAD-sw-a8D" userLabel="Title Label" customClass="ENALabel" customModule="ENA" customModuleProvider="target">
                                                <rect key="frame" x="16" y="229" width="382" height="20.5"/>
                                                <fontDescription key="fontDescription" type="system" pointSize="17"/>
                                                <color key="textColor" name="ENA Text Primary 1 Color"/>
                                                <nil key="highlightedColor"/>
                                                <userDefinedRuntimeAttributes>
                                                    <userDefinedRuntimeAttribute type="string" keyPath="ibEnaStyle" value="headline"/>
                                                </userDefinedRuntimeAttributes>
                                            </label>
                                            <label opaque="NO" userInteractionEnabled="NO" contentMode="left" horizontalHuggingPriority="251" verticalHuggingPriority="251" text="# Um Mitteilungen zu aktiviren, müssen Sie Mitteilungen für die Corona-Warn-App in Ihren Telefoneinstellungen zulassen." textAlignment="natural" lineBreakMode="tailTruncation" numberOfLines="0" baselineAdjustment="alignBaselines" adjustsFontSizeToFit="NO" translatesAutoresizingMaskIntoConstraints="NO" id="xxB-b8-GKr" userLabel="Description Label" customClass="ENALabel" customModule="ENA" customModuleProvider="target">
                                                <rect key="frame" x="16" y="274.5" width="382" height="61"/>
                                                <fontDescription key="fontDescription" type="system" pointSize="17"/>
                                                <color key="textColor" name="ENA Text Primary 1 Color"/>
                                                <nil key="highlightedColor"/>
                                                <userDefinedRuntimeAttributes>
                                                    <userDefinedRuntimeAttribute type="string" keyPath="ibEnaStyle" value="body"/>
                                                </userDefinedRuntimeAttributes>
                                            </label>
                                            <tableView clipsSubviews="YES" contentMode="scaleToFill" alwaysBounceVertical="YES" scrollEnabled="NO" showsHorizontalScrollIndicator="NO" showsVerticalScrollIndicator="NO" dataMode="prototypes" style="grouped" separatorStyle="none" rowHeight="-1" estimatedRowHeight="-1" sectionHeaderHeight="18" sectionFooterHeight="18" translatesAutoresizingMaskIntoConstraints="NO" id="Evt-7N-RCk">
                                                <rect key="frame" x="0.0" y="345.5" width="414" height="200"/>
                                                <color key="backgroundColor" white="0.0" alpha="0.0" colorSpace="custom" customColorSpace="genericGamma22GrayColorSpace"/>
                                                <constraints>
                                                    <constraint firstAttribute="height" constant="200" id="yF9-6Y-8mc"/>
                                                </constraints>
                                                <prototypes>
                                                    <tableViewCell clipsSubviews="YES" contentMode="scaleToFill" preservesSuperviewLayoutMargins="YES" selectionStyle="none" indentationWidth="10" reuseIdentifier="notificationsOn" id="tXo-xn-biP" customClass="NotificationSettingsOnTableViewCell" customModule="ENA" customModuleProvider="target">
                                                        <rect key="frame" x="0.0" y="55.5" width="414" height="44"/>
                                                        <autoresizingMask key="autoresizingMask"/>
                                                        <tableViewCellContentView key="contentView" opaque="NO" clipsSubviews="YES" multipleTouchEnabled="YES" contentMode="center" preservesSuperviewLayoutMargins="YES" insetsLayoutMarginsFromSafeArea="NO" tableViewCell="tXo-xn-biP" id="aqq-jt-xHt">
                                                            <rect key="frame" x="0.0" y="0.0" width="414" height="44"/>
                                                            <autoresizingMask key="autoresizingMask"/>
                                                            <subviews>
                                                                <view contentMode="scaleToFill" translatesAutoresizingMaskIntoConstraints="NO" id="WqZ-4D-HD7">
                                                                    <rect key="frame" x="0.0" y="0.0" width="414" height="44"/>
                                                                    <subviews>
                                                                        <label opaque="NO" userInteractionEnabled="NO" contentMode="left" horizontalHuggingPriority="251" verticalHuggingPriority="251" horizontalCompressionResistancePriority="749" text="# Änderung Ihres Infektionsrisikos " textAlignment="natural" lineBreakMode="tailTruncation" numberOfLines="0" baselineAdjustment="alignBaselines" adjustsFontSizeToFit="NO" translatesAutoresizingMaskIntoConstraints="NO" id="QX1-ds-eaG" userLabel="Description Label" customClass="ENALabel" customModule="ENA" customModuleProvider="target">
                                                                            <rect key="frame" x="16" y="0.0" width="323" height="44"/>
                                                                            <fontDescription key="fontDescription" type="system" pointSize="17"/>
                                                                            <color key="textColor" name="ENA Text Primary 1 Color"/>
                                                                            <nil key="highlightedColor"/>
                                                                            <userDefinedRuntimeAttributes>
                                                                                <userDefinedRuntimeAttribute type="string" keyPath="ibEnaStyle" value="body"/>
                                                                            </userDefinedRuntimeAttributes>
                                                                        </label>
                                                                        <switch opaque="NO" contentMode="scaleToFill" horizontalHuggingPriority="750" verticalHuggingPriority="750" contentHorizontalAlignment="center" contentVerticalAlignment="center" on="YES" translatesAutoresizingMaskIntoConstraints="NO" id="6MS-HZ-mD7" userLabel="Toggle Switch" customClass="ENASwitch" customModule="ENA" customModuleProvider="target">
                                                                            <rect key="frame" x="349" y="6.5" width="51" height="31"/>
                                                                            <connections>
                                                                                <action selector="switchToggled:" destination="tXo-xn-biP" eventType="valueChanged" id="FEC-Go-rx4"/>
                                                                            </connections>
                                                                        </switch>
                                                                    </subviews>
                                                                    <constraints>
                                                                        <constraint firstItem="QX1-ds-eaG" firstAttribute="leading" secondItem="WqZ-4D-HD7" secondAttribute="leading" constant="16" id="06L-ve-duW"/>
                                                                        <constraint firstAttribute="height" relation="greaterThanOrEqual" constant="44" id="3Qn-S9-hVW"/>
                                                                        <constraint firstItem="QX1-ds-eaG" firstAttribute="top" secondItem="WqZ-4D-HD7" secondAttribute="top" id="NHu-pT-Kgb"/>
                                                                        <constraint firstItem="6MS-HZ-mD7" firstAttribute="centerY" secondItem="WqZ-4D-HD7" secondAttribute="centerY" id="PJA-bJ-x9j"/>
                                                                        <constraint firstAttribute="trailing" secondItem="6MS-HZ-mD7" secondAttribute="trailing" constant="16" id="U5J-L6-LjB"/>
                                                                        <constraint firstItem="6MS-HZ-mD7" firstAttribute="leading" secondItem="QX1-ds-eaG" secondAttribute="trailing" constant="10" id="XVT-OQ-b6D"/>
                                                                        <constraint firstAttribute="bottom" secondItem="QX1-ds-eaG" secondAttribute="bottom" id="ydh-em-dsA"/>
                                                                    </constraints>
                                                                </view>
                                                            </subviews>
                                                            <constraints>
                                                                <constraint firstItem="WqZ-4D-HD7" firstAttribute="leading" secondItem="aqq-jt-xHt" secondAttribute="leading" id="1jI-9D-kYo"/>
                                                                <constraint firstItem="WqZ-4D-HD7" firstAttribute="top" secondItem="aqq-jt-xHt" secondAttribute="top" id="Q2k-8U-YQu"/>
                                                                <constraint firstAttribute="bottom" secondItem="WqZ-4D-HD7" secondAttribute="bottom" id="YOA-0z-NTX"/>
                                                                <constraint firstAttribute="trailing" secondItem="WqZ-4D-HD7" secondAttribute="trailing" id="klk-yG-0a8"/>
                                                            </constraints>
                                                        </tableViewCellContentView>
                                                        <color key="backgroundColor" white="0.0" alpha="0.0" colorSpace="custom" customColorSpace="genericGamma22GrayColorSpace"/>
                                                        <connections>
                                                            <outlet property="descriptionLabel" destination="QX1-ds-eaG" id="VkW-CJ-nEC"/>
                                                            <outlet property="toggleSwitch" destination="6MS-HZ-mD7" id="GXL-fT-TK9"/>
                                                        </connections>
                                                    </tableViewCell>
                                                    <tableViewCell clipsSubviews="YES" userInteractionEnabled="NO" contentMode="scaleToFill" preservesSuperviewLayoutMargins="YES" selectionStyle="none" indentationWidth="10" reuseIdentifier="notificationsOff" id="eYc-H0-5Vg" customClass="NotificationSettingsOffTableViewCell" customModule="ENA" customModuleProvider="target">
                                                        <rect key="frame" x="0.0" y="99.5" width="414" height="60"/>
                                                        <autoresizingMask key="autoresizingMask"/>
                                                        <tableViewCellContentView key="contentView" opaque="NO" clipsSubviews="YES" multipleTouchEnabled="YES" contentMode="center" preservesSuperviewLayoutMargins="YES" insetsLayoutMarginsFromSafeArea="NO" tableViewCell="eYc-H0-5Vg" id="1u1-AH-Dhq">
                                                            <rect key="frame" x="0.0" y="0.0" width="414" height="60"/>
                                                            <autoresizingMask key="autoresizingMask"/>
                                                            <subviews>
                                                                <view contentMode="scaleToFill" translatesAutoresizingMaskIntoConstraints="NO" id="nK5-m8-2xW">
                                                                    <rect key="frame" x="0.0" y="10" width="414" height="40"/>
                                                                    <subviews>
                                                                        <imageView clipsSubviews="YES" userInteractionEnabled="NO" contentMode="scaleAspectFit" horizontalHuggingPriority="251" verticalHuggingPriority="251" image="Icons_iOS_Settings" adjustsImageSizeForAccessibilityContentSizeCategory="YES" translatesAutoresizingMaskIntoConstraints="NO" id="rT3-Wt-umJ" userLabel="Icon Image View">
                                                                            <rect key="frame" x="16" y="6" width="28" height="28"/>
                                                                            <constraints>
                                                                                <constraint firstAttribute="height" constant="28" id="UEC-Gj-S1f"/>
                                                                                <constraint firstAttribute="width" constant="28" id="tPj-es-QPT"/>
                                                                            </constraints>
                                                                        </imageView>
                                                                        <label opaque="NO" userInteractionEnabled="NO" contentMode="left" horizontalHuggingPriority="251" verticalHuggingPriority="251" text="1. Öffnen Sie Einstellungen" textAlignment="natural" lineBreakMode="tailTruncation" numberOfLines="0" baselineAdjustment="alignBaselines" adjustsFontSizeToFit="NO" translatesAutoresizingMaskIntoConstraints="NO" id="5Uv-Gy-0BR" userLabel="DescriptionLabel" customClass="ENALabel" customModule="ENA" customModuleProvider="target">
                                                                            <rect key="frame" x="54" y="0.0" width="344" height="40"/>
                                                                            <fontDescription key="fontDescription" type="system" pointSize="17"/>
                                                                            <color key="textColor" name="ENA Text Primary 1 Color"/>
                                                                            <nil key="highlightedColor"/>
                                                                            <userDefinedRuntimeAttributes>
                                                                                <userDefinedRuntimeAttribute type="string" keyPath="ibEnaStyle" value="headline"/>
                                                                            </userDefinedRuntimeAttributes>
                                                                        </label>
                                                                    </subviews>
                                                                    <constraints>
                                                                        <constraint firstItem="5Uv-Gy-0BR" firstAttribute="firstBaseline" secondItem="rT3-Wt-umJ" secondAttribute="centerY" priority="900" id="0f7-WG-8Tg"/>
                                                                        <constraint firstAttribute="trailing" secondItem="5Uv-Gy-0BR" secondAttribute="trailing" constant="16" id="17F-0d-Y5h"/>
                                                                        <constraint firstItem="rT3-Wt-umJ" firstAttribute="centerY" secondItem="nK5-m8-2xW" secondAttribute="centerY" id="I8q-Qo-jgD"/>
                                                                        <constraint firstAttribute="height" relation="greaterThanOrEqual" constant="40" id="N7u-NW-uRI"/>
                                                                        <constraint firstItem="5Uv-Gy-0BR" firstAttribute="top" secondItem="nK5-m8-2xW" secondAttribute="top" id="T2G-ro-9Mv"/>
                                                                        <constraint firstAttribute="bottom" secondItem="5Uv-Gy-0BR" secondAttribute="bottom" id="WJt-gw-Uom"/>
                                                                        <constraint firstItem="5Uv-Gy-0BR" firstAttribute="leading" secondItem="nK5-m8-2xW" secondAttribute="leading" priority="900" constant="16" id="sw6-ph-G1h"/>
                                                                        <constraint firstItem="rT3-Wt-umJ" firstAttribute="leading" secondItem="nK5-m8-2xW" secondAttribute="leading" constant="16" id="vBJ-78-Dij"/>
                                                                        <constraint firstItem="5Uv-Gy-0BR" firstAttribute="leading" secondItem="rT3-Wt-umJ" secondAttribute="trailing" constant="10" id="x0t-Fw-MxI"/>
                                                                    </constraints>
                                                                </view>
                                                            </subviews>
                                                            <constraints>
                                                                <constraint firstAttribute="bottom" secondItem="nK5-m8-2xW" secondAttribute="bottom" constant="10" id="5hI-8a-pyZ"/>
                                                                <constraint firstItem="nK5-m8-2xW" firstAttribute="leading" secondItem="1u1-AH-Dhq" secondAttribute="leading" id="bXi-AN-Frt"/>
                                                                <constraint firstAttribute="trailing" secondItem="nK5-m8-2xW" secondAttribute="trailing" id="cHa-xN-cbo"/>
                                                                <constraint firstItem="nK5-m8-2xW" firstAttribute="top" secondItem="1u1-AH-Dhq" secondAttribute="top" constant="10" id="eey-Pa-mul"/>
                                                            </constraints>
                                                        </tableViewCellContentView>
                                                        <color key="backgroundColor" white="0.0" alpha="0.0" colorSpace="custom" customColorSpace="genericGamma22GrayColorSpace"/>
                                                        <connections>
                                                            <outlet property="descriptionLabel" destination="5Uv-Gy-0BR" id="Lf9-MX-bhX"/>
                                                            <outlet property="descriptionLabelLeadingConstraint" destination="sw6-ph-G1h" id="GIx-JH-zcY"/>
                                                            <outlet property="descriptionLabelTrailingConstraint" destination="x0t-Fw-MxI" id="7TB-tk-YYE"/>
                                                            <outlet property="iconImageView" destination="rT3-Wt-umJ" id="6pI-d6-ljh"/>
                                                            <outlet property="imageViewCenterYConstraint" destination="I8q-Qo-jgD" id="ahm-x9-7wU"/>
                                                            <outlet property="imageViewFirstBaselineConstraint" destination="0f7-WG-8Tg" id="nc8-cj-1CH"/>
                                                        </connections>
                                                    </tableViewCell>
                                                    <tableViewCell clipsSubviews="YES" contentMode="scaleToFill" preservesSuperviewLayoutMargins="YES" selectionStyle="default" indentationWidth="10" reuseIdentifier="openSettings" id="qVT-Hp-6CT" customClass="LabelTableViewCell" customModule="ENA" customModuleProvider="target">
                                                        <rect key="frame" x="0.0" y="159.5" width="414" height="42.5"/>
                                                        <autoresizingMask key="autoresizingMask"/>
                                                        <tableViewCellContentView key="contentView" opaque="NO" clipsSubviews="YES" multipleTouchEnabled="YES" contentMode="center" preservesSuperviewLayoutMargins="YES" insetsLayoutMarginsFromSafeArea="NO" tableViewCell="qVT-Hp-6CT" id="6lP-Df-vNL">
                                                            <rect key="frame" x="0.0" y="0.0" width="414" height="42.5"/>
                                                            <autoresizingMask key="autoresizingMask"/>
                                                            <subviews>
                                                                <label opaque="NO" userInteractionEnabled="NO" contentMode="left" horizontalHuggingPriority="251" verticalHuggingPriority="251" text="# Einstellungen App öffnen" textAlignment="center" lineBreakMode="tailTruncation" numberOfLines="0" baselineAdjustment="alignBaselines" adjustsFontSizeToFit="NO" translatesAutoresizingMaskIntoConstraints="NO" id="Z61-EG-Qd0" userLabel="Title" customClass="ENALabel" customModule="ENA" customModuleProvider="target">
                                                                    <rect key="frame" x="36" y="11" width="342" height="20.5"/>
                                                                    <fontDescription key="fontDescription" type="system" pointSize="17"/>
                                                                    <color key="textColor" name="ENA Text Tint Color"/>
                                                                    <nil key="highlightedColor"/>
                                                                    <userDefinedRuntimeAttributes>
                                                                        <userDefinedRuntimeAttribute type="string" keyPath="ibEnaStyle" value="body"/>
                                                                    </userDefinedRuntimeAttributes>
                                                                </label>
                                                            </subviews>
                                                            <constraints>
                                                                <constraint firstAttribute="bottomMargin" secondItem="Z61-EG-Qd0" secondAttribute="bottom" id="Rb9-Sf-1DK"/>
                                                                <constraint firstItem="Z61-EG-Qd0" firstAttribute="leading" secondItem="6lP-Df-vNL" secondAttribute="leadingMargin" constant="16" id="Uqa-ei-5fl"/>
                                                                <constraint firstAttribute="trailingMargin" secondItem="Z61-EG-Qd0" secondAttribute="trailing" constant="16" id="her-bT-9sS"/>
                                                                <constraint firstItem="Z61-EG-Qd0" firstAttribute="top" secondItem="6lP-Df-vNL" secondAttribute="topMargin" id="ueG-Y4-sUq"/>
                                                            </constraints>
                                                        </tableViewCellContentView>
                                                        <color key="backgroundColor" white="0.0" alpha="0.0" colorSpace="custom" customColorSpace="genericGamma22GrayColorSpace"/>
                                                        <connections>
                                                            <outlet property="titleLabel" destination="Z61-EG-Qd0" id="eh6-Wq-erX"/>
                                                        </connections>
                                                    </tableViewCell>
                                                </prototypes>
                                            </tableView>
                                        </subviews>
                                        <constraints>
                                            <constraint firstAttribute="trailing" secondItem="xxB-b8-GKr" secondAttribute="trailing" constant="16" id="7fF-A9-w6u"/>
                                            <constraint firstAttribute="bottom" secondItem="Evt-7N-RCk" secondAttribute="bottom" constant="20" id="CMH-9M-fkl"/>
                                            <constraint firstItem="Evt-7N-RCk" firstAttribute="top" secondItem="xxB-b8-GKr" secondAttribute="bottom" constant="10" id="Dqd-jG-ZMy"/>
                                            <constraint firstAttribute="trailing" secondItem="KfZ-KB-oS0" secondAttribute="trailing" id="I6W-5h-rA6"/>
                                            <constraint firstAttribute="trailing" secondItem="ZAD-sw-a8D" secondAttribute="trailing" constant="16" id="JeQ-wH-s0T"/>
                                            <constraint firstItem="KfZ-KB-oS0" firstAttribute="leading" secondItem="HYJ-sA-5Ds" secondAttribute="leading" id="auq-gV-LLz"/>
                                            <constraint firstItem="xxB-b8-GKr" firstAttribute="top" secondItem="ZAD-sw-a8D" secondAttribute="bottom" constant="25" id="bAf-R5-MCg"/>
                                            <constraint firstItem="xxB-b8-GKr" firstAttribute="leading" secondItem="HYJ-sA-5Ds" secondAttribute="leading" constant="16" id="djr-XN-XC0"/>
                                            <constraint firstItem="ZAD-sw-a8D" firstAttribute="leading" secondItem="HYJ-sA-5Ds" secondAttribute="leading" constant="16" id="fdz-mV-eLI"/>
                                            <constraint firstItem="KfZ-KB-oS0" firstAttribute="top" secondItem="HYJ-sA-5Ds" secondAttribute="top" id="gBi-4R-rYv"/>
                                            <constraint firstItem="ZAD-sw-a8D" firstAttribute="top" secondItem="KfZ-KB-oS0" secondAttribute="bottom" id="gp0-TX-pDA"/>
                                            <constraint firstItem="Evt-7N-RCk" firstAttribute="leading" secondItem="HYJ-sA-5Ds" secondAttribute="leading" id="rkG-cd-M0Q"/>
                                            <constraint firstAttribute="trailing" secondItem="Evt-7N-RCk" secondAttribute="trailing" id="zOb-HB-L82"/>
                                        </constraints>
                                    </view>
                                </subviews>
                                <constraints>
                                    <constraint firstAttribute="trailing" secondItem="HYJ-sA-5Ds" secondAttribute="trailing" id="STt-6M-8Wa"/>
                                    <constraint firstItem="HYJ-sA-5Ds" firstAttribute="leading" secondItem="0GH-Ib-DgS" secondAttribute="leading" id="goZ-Ie-J5U"/>
                                    <constraint firstItem="HYJ-sA-5Ds" firstAttribute="width" secondItem="0GH-Ib-DgS" secondAttribute="width" id="mZ5-XT-7u4"/>
                                    <constraint firstAttribute="bottom" secondItem="HYJ-sA-5Ds" secondAttribute="bottom" id="tfx-4F-bpm"/>
                                    <constraint firstItem="HYJ-sA-5Ds" firstAttribute="top" secondItem="0GH-Ib-DgS" secondAttribute="top" id="veZ-je-YbJ"/>
                                </constraints>
                            </scrollView>
                        </subviews>
                        <color key="backgroundColor" name="ENA Background Color"/>
                        <constraints>
                            <constraint firstAttribute="bottom" secondItem="0GH-Ib-DgS" secondAttribute="bottom" id="ewT-FJ-SBc"/>
                            <constraint firstAttribute="trailing" secondItem="0GH-Ib-DgS" secondAttribute="trailing" id="fsM-fN-6Ak"/>
                            <constraint firstItem="0GH-Ib-DgS" firstAttribute="top" secondItem="VFf-c4-ccH" secondAttribute="top" id="pcO-I0-XV9"/>
                            <constraint firstItem="0GH-Ib-DgS" firstAttribute="leading" secondItem="VFf-c4-ccH" secondAttribute="leading" id="sOB-xE-k5H"/>
                        </constraints>
                        <viewLayoutGuide key="safeArea" id="dw0-ar-NUF"/>
                    </view>
                    <navigationItem key="navigationItem" title="# Mitteilungen" largeTitleDisplayMode="always" id="bPb-ql-o6n"/>
                    <connections>
                        <outlet property="descriptionLabel" destination="xxB-b8-GKr" id="cBL-bM-b2f"/>
                        <outlet property="illustrationImageView" destination="KfZ-KB-oS0" id="VwF-LO-z97"/>
                        <outlet property="tableView" destination="Evt-7N-RCk" id="bnB-4q-cbB"/>
                        <outlet property="tableViewHeightConstraint" destination="yF9-6Y-8mc" id="CiU-7p-3Kk"/>
                        <outlet property="titleLabel" destination="ZAD-sw-a8D" id="wbL-10-EfW"/>
                    </connections>
                </viewController>
                <placeholder placeholderIdentifier="IBFirstResponder" id="IVr-Xd-cW0" userLabel="First Responder" customClass="UIResponder" sceneMemberID="firstResponder"/>
            </objects>
            <point key="canvasLocation" x="1000" y="-251"/>
        </scene>
        <!--Navigation Controller-->
        <scene sceneID="QOf-1B-6hI">
            <objects>
                <navigationController automaticallyAdjustsScrollViewInsets="NO" id="hSS-aR-TLD" sceneMemberID="viewController">
                    <toolbarItems/>
                    <navigationBar key="navigationBar" contentMode="scaleToFill" insetsLayoutMarginsFromSafeArea="NO" largeTitles="YES" id="aTI-uP-e62">
                        <rect key="frame" x="0.0" y="0.0" width="414" height="108"/>
                        <autoresizingMask key="autoresizingMask"/>
                    </navigationBar>
                    <nil name="viewControllers"/>
                    <connections>
                        <segue destination="uYn-mg-qmD" kind="relationship" relationship="rootViewController" id="rUt-Nd-YEC"/>
                    </connections>
                </navigationController>
                <placeholder placeholderIdentifier="IBFirstResponder" id="F76-f8-hJe" userLabel="First Responder" customClass="UIResponder" sceneMemberID="firstResponder"/>
            </objects>
            <point key="canvasLocation" x="1000.0000000000001" y="493.52678571428567"/>
        </scene>
    </scenes>
    <resources>
        <image name="Icons_Settings_Risikoermittlung" width="28" height="28"/>
        <image name="Icons_iOS_Settings" width="28" height="28"/>
        <image name="Illu_AppZuruecksetzen" width="375" height="229"/>
        <image name="Illu_Mitteilungen_On" width="375" height="229"/>
        <image name="chevron.right" catalog="system" width="96" height="128"/>
        <namedColor name="ENA Background Color">
            <color red="1" green="1" blue="1" alpha="1" colorSpace="custom" customColorSpace="sRGB"/>
        </namedColor>
        <namedColor name="ENA Button Destructive Color">
            <color red="0.75300002098083496" green="0.059000000357627869" blue="0.17599999904632568" alpha="1" colorSpace="custom" customColorSpace="sRGB"/>
        </namedColor>
        <namedColor name="ENA Separator Color">
            <color red="0.96100002527236938" green="0.96100002527236938" blue="0.96100002527236938" alpha="1" colorSpace="custom" customColorSpace="sRGB"/>
        </namedColor>
        <namedColor name="ENA Text Primary 1 Color">
            <color red="0.090000003576278687" green="0.097999997437000275" blue="0.10199999809265137" alpha="1" colorSpace="custom" customColorSpace="sRGB"/>
        </namedColor>
        <namedColor name="ENA Text Primary 2 Color">
            <color red="0.090000003576278687" green="0.097999997437000275" blue="0.10199999809265137" alpha="0.60000002384185791" colorSpace="custom" customColorSpace="sRGB"/>
        </namedColor>
        <namedColor name="ENA Text Primary 3 Color">
            <color red="0.090000003576278687" green="0.097999997437000275" blue="0.10199999809265137" alpha="0.30000001192092896" colorSpace="custom" customColorSpace="sRGB"/>
        </namedColor>
        <namedColor name="ENA Text Semantic Red Color">
            <color red="0.75300002098083496" green="0.059000000357627869" blue="0.17599999904632568" alpha="1" colorSpace="custom" customColorSpace="sRGB"/>
        </namedColor>
        <namedColor name="ENA Text Tint Color">
            <color red="0.0" green="0.49799999594688416" blue="0.67799997329711914" alpha="1" colorSpace="custom" customColorSpace="sRGB"/>
        </namedColor>
    </resources>
</document><|MERGE_RESOLUTION|>--- conflicted
+++ resolved
@@ -17,11 +17,7 @@
                         <autoresizingMask key="autoresizingMask" widthSizable="YES" heightSizable="YES"/>
                         <subviews>
                             <scrollView clipsSubviews="YES" multipleTouchEnabled="YES" contentMode="scaleToFill" showsHorizontalScrollIndicator="NO" translatesAutoresizingMaskIntoConstraints="NO" id="te1-Qd-nmE">
-<<<<<<< HEAD
                                 <rect key="frame" x="0.0" y="0.0" width="414" height="842"/>
-=======
-                                <rect key="frame" x="0.0" y="56" width="414" height="670"/>
->>>>>>> ff93445b
                                 <subviews>
                                     <view contentMode="scaleToFill" translatesAutoresizingMaskIntoConstraints="NO" id="tVc-NJ-NnT">
                                         <rect key="frame" x="0.0" y="0.0" width="414" height="616"/>
@@ -44,29 +40,17 @@
                                                     <stackView opaque="NO" contentMode="scaleToFill" axis="vertical" spacing="16" translatesAutoresizingMaskIntoConstraints="NO" id="9t6-rj-j0U">
                                                         <rect key="frame" x="0.0" y="239" width="382" height="158.5"/>
                                                         <subviews>
-<<<<<<< HEAD
                                                             <label opaque="NO" userInteractionEnabled="NO" contentMode="left" horizontalHuggingPriority="251" verticalHuggingPriority="251" text="Sind Sie sicher, dass Sie die Anwendung zurücksetzen wollen?" lineBreakMode="tailTruncation" numberOfLines="0" baselineAdjustment="alignBaselines" adjustsFontSizeToFit="NO" translatesAutoresizingMaskIntoConstraints="NO" id="XDb-RN-MMz" customClass="ENALabel" customModule="ENA" customModuleProvider="target">
                                                                 <rect key="frame" x="0.0" y="0.0" width="382" height="41"/>
                                                                 <fontDescription key="fontDescription" type="system" pointSize="17"/>
                                                                 <color key="textColor" name="ENA Text Primary 1 Color"/>
-=======
-                                                            <label opaque="NO" userInteractionEnabled="NO" contentMode="left" horizontalHuggingPriority="251" verticalHuggingPriority="251" text="Sind Sie sicher, dass Sie die Anwendung zurücksetzen wollen?" lineBreakMode="tailTruncation" numberOfLines="0" baselineAdjustment="alignBaselines" adjustsFontForContentSizeCategory="YES" adjustsFontSizeToFit="NO" translatesAutoresizingMaskIntoConstraints="NO" id="XDb-RN-MMz" customClass="DynamicTypeLabel" customModule="ENA" customModuleProvider="target">
-                                                                <rect key="frame" x="0.0" y="0.0" width="382" height="42.5"/>
-                                                                <fontDescription key="fontDescription" style="UICTFontTextStyleHeadline"/>
-                                                                <color key="textColor" name="textPrimary1"/>
->>>>>>> ff93445b
                                                                 <nil key="highlightedColor"/>
                                                                 <userDefinedRuntimeAttributes>
                                                                     <userDefinedRuntimeAttribute type="string" keyPath="ibEnaStyle" value="headline"/>
                                                                 </userDefinedRuntimeAttributes>
                                                             </label>
-<<<<<<< HEAD
                                                             <label opaque="NO" userInteractionEnabled="NO" contentMode="left" horizontalHuggingPriority="251" verticalHuggingPriority="251" textAlignment="natural" lineBreakMode="tailTruncation" numberOfLines="0" baselineAdjustment="alignBaselines" adjustsFontSizeToFit="NO" translatesAutoresizingMaskIntoConstraints="NO" id="fZN-uX-w1I" customClass="ENALabel" customModule="ENA" customModuleProvider="target">
                                                                 <rect key="frame" x="0.0" y="57" width="382" height="101.5"/>
-=======
-                                                            <textView clipsSubviews="YES" multipleTouchEnabled="YES" contentMode="scaleToFill" scrollEnabled="NO" editable="NO" adjustsFontForContentSizeCategory="YES" selectable="NO" translatesAutoresizingMaskIntoConstraints="NO" id="vY8-lF-Iik">
-                                                                <rect key="frame" x="0.0" y="57.5" width="382" height="267"/>
->>>>>>> ff93445b
                                                                 <string key="text">Lorem ipsum dolor sit er elit lamet, consectetaur cillium adipisicing pecu, sed do eiusmod tempor incididunt ut labore et dolore magna aliqua. Ut enim ad minim veniam, quis nostrud exercitation ullamco </string>
                                                                 <fontDescription key="fontDescription" type="system" pointSize="17"/>
                                                                 <color key="textColor" name="ENA Text Primary 1 Color"/>
@@ -159,73 +143,38 @@
                                     <constraint firstAttribute="trailing" secondItem="tVc-NJ-NnT" secondAttribute="trailing" id="dlE-zT-s1g"/>
                                 </constraints>
                             </scrollView>
-<<<<<<< HEAD
                             <visualEffectView opaque="NO" contentMode="scaleToFill" translatesAutoresizingMaskIntoConstraints="NO" id="VZq-Fq-6XF">
-                                <rect key="frame" x="0.0" y="668" width="414" height="174"/>
+                                <rect key="frame" x="0.0" y="726" width="414" height="116"/>
                                 <view key="contentView" opaque="NO" clipsSubviews="YES" multipleTouchEnabled="YES" contentMode="center" id="GDV-z5-gaV">
-                                    <rect key="frame" x="0.0" y="0.0" width="414" height="174"/>
+                                    <rect key="frame" x="0.0" y="0.0" width="414" height="116"/>
                                     <autoresizingMask key="autoresizingMask" widthSizable="YES" heightSizable="YES"/>
                                     <subviews>
-                                        <stackView opaque="NO" contentMode="scaleToFill" axis="vertical" spacing="8" translatesAutoresizingMaskIntoConstraints="NO" id="N0Q-lm-1nh">
-                                            <rect key="frame" x="16" y="16" width="382" height="108"/>
-                                            <subviews>
-                                                <button opaque="NO" contentMode="scaleToFill" contentHorizontalAlignment="center" contentVerticalAlignment="center" lineBreakMode="wordWrap" translatesAutoresizingMaskIntoConstraints="NO" id="wkA-Dj-yfV" customClass="ENAButton" customModule="ENA" customModuleProvider="target">
-                                                    <rect key="frame" x="0.0" y="0.0" width="382" height="50"/>
-                                                    <state key="normal" title="Daten zurücksetzen"/>
-                                                    <userDefinedRuntimeAttributes>
-                                                        <userDefinedRuntimeAttribute type="color" keyPath="color">
-                                                            <color key="value" name="ENA Button Destructive Color"/>
-                                                        </userDefinedRuntimeAttribute>
-                                                    </userDefinedRuntimeAttributes>
-                                                    <connections>
-                                                        <action selector="resetData:" destination="uYn-mg-qmD" eventType="touchUpInside" id="vy7-q8-NeM"/>
-                                                    </connections>
-                                                </button>
-                                                <button opaque="NO" contentMode="scaleToFill" contentHorizontalAlignment="center" contentVerticalAlignment="center" adjustsImageSizeForAccessibilityContentSizeCategory="YES" lineBreakMode="middleTruncation" translatesAutoresizingMaskIntoConstraints="NO" id="IBM-os-0fd" customClass="ENAButton" customModule="ENA" customModuleProvider="target">
-                                                    <rect key="frame" x="0.0" y="58" width="382" height="50"/>
-                                                    <state key="normal" title="Abbrechen"/>
-                                                    <userDefinedRuntimeAttributes>
-                                                        <userDefinedRuntimeAttribute type="boolean" keyPath="isTransparent" value="YES"/>
-                                                    </userDefinedRuntimeAttributes>
-                                                    <connections>
-                                                        <action selector="discard:" destination="uYn-mg-qmD" eventType="touchUpInside" id="nvG-Tj-vV4"/>
-                                                    </connections>
-                                                </button>
-                                            </subviews>
-                                        </stackView>
+                                        <button opaque="NO" contentMode="scaleToFill" contentHorizontalAlignment="center" contentVerticalAlignment="center" lineBreakMode="wordWrap" translatesAutoresizingMaskIntoConstraints="NO" id="wkA-Dj-yfV" customClass="ENAButton" customModule="ENA" customModuleProvider="target">
+                                            <rect key="frame" x="16" y="16" width="382" height="50"/>
+                                            <state key="normal" title="Daten zurücksetzen"/>
+                                            <userDefinedRuntimeAttributes>
+                                                <userDefinedRuntimeAttribute type="color" keyPath="color">
+                                                    <color key="value" name="ENA Button Destructive Color"/>
+                                                </userDefinedRuntimeAttribute>
+                                            </userDefinedRuntimeAttributes>
+                                            <connections>
+                                                <action selector="resetData:" destination="uYn-mg-qmD" eventType="touchUpInside" id="vy7-q8-NeM"/>
+                                            </connections>
+                                        </button>
                                     </subviews>
                                     <constraints>
-                                        <constraint firstItem="N0Q-lm-1nh" firstAttribute="top" secondItem="GDV-z5-gaV" secondAttribute="topMargin" id="9Df-e1-JLZ"/>
-                                        <constraint firstAttribute="bottomMargin" secondItem="N0Q-lm-1nh" secondAttribute="bottom" id="SqL-kA-5gL"/>
-                                        <constraint firstAttribute="trailingMargin" secondItem="N0Q-lm-1nh" secondAttribute="trailing" id="ZyM-Na-XOw"/>
-                                        <constraint firstItem="N0Q-lm-1nh" firstAttribute="leading" secondItem="GDV-z5-gaV" secondAttribute="leadingMargin" id="vil-A2-fmH"/>
+                                        <constraint firstItem="wkA-Dj-yfV" firstAttribute="leading" secondItem="GDV-z5-gaV" secondAttribute="leadingMargin" id="4sL-lF-hPR"/>
+                                        <constraint firstAttribute="bottomMargin" secondItem="wkA-Dj-yfV" secondAttribute="bottom" id="CKh-de-WtZ"/>
+                                        <constraint firstItem="wkA-Dj-yfV" firstAttribute="trailing" secondItem="GDV-z5-gaV" secondAttribute="trailingMargin" id="F2i-Ri-mz2"/>
+                                        <constraint firstItem="wkA-Dj-yfV" firstAttribute="top" secondItem="GDV-z5-gaV" secondAttribute="topMargin" id="UI1-BV-omA"/>
                                     </constraints>
                                     <edgeInsets key="layoutMargins" top="16" left="16" bottom="16" right="16"/>
                                 </view>
                                 <blurEffect style="regular"/>
                             </visualEffectView>
-=======
-                            <button opaque="NO" contentMode="scaleToFill" contentHorizontalAlignment="center" contentVerticalAlignment="center" lineBreakMode="wordWrap" translatesAutoresizingMaskIntoConstraints="NO" id="wkA-Dj-yfV" customClass="ENAButton" customModule="ENA" customModuleProvider="target">
-                                <rect key="frame" x="16" y="742" width="382" height="50"/>
-                                <constraints>
-                                    <constraint firstAttribute="height" relation="greaterThanOrEqual" constant="50" id="JOC-sR-dWr"/>
-                                </constraints>
-                                <color key="tintColor" white="1" alpha="1" colorSpace="custom" customColorSpace="genericGamma22GrayColorSpace"/>
-                                <state key="normal" title="Daten zurücksetzen"/>
-                                <userDefinedRuntimeAttributes>
-                                    <userDefinedRuntimeAttribute type="color" keyPath="color">
-                                        <color key="value" name="negative"/>
-                                    </userDefinedRuntimeAttribute>
-                                </userDefinedRuntimeAttributes>
-                                <connections>
-                                    <action selector="resetData:" destination="uYn-mg-qmD" eventType="touchUpInside" id="vy7-q8-NeM"/>
-                                </connections>
-                            </button>
->>>>>>> ff93445b
                         </subviews>
                         <color key="backgroundColor" name="ENA Background Color"/>
                         <constraints>
-<<<<<<< HEAD
                             <constraint firstAttribute="trailing" secondItem="VZq-Fq-6XF" secondAttribute="trailing" id="7pt-BR-QNv"/>
                             <constraint firstAttribute="bottom" secondItem="te1-Qd-nmE" secondAttribute="bottom" id="Dzc-Nx-Flj"/>
                             <constraint firstItem="VZq-Fq-6XF" firstAttribute="leading" secondItem="jQp-ED-SYd" secondAttribute="leading" id="Jgr-qi-8Db"/>
@@ -233,27 +182,13 @@
                             <constraint firstAttribute="bottom" secondItem="VZq-Fq-6XF" secondAttribute="bottom" id="QD5-74-EcN"/>
                             <constraint firstItem="te1-Qd-nmE" firstAttribute="leading" secondItem="jQp-ED-SYd" secondAttribute="leading" id="w9W-nf-kkh"/>
                             <constraint firstAttribute="trailing" secondItem="te1-Qd-nmE" secondAttribute="trailing" id="zlb-Eh-Csh"/>
-=======
-                            <constraint firstItem="te1-Qd-nmE" firstAttribute="trailing" secondItem="DEG-xR-O81" secondAttribute="trailing" id="AuF-N8-klQ"/>
-                            <constraint firstItem="te1-Qd-nmE" firstAttribute="leading" secondItem="DEG-xR-O81" secondAttribute="leading" id="Iug-Iw-1TV"/>
-                            <constraint firstItem="wkA-Dj-yfV" firstAttribute="top" secondItem="te1-Qd-nmE" secondAttribute="bottom" constant="16" id="L7f-SP-fAa"/>
-                            <constraint firstItem="wkA-Dj-yfV" firstAttribute="leading" secondItem="DEG-xR-O81" secondAttribute="leading" constant="16" id="OHt-DN-NUz"/>
-                            <constraint firstItem="te1-Qd-nmE" firstAttribute="top" secondItem="DEG-xR-O81" secondAttribute="top" id="OmK-4M-tAf"/>
-                            <constraint firstItem="DEG-xR-O81" firstAttribute="bottom" secondItem="wkA-Dj-yfV" secondAttribute="bottom" constant="16" id="QLv-96-JH8"/>
-                            <constraint firstItem="DEG-xR-O81" firstAttribute="trailing" secondItem="wkA-Dj-yfV" secondAttribute="trailing" constant="16" id="SKE-Ej-WGw"/>
->>>>>>> ff93445b
                         </constraints>
                         <viewLayoutGuide key="safeArea" id="DEG-xR-O81"/>
                     </view>
                     <navigationItem key="navigationItem" title="# Anwendung zurücksetzen" largeTitleDisplayMode="always" id="mPv-pG-gEC"/>
                     <connections>
-<<<<<<< HEAD
                         <outlet property="description1Label" destination="fZN-uX-w1I" id="7Sm-n7-1fm"/>
-                        <outlet property="discardResetButton" destination="IBM-os-0fd" id="9rf-NY-HUL"/>
                         <outlet property="footerView" destination="VZq-Fq-6XF" id="n0N-mi-fTd"/>
-=======
-                        <outlet property="description1TextView" destination="vY8-lF-Iik" id="s4p-sS-KhS"/>
->>>>>>> ff93445b
                         <outlet property="header1Label" destination="XDb-RN-MMz" id="QRR-5x-Jvb"/>
                         <outlet property="infoDescriptionLabel" destination="QgA-Zf-xZr" id="O5C-5d-4KW"/>
                         <outlet property="infoTitleLabel" destination="Nbj-X3-Z5h" id="qn0-kz-VIk"/>

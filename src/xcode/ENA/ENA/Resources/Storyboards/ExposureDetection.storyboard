<?xml version="1.0" encoding="UTF-8"?>
<document type="com.apple.InterfaceBuilder3.CocoaTouch.Storyboard.XIB" version="3.0" toolsVersion="16097" targetRuntime="iOS.CocoaTouch" propertyAccessControl="none" useAutolayout="YES" useTraitCollections="YES" useSafeAreas="YES" colorMatched="YES" initialViewController="DFY-cN-Vfe">
    <device id="retina6_1" orientation="portrait" appearance="light"/>
    <dependencies>
        <plugIn identifier="com.apple.InterfaceBuilder.IBCocoaTouchPlugin" version="16087"/>
        <capability name="Named colors" minToolsVersion="9.0"/>
        <capability name="Safe area layout guides" minToolsVersion="9.0"/>
        <capability name="documents saved in the Xcode 8 format" minToolsVersion="8.0"/>
    </dependencies>
    <scenes>
        <!--Exposure Detection View Controller-->
        <scene sceneID="MS8-Je-67a">
            <objects>
                <viewController id="DFY-cN-Vfe" customClass="ExposureDetectionViewController" customModule="ENA" customModuleProvider="target" sceneMemberID="viewController">
                    <view key="view" contentMode="scaleToFill" id="rGF-GP-JTN">
                        <rect key="frame" x="0.0" y="0.0" width="414" height="1100"/>
                        <autoresizingMask key="autoresizingMask" widthSizable="YES" heightSizable="YES"/>
                        <subviews>
                            <tableView clipsSubviews="YES" contentMode="scaleToFill" insetsLayoutMarginsFromSafeArea="NO" alwaysBounceVertical="YES" contentInsetAdjustmentBehavior="never" delaysContentTouches="NO" dataMode="prototypes" style="grouped" separatorStyle="none" rowHeight="-1" estimatedRowHeight="-1" sectionHeaderHeight="-1" estimatedSectionHeaderHeight="-1" sectionFooterHeight="-1" estimatedSectionFooterHeight="-1" contentViewInsetsToSafeArea="NO" translatesAutoresizingMaskIntoConstraints="NO" id="QWK-uI-Gcu">
<<<<<<< HEAD
                                <rect key="frame" x="0.0" y="73.5" width="414" height="1026.5"/>
                                <color key="backgroundColor" name="ENA Background Color"/>
=======
                                <rect key="frame" x="0.0" y="73.5" width="414" height="1072.5"/>
                                <color key="backgroundColor" name="background"/>
>>>>>>> e7d547d5
                                <prototypes>
                                    <tableViewCell clipsSubviews="YES" contentMode="scaleToFill" preservesSuperviewLayoutMargins="YES" selectionStyle="none" indentationWidth="10" reuseIdentifier="riskCell" id="XQi-Gr-JdM" customClass="ExposureDetectionRiskCell" customModule="ENA" customModuleProvider="target">
                                        <rect key="frame" x="0.0" y="55.5" width="414" height="64"/>
                                        <autoresizingMask key="autoresizingMask"/>
                                        <tableViewCellContentView key="contentView" opaque="NO" clipsSubviews="YES" multipleTouchEnabled="YES" contentMode="center" preservesSuperviewLayoutMargins="YES" insetsLayoutMarginsFromSafeArea="NO" tableViewCell="XQi-Gr-JdM" id="Jax-C9-5A7">
                                            <rect key="frame" x="0.0" y="0.0" width="414" height="64"/>
                                            <autoresizingMask key="autoresizingMask"/>
                                            <subviews>
                                                <stackView opaque="NO" contentMode="scaleToFill" alignment="center" spacing="16" translatesAutoresizingMaskIntoConstraints="NO" id="vS6-rF-Qos">
                                                    <rect key="frame" x="20" y="16" width="374" height="32"/>
                                                    <subviews>
                                                        <imageView clipsSubviews="YES" userInteractionEnabled="NO" contentMode="scaleAspectFit" image="Icons_RisikoBegegnung" translatesAutoresizingMaskIntoConstraints="NO" id="vUl-Bt-dck">
                                                            <rect key="frame" x="0.0" y="0.0" width="32" height="32"/>
                                                            <constraints>
                                                                <constraint firstAttribute="width" constant="32" id="AtD-En-9ea"/>
                                                                <constraint firstAttribute="height" constant="32" id="Fnh-dg-Chu"/>
                                                            </constraints>
                                                        </imageView>
                                                        <label opaque="NO" userInteractionEnabled="NO" contentMode="left" horizontalHuggingPriority="251" verticalHuggingPriority="251" text="Risk label with icon" textAlignment="natural" lineBreakMode="tailTruncation" numberOfLines="0" baselineAdjustment="alignBaselines" adjustsFontSizeToFit="NO" translatesAutoresizingMaskIntoConstraints="NO" id="ZWt-6z-94P" customClass="ENALabel" customModule="ENA" customModuleProvider="target">
                                                            <rect key="frame" x="48" y="6" width="326" height="20.5"/>
                                                            <fontDescription key="fontDescription" type="system" pointSize="17"/>
                                                            <color key="textColor" name="ENA Text Contrast Color"/>
                                                            <nil key="highlightedColor"/>
                                                            <userDefinedRuntimeAttributes>
                                                                <userDefinedRuntimeAttribute type="string" keyPath="ibEnaStyle" value="body"/>
                                                            </userDefinedRuntimeAttributes>
                                                        </label>
                                                    </subviews>
                                                </stackView>
                                                <view contentMode="scaleToFill" translatesAutoresizingMaskIntoConstraints="NO" id="xNl-Wo-GeB">
                                                    <rect key="frame" x="68" y="0.0" width="326" height="1"/>
                                                    <color key="backgroundColor" name="ENA Hairline Contrast Color"/>
                                                    <constraints>
                                                        <constraint firstAttribute="height" constant="1" id="KXq-NP-7fJ"/>
                                                    </constraints>
                                                </view>
                                            </subviews>
                                            <constraints>
                                                <constraint firstAttribute="trailingMargin" secondItem="xNl-Wo-GeB" secondAttribute="trailing" id="8tQ-Vp-vqb"/>
                                                <constraint firstItem="xNl-Wo-GeB" firstAttribute="leading" secondItem="Jax-C9-5A7" secondAttribute="leadingMargin" constant="48" id="AbT-sf-G17"/>
                                                <constraint firstAttribute="trailingMargin" secondItem="vS6-rF-Qos" secondAttribute="trailing" id="Ss3-L4-UfR"/>
                                                <constraint firstItem="vS6-rF-Qos" firstAttribute="leading" secondItem="Jax-C9-5A7" secondAttribute="leadingMargin" id="VfG-qe-67x"/>
                                                <constraint firstItem="xNl-Wo-GeB" firstAttribute="top" secondItem="Jax-C9-5A7" secondAttribute="top" id="YyP-Y1-YAi"/>
                                                <constraint firstItem="vS6-rF-Qos" firstAttribute="top" secondItem="Jax-C9-5A7" secondAttribute="topMargin" id="rOI-Je-r9e"/>
                                                <constraint firstAttribute="bottomMargin" secondItem="vS6-rF-Qos" secondAttribute="bottom" id="vkv-Z4-eHx"/>
                                            </constraints>
                                            <edgeInsets key="layoutMargins" top="16" left="16" bottom="16" right="16"/>
                                        </tableViewCellContentView>
                                        <color key="backgroundColor" name="ENA Risk High Color"/>
                                        <color key="tintColor" white="1" alpha="1" colorSpace="custom" customColorSpace="genericGamma22GrayColorSpace"/>
                                        <connections>
                                            <outlet property="imageView" destination="vUl-Bt-dck" id="Iej-vN-JpE"/>
                                            <outlet property="separatorView" destination="xNl-Wo-GeB" id="EU5-k7-k04"/>
                                            <outlet property="textLabel" destination="ZWt-6z-94P" id="kqY-oe-0ew"/>
                                        </connections>
                                    </tableViewCell>
                                    <tableViewCell clipsSubviews="YES" contentMode="scaleToFill" preservesSuperviewLayoutMargins="YES" selectionStyle="none" indentationWidth="10" reuseIdentifier="riskRefreshCell" id="C1x-XW-iAf">
                                        <rect key="frame" x="0.0" y="119.5" width="414" height="26"/>
                                        <autoresizingMask key="autoresizingMask"/>
                                        <tableViewCellContentView key="contentView" opaque="NO" clipsSubviews="YES" multipleTouchEnabled="YES" contentMode="center" preservesSuperviewLayoutMargins="YES" insetsLayoutMarginsFromSafeArea="NO" tableViewCell="C1x-XW-iAf" id="4Ci-t5-5hN">
                                            <rect key="frame" x="0.0" y="0.0" width="414" height="26"/>
                                            <autoresizingMask key="autoresizingMask"/>
                                            <subviews>
                                                <view contentMode="scaleToFill" translatesAutoresizingMaskIntoConstraints="NO" id="4CM-02-z5M" customClass="ExposureDetectionRoundedView" customModule="ENA" customModuleProvider="target">
                                                    <rect key="frame" x="157.5" y="0.0" width="99.5" height="26"/>
                                                    <subviews>
<<<<<<< HEAD
                                                        <label opaque="NO" userInteractionEnabled="NO" contentMode="left" horizontalHuggingPriority="251" verticalHuggingPriority="251" text="Regular Text" textAlignment="natural" lineBreakMode="tailTruncation" numberOfLines="0" baselineAdjustment="alignBaselines" adjustsFontSizeToFit="NO" translatesAutoresizingMaskIntoConstraints="NO" id="YBg-Oe-vjR" customClass="ENALabel" customModule="ENA" customModuleProvider="target">
                                                            <rect key="frame" x="12" y="5" width="75.5" height="16"/>
                                                            <fontDescription key="fontDescription" type="system" pointSize="17"/>
                                                            <color key="textColor" name="ENA Text Contrast Color"/>
=======
                                                        <label opaque="NO" userInteractionEnabled="NO" contentMode="left" horizontalHuggingPriority="251" verticalHuggingPriority="251" text="Regular Text" textAlignment="natural" lineBreakMode="tailTruncation" numberOfLines="0" baselineAdjustment="alignBaselines" adjustsFontForContentSizeCategory="YES" adjustsFontSizeToFit="NO" translatesAutoresizingMaskIntoConstraints="NO" id="YBg-Oe-vjR" customClass="DynamicTypeLabel" customModule="ENA" customModuleProvider="target">
                                                            <rect key="frame" x="12" y="5" width="75.5" height="16"/>
                                                            <fontDescription key="fontDescription" style="UICTFontTextStyleBody"/>
                                                            <color key="textColor" white="1" alpha="1" colorSpace="custom" customColorSpace="genericGamma22GrayColorSpace"/>
>>>>>>> e7d547d5
                                                            <nil key="highlightedColor"/>
                                                            <userDefinedRuntimeAttributes>
                                                                <userDefinedRuntimeAttribute type="string" keyPath="ibEnaStyle" value="footnote"/>
                                                            </userDefinedRuntimeAttributes>
                                                        </label>
                                                    </subviews>
                                                    <color key="backgroundColor" name="ENA Text Primary 3 Color"/>
                                                    <constraints>
                                                        <constraint firstItem="YBg-Oe-vjR" firstAttribute="leading" secondItem="4CM-02-z5M" secondAttribute="leadingMargin" id="LFO-Rq-5s2"/>
                                                        <constraint firstAttribute="bottomMargin" secondItem="YBg-Oe-vjR" secondAttribute="bottom" id="LoO-aA-rYP"/>
                                                        <constraint firstItem="YBg-Oe-vjR" firstAttribute="top" secondItem="4CM-02-z5M" secondAttribute="topMargin" id="ZFC-dI-2Yw"/>
                                                        <constraint firstAttribute="trailingMargin" secondItem="YBg-Oe-vjR" secondAttribute="trailing" id="c1G-SN-aPL"/>
                                                    </constraints>
                                                    <edgeInsets key="layoutMargins" top="5" left="12" bottom="5" right="12"/>
                                                </view>
                                            </subviews>
                                            <constraints>
                                                <constraint firstAttribute="trailingMargin" relation="greaterThanOrEqual" secondItem="4CM-02-z5M" secondAttribute="trailing" id="4tP-AG-XWS"/>
                                                <constraint firstItem="4CM-02-z5M" firstAttribute="centerX" secondItem="4Ci-t5-5hN" secondAttribute="centerX" id="eiq-ba-nrW"/>
                                                <constraint firstItem="4CM-02-z5M" firstAttribute="top" secondItem="4Ci-t5-5hN" secondAttribute="top" id="fEH-ww-OKW"/>
                                                <constraint firstAttribute="bottom" secondItem="4CM-02-z5M" secondAttribute="bottom" id="fZj-5X-1RE"/>
                                                <constraint firstItem="4CM-02-z5M" firstAttribute="leading" relation="greaterThanOrEqual" secondItem="4Ci-t5-5hN" secondAttribute="leadingMargin" id="mDc-Qd-ssT"/>
                                            </constraints>
                                            <edgeInsets key="layoutMargins" top="0.0" left="16" bottom="0.0" right="16"/>
                                        </tableViewCellContentView>
                                        <color key="backgroundColor" name="ENA Risk High Color"/>
                                        <connections>
                                            <outlet property="textLabel" destination="YBg-Oe-vjR" id="Kth-z4-7LA"/>
                                        </connections>
                                    </tableViewCell>
                                    <tableViewCell clipsSubviews="YES" contentMode="scaleToFill" preservesSuperviewLayoutMargins="YES" selectionStyle="none" indentationWidth="10" reuseIdentifier="riskTextCell" id="Lst-iM-wzk">
                                        <rect key="frame" x="0.0" y="145.5" width="414" height="52.5"/>
                                        <autoresizingMask key="autoresizingMask"/>
                                        <tableViewCellContentView key="contentView" opaque="NO" clipsSubviews="YES" multipleTouchEnabled="YES" contentMode="center" preservesSuperviewLayoutMargins="YES" insetsLayoutMarginsFromSafeArea="NO" tableViewCell="Lst-iM-wzk" id="8rA-hw-37s">
                                            <rect key="frame" x="0.0" y="0.0" width="414" height="52.5"/>
                                            <autoresizingMask key="autoresizingMask"/>
                                            <subviews>
                                                <label opaque="NO" userInteractionEnabled="NO" contentMode="left" horizontalHuggingPriority="251" verticalHuggingPriority="251" text="Unknown risk" textAlignment="natural" lineBreakMode="tailTruncation" numberOfLines="0" baselineAdjustment="alignBaselines" adjustsFontSizeToFit="NO" translatesAutoresizingMaskIntoConstraints="NO" id="uRj-fw-XcY" customClass="ENALabel" customModule="ENA" customModuleProvider="target">
                                                    <rect key="frame" x="20" y="16" width="374" height="20.5"/>
                                                    <fontDescription key="fontDescription" type="system" pointSize="17"/>
                                                    <color key="textColor" name="ENA Text Contrast Color"/>
                                                    <nil key="highlightedColor"/>
                                                    <userDefinedRuntimeAttributes>
                                                        <userDefinedRuntimeAttribute type="string" keyPath="ibEnaStyle" value="body"/>
                                                    </userDefinedRuntimeAttributes>
                                                </label>
                                            </subviews>
                                            <constraints>
                                                <constraint firstAttribute="trailingMargin" secondItem="uRj-fw-XcY" secondAttribute="trailing" id="4dg-eg-QKS"/>
                                                <constraint firstItem="uRj-fw-XcY" firstAttribute="leading" secondItem="8rA-hw-37s" secondAttribute="leadingMargin" id="Bn7-Xg-UNr"/>
                                                <constraint firstItem="uRj-fw-XcY" firstAttribute="top" secondItem="8rA-hw-37s" secondAttribute="topMargin" id="CBs-sp-78u"/>
                                                <constraint firstAttribute="bottomMargin" secondItem="uRj-fw-XcY" secondAttribute="bottom" id="opo-OK-LHd"/>
                                            </constraints>
                                            <edgeInsets key="layoutMargins" top="16" left="16" bottom="16" right="16"/>
                                        </tableViewCellContentView>
                                        <color key="backgroundColor" name="ENA Risk Neutral Color"/>
                                        <connections>
                                            <outlet property="textLabel" destination="uRj-fw-XcY" id="9V6-Sq-jRN"/>
                                        </connections>
                                    </tableViewCell>
                                    <tableViewCell clipsSubviews="YES" contentMode="scaleToFill" preservesSuperviewLayoutMargins="YES" selectionStyle="none" indentationWidth="10" reuseIdentifier="riskLoadingCell" id="qD6-Lh-8Di" customClass="ExposureDetectionLoadingCell" customModule="ENA" customModuleProvider="target">
                                        <rect key="frame" x="0.0" y="198" width="414" height="64"/>
                                        <autoresizingMask key="autoresizingMask"/>
                                        <tableViewCellContentView key="contentView" opaque="NO" clipsSubviews="YES" multipleTouchEnabled="YES" contentMode="center" preservesSuperviewLayoutMargins="YES" insetsLayoutMarginsFromSafeArea="NO" tableViewCell="qD6-Lh-8Di" id="25g-Uf-ecN">
                                            <rect key="frame" x="0.0" y="0.0" width="414" height="64"/>
                                            <autoresizingMask key="autoresizingMask"/>
                                            <subviews>
                                                <stackView opaque="NO" contentMode="scaleToFill" alignment="center" spacing="16" translatesAutoresizingMaskIntoConstraints="NO" id="XE9-Tn-WQv">
                                                    <rect key="frame" x="20" y="16" width="374" height="32"/>
                                                    <subviews>
                                                        <activityIndicatorView opaque="NO" contentMode="scaleToFill" horizontalHuggingPriority="750" verticalHuggingPriority="750" animating="YES" style="medium" translatesAutoresizingMaskIntoConstraints="NO" id="dSL-nO-pKB">
                                                            <rect key="frame" x="0.0" y="0.0" width="32" height="32"/>
                                                            <constraints>
                                                                <constraint firstAttribute="width" constant="32" id="FP4-N9-gz4"/>
                                                                <constraint firstAttribute="height" constant="32" id="cTo-wQ-71h"/>
                                                            </constraints>
                                                            <color key="color" white="1" alpha="1" colorSpace="custom" customColorSpace="genericGamma22GrayColorSpace"/>
                                                        </activityIndicatorView>
                                                        <label opaque="NO" userInteractionEnabled="NO" contentMode="left" horizontalHuggingPriority="251" verticalHuggingPriority="251" text="Risk label with icon" textAlignment="natural" lineBreakMode="tailTruncation" numberOfLines="0" baselineAdjustment="alignBaselines" adjustsFontSizeToFit="NO" translatesAutoresizingMaskIntoConstraints="NO" id="3bb-KN-NA7" customClass="ENALabel" customModule="ENA" customModuleProvider="target">
                                                            <rect key="frame" x="48" y="6" width="326" height="20.5"/>
                                                            <fontDescription key="fontDescription" type="system" pointSize="17"/>
                                                            <color key="textColor" name="ENA Text Contrast Color"/>
                                                            <nil key="highlightedColor"/>
                                                            <userDefinedRuntimeAttributes>
                                                                <userDefinedRuntimeAttribute type="string" keyPath="ibEnaStyle" value="body"/>
                                                            </userDefinedRuntimeAttributes>
                                                        </label>
                                                    </subviews>
                                                </stackView>
                                            </subviews>
                                            <constraints>
                                                <constraint firstItem="XE9-Tn-WQv" firstAttribute="leading" secondItem="25g-Uf-ecN" secondAttribute="leadingMargin" id="9e2-BP-TVK"/>
                                                <constraint firstAttribute="bottomMargin" secondItem="XE9-Tn-WQv" secondAttribute="bottom" id="Nnr-w0-Vmg"/>
                                                <constraint firstItem="XE9-Tn-WQv" firstAttribute="top" secondItem="25g-Uf-ecN" secondAttribute="topMargin" id="Y8J-C0-dyB"/>
                                                <constraint firstAttribute="trailingMargin" secondItem="XE9-Tn-WQv" secondAttribute="trailing" id="kpu-IQ-GEa"/>
                                            </constraints>
                                            <edgeInsets key="layoutMargins" top="16" left="16" bottom="16" right="16"/>
                                        </tableViewCellContentView>
                                        <color key="backgroundColor" name="ENA Risk Low Color"/>
                                        <color key="tintColor" white="1" alpha="1" colorSpace="custom" customColorSpace="genericGamma22GrayColorSpace"/>
                                        <connections>
                                            <outlet property="activityIndicatorView" destination="dSL-nO-pKB" id="pmh-f8-KBX"/>
                                            <outlet property="textLabel" destination="3bb-KN-NA7" id="EVq-JD-KSq"/>
                                        </connections>
                                    </tableViewCell>
<<<<<<< HEAD
                                    <tableViewCell clipsSubviews="YES" contentMode="scaleToFill" preservesSuperviewLayoutMargins="YES" selectionStyle="none" indentationWidth="10" reuseIdentifier="headerCell" id="qVO-bK-CJi" customClass="ExposureDetectionHeaderCell" customModule="ENA" customModuleProvider="target">
                                        <rect key="frame" x="0.0" y="262" width="414" height="77.5"/>
                                        <autoresizingMask key="autoresizingMask"/>
                                        <tableViewCellContentView key="contentView" opaque="NO" clipsSubviews="YES" multipleTouchEnabled="YES" contentMode="center" preservesSuperviewLayoutMargins="YES" insetsLayoutMarginsFromSafeArea="NO" tableViewCell="qVO-bK-CJi" id="5pY-2Z-14e">
                                            <rect key="frame" x="0.0" y="0.0" width="414" height="77.5"/>
                                            <autoresizingMask key="autoresizingMask"/>
                                            <subviews>
                                                <stackView opaque="NO" contentMode="scaleToFill" axis="vertical" spacing="1" translatesAutoresizingMaskIntoConstraints="NO" id="0Sp-0h-6O3">
                                                    <rect key="frame" x="20" y="16" width="374" height="45.5"/>
                                                    <subviews>
                                                        <label opaque="NO" userInteractionEnabled="NO" contentMode="left" horizontalHuggingPriority="251" verticalHuggingPriority="251" text="Title" textAlignment="natural" lineBreakMode="tailTruncation" numberOfLines="0" baselineAdjustment="alignBaselines" adjustsFontSizeToFit="NO" translatesAutoresizingMaskIntoConstraints="NO" id="ZsC-uh-ys5" customClass="ENALabel" customModule="ENA" customModuleProvider="target">
                                                            <rect key="frame" x="0.0" y="0.0" width="374" height="26.5"/>
                                                            <fontDescription key="fontDescription" type="system" pointSize="17"/>
                                                            <color key="textColor" name="ENA Text Primary 1 Color"/>
=======
                                    <tableViewCell clipsSubviews="YES" contentMode="scaleToFill" preservesSuperviewLayoutMargins="YES" selectionStyle="none" accessoryType="detailButton" indentationWidth="10" reuseIdentifier="headerCell" id="qVO-bK-CJi" customClass="ExposureDetectionHeaderCell" customModule="ENA" customModuleProvider="target">
                                        <rect key="frame" x="0.0" y="262" width="414" height="77.5"/>
                                        <autoresizingMask key="autoresizingMask"/>
                                        <tableViewCellContentView key="contentView" opaque="NO" clipsSubviews="YES" multipleTouchEnabled="YES" contentMode="center" preservesSuperviewLayoutMargins="YES" insetsLayoutMarginsFromSafeArea="NO" tableViewCell="qVO-bK-CJi" id="5pY-2Z-14e">
                                            <rect key="frame" x="0.0" y="0.0" width="370" height="77.5"/>
                                            <autoresizingMask key="autoresizingMask"/>
                                            <subviews>
                                                <stackView opaque="NO" contentMode="scaleToFill" axis="vertical" spacing="1" translatesAutoresizingMaskIntoConstraints="NO" id="0Sp-0h-6O3">
                                                    <rect key="frame" x="20" y="16" width="334" height="45.5"/>
                                                    <subviews>
                                                        <label opaque="NO" userInteractionEnabled="NO" contentMode="left" horizontalHuggingPriority="251" verticalHuggingPriority="251" text="Title" textAlignment="natural" lineBreakMode="tailTruncation" numberOfLines="0" baselineAdjustment="alignBaselines" adjustsFontForContentSizeCategory="YES" adjustsFontSizeToFit="NO" translatesAutoresizingMaskIntoConstraints="NO" id="ZsC-uh-ys5" customClass="DynamicTypeLabel" customModule="ENA" customModuleProvider="target">
                                                            <rect key="frame" x="0.0" y="0.0" width="334" height="26.5"/>
                                                            <fontDescription key="fontDescription" style="UICTFontTextStyleHeadline"/>
                                                            <color key="textColor" name="textPrimary1"/>
>>>>>>> e7d547d5
                                                            <nil key="highlightedColor"/>
                                                            <userDefinedRuntimeAttributes>
                                                                <userDefinedRuntimeAttribute type="string" keyPath="ibEnaStyle" value="title2"/>
                                                            </userDefinedRuntimeAttributes>
                                                        </label>
<<<<<<< HEAD
                                                        <label opaque="NO" userInteractionEnabled="NO" contentMode="left" horizontalHuggingPriority="251" verticalHuggingPriority="251" text="Subtitle" textAlignment="natural" lineBreakMode="tailTruncation" numberOfLines="0" baselineAdjustment="alignBaselines" adjustsFontSizeToFit="NO" translatesAutoresizingMaskIntoConstraints="NO" id="0XD-bP-Gpw" customClass="ENALabel" customModule="ENA" customModuleProvider="target">
                                                            <rect key="frame" x="0.0" y="27.5" width="374" height="18"/>
                                                            <fontDescription key="fontDescription" type="system" pointSize="17"/>
                                                            <color key="textColor" name="ENA Text Primary 2 Color"/>
=======
                                                        <label opaque="NO" userInteractionEnabled="NO" contentMode="left" horizontalHuggingPriority="251" verticalHuggingPriority="251" text="Subtitle" textAlignment="natural" lineBreakMode="tailTruncation" numberOfLines="0" baselineAdjustment="alignBaselines" adjustsFontForContentSizeCategory="YES" adjustsFontSizeToFit="NO" translatesAutoresizingMaskIntoConstraints="NO" id="0XD-bP-Gpw" customClass="DynamicTypeLabel" customModule="ENA" customModuleProvider="target">
                                                            <rect key="frame" x="0.0" y="27.5" width="334" height="18"/>
                                                            <fontDescription key="fontDescription" style="UICTFontTextStyleSubhead"/>
                                                            <color key="textColor" name="textPrimary2"/>
>>>>>>> e7d547d5
                                                            <nil key="highlightedColor"/>
                                                            <userDefinedRuntimeAttributes>
                                                                <userDefinedRuntimeAttribute type="string" keyPath="ibEnaStyle" value="subheadline"/>
                                                            </userDefinedRuntimeAttributes>
                                                        </label>
                                                    </subviews>
                                                </stackView>
                                            </subviews>
                                            <constraints>
                                                <constraint firstAttribute="bottomMargin" secondItem="0Sp-0h-6O3" secondAttribute="bottom" id="6D9-Sz-OJM"/>
                                                <constraint firstAttribute="trailingMargin" secondItem="0Sp-0h-6O3" secondAttribute="trailing" id="6pD-8G-JNd"/>
                                                <constraint firstItem="0Sp-0h-6O3" firstAttribute="leading" secondItem="5pY-2Z-14e" secondAttribute="leadingMargin" id="Sfi-Lb-sAH"/>
                                                <constraint firstItem="0Sp-0h-6O3" firstAttribute="top" secondItem="5pY-2Z-14e" secondAttribute="topMargin" id="ofA-vb-WJz"/>
                                            </constraints>
                                            <edgeInsets key="layoutMargins" top="16" left="16" bottom="16" right="16"/>
                                        </tableViewCellContentView>
                                        <color key="backgroundColor" white="0.0" alpha="0.0" colorSpace="custom" customColorSpace="genericGamma22GrayColorSpace"/>
                                        <connections>
                                            <outlet property="subtitleLabel" destination="0XD-bP-Gpw" id="83e-fT-gfm"/>
                                            <outlet property="titleLabel" destination="ZsC-uh-ys5" id="dQe-UP-GVh"/>
                                        </connections>
                                    </tableViewCell>
                                    <tableViewCell clipsSubviews="YES" contentMode="scaleToFill" preservesSuperviewLayoutMargins="YES" selectionStyle="none" indentationWidth="10" reuseIdentifier="guideCell" id="FgQ-yE-pyy">
                                        <rect key="frame" x="0.0" y="339.5" width="414" height="52.5"/>
                                        <autoresizingMask key="autoresizingMask"/>
                                        <tableViewCellContentView key="contentView" opaque="NO" clipsSubviews="YES" multipleTouchEnabled="YES" contentMode="center" preservesSuperviewLayoutMargins="YES" insetsLayoutMarginsFromSafeArea="NO" tableViewCell="FgQ-yE-pyy" id="2eB-lg-C7b">
                                            <rect key="frame" x="0.0" y="0.0" width="414" height="52.5"/>
                                            <autoresizingMask key="autoresizingMask"/>
                                            <subviews>
                                                <imageView clipsSubviews="YES" userInteractionEnabled="NO" contentMode="scaleAspectFit" horizontalHuggingPriority="251" verticalHuggingPriority="251" image="Icons - Home" translatesAutoresizingMaskIntoConstraints="NO" id="Xyq-tJ-p4u">
                                                    <rect key="frame" x="20" y="10.5" width="32" height="32"/>
                                                    <constraints>
                                                        <constraint firstAttribute="height" constant="32" id="vZX-xa-54n"/>
                                                        <constraint firstAttribute="width" constant="32" id="zqx-Ve-3Mo"/>
                                                    </constraints>
                                                </imageView>
                                                <label opaque="NO" userInteractionEnabled="NO" contentMode="left" horizontalHuggingPriority="251" verticalHuggingPriority="251" text="Guide with simple icon" textAlignment="natural" lineBreakMode="tailTruncation" numberOfLines="0" baselineAdjustment="alignBaselines" adjustsFontSizeToFit="NO" translatesAutoresizingMaskIntoConstraints="NO" id="yTC-mP-LkP" customClass="ENALabel" customModule="ENA" customModuleProvider="target">
                                                    <rect key="frame" x="68" y="16" width="326" height="20.5"/>
                                                    <fontDescription key="fontDescription" type="system" pointSize="17"/>
                                                    <color key="textColor" name="ENA Text Primary 1 Color"/>
                                                    <nil key="highlightedColor"/>
                                                    <userDefinedRuntimeAttributes>
                                                        <userDefinedRuntimeAttribute type="string" keyPath="ibEnaStyle" value="body"/>
                                                    </userDefinedRuntimeAttributes>
                                                </label>
                                            </subviews>
                                            <constraints>
                                                <constraint firstItem="yTC-mP-LkP" firstAttribute="leading" secondItem="Xyq-tJ-p4u" secondAttribute="trailing" constant="16" id="BGU-95-59q"/>
                                                <constraint firstAttribute="trailingMargin" secondItem="yTC-mP-LkP" secondAttribute="trailing" id="CqW-Zj-s8b"/>
                                                <constraint firstItem="yTC-mP-LkP" firstAttribute="top" secondItem="2eB-lg-C7b" secondAttribute="topMargin" id="I4z-Ym-mm9"/>
                                                <constraint firstItem="Xyq-tJ-p4u" firstAttribute="leading" secondItem="2eB-lg-C7b" secondAttribute="leadingMargin" id="OS1-Mu-FuG"/>
                                                <constraint firstItem="Xyq-tJ-p4u" firstAttribute="centerY" secondItem="2eB-lg-C7b" secondAttribute="centerY" id="e7j-qT-lmj"/>
                                                <constraint firstAttribute="bottomMargin" secondItem="yTC-mP-LkP" secondAttribute="bottom" id="eJV-OY-jhb"/>
                                            </constraints>
                                            <edgeInsets key="layoutMargins" top="16" left="16" bottom="16" right="16"/>
                                        </tableViewCellContentView>
                                        <color key="backgroundColor" white="0.0" alpha="0.0" colorSpace="custom" customColorSpace="genericGamma22GrayColorSpace"/>
                                        <connections>
                                            <outlet property="imageView" destination="Xyq-tJ-p4u" id="d1e-oh-vxh"/>
                                            <outlet property="textLabel" destination="yTC-mP-LkP" id="2JP-tW-1Bw"/>
                                        </connections>
                                    </tableViewCell>
                                    <tableViewCell clipsSubviews="YES" contentMode="scaleToFill" preservesSuperviewLayoutMargins="YES" selectionStyle="none" indentationWidth="10" reuseIdentifier="longGuideCell" id="W6c-GP-eXV" customClass="ExposureDetectionLongGuideCell" customModule="ENA" customModuleProvider="target">
                                        <rect key="frame" x="0.0" y="392" width="414" height="208"/>
                                        <autoresizingMask key="autoresizingMask"/>
                                        <tableViewCellContentView key="contentView" opaque="NO" clipsSubviews="YES" multipleTouchEnabled="YES" contentMode="center" preservesSuperviewLayoutMargins="YES" insetsLayoutMarginsFromSafeArea="NO" tableViewCell="W6c-GP-eXV" id="nZu-3B-4eD">
                                            <rect key="frame" x="0.0" y="0.0" width="414" height="208"/>
                                            <autoresizingMask key="autoresizingMask"/>
                                            <subviews>
                                                <view contentMode="scaleToFill" translatesAutoresizingMaskIntoConstraints="NO" id="bjz-Kl-CNj">
                                                    <rect key="frame" x="35.5" y="32" width="1" height="144"/>
                                                    <color key="backgroundColor" name="ENA Hairline Color"/>
                                                    <constraints>
                                                        <constraint firstAttribute="width" constant="1" id="3Bq-lc-4Fu"/>
                                                    </constraints>
                                                </view>
                                                <imageView clipsSubviews="YES" userInteractionEnabled="NO" contentMode="scaleAspectFit" image="Icons - Home" translatesAutoresizingMaskIntoConstraints="NO" id="VhE-Ip-wbr">
                                                    <rect key="frame" x="20" y="16" width="32" height="32"/>
                                                    <constraints>
                                                        <constraint firstAttribute="height" constant="32" id="6Ia-eR-rqT"/>
                                                        <constraint firstAttribute="width" constant="32" id="bo1-NZ-ZZa"/>
                                                    </constraints>
                                                </imageView>
                                                <label opaque="NO" userInteractionEnabled="NO" contentMode="left" text="Extended Guide with timeline" textAlignment="natural" lineBreakMode="tailTruncation" numberOfLines="0" baselineAdjustment="alignBaselines" adjustsFontSizeToFit="NO" translatesAutoresizingMaskIntoConstraints="NO" id="ZhA-Zt-tmi" customClass="ENALabel" customModule="ENA" customModuleProvider="target">
                                                    <rect key="frame" x="68" y="16" width="326" height="32"/>
                                                    <fontDescription key="fontDescription" type="system" pointSize="17"/>
                                                    <color key="textColor" name="ENA Text Primary 1 Color"/>
                                                    <nil key="highlightedColor"/>
                                                    <userDefinedRuntimeAttributes>
                                                        <userDefinedRuntimeAttribute type="string" keyPath="ibEnaStyle" value="body"/>
                                                    </userDefinedRuntimeAttributes>
                                                </label>
                                                <stackView opaque="NO" contentMode="scaleToFill" axis="vertical" spacing="16" translatesAutoresizingMaskIntoConstraints="NO" id="pyd-gc-en5">
                                                    <rect key="frame" x="20" y="64" width="374" height="128"/>
                                                    <subviews>
                                                        <stackView opaque="NO" contentMode="scaleToFill" spacing="16" translatesAutoresizingMaskIntoConstraints="NO" id="ZWi-ZA-AI2">
                                                            <rect key="frame" x="0.0" y="0.0" width="374" height="32"/>
                                                            <subviews>
                                                                <imageView clipsSubviews="YES" userInteractionEnabled="NO" contentMode="scaleAspectFit" horizontalHuggingPriority="251" verticalHuggingPriority="251" image="Icons_Dot" translatesAutoresizingMaskIntoConstraints="NO" id="5Rk-ng-VPv">
                                                                    <rect key="frame" x="0.0" y="0.0" width="32" height="32"/>
                                                                    <constraints>
                                                                        <constraint firstAttribute="width" constant="32" id="A1u-np-hy1"/>
                                                                        <constraint firstAttribute="height" constant="32" id="d9X-Oi-uZL"/>
                                                                    </constraints>
                                                                </imageView>
                                                                <label opaque="NO" userInteractionEnabled="NO" contentMode="left" horizontalHuggingPriority="251" verticalHuggingPriority="251" text="Line 1" textAlignment="natural" lineBreakMode="tailTruncation" numberOfLines="0" baselineAdjustment="alignBaselines" adjustsFontSizeToFit="NO" translatesAutoresizingMaskIntoConstraints="NO" id="Gbb-kF-XCB" customClass="ENALabel" customModule="ENA" customModuleProvider="target">
                                                                    <rect key="frame" x="48" y="0.0" width="326" height="32"/>
                                                                    <fontDescription key="fontDescription" type="system" pointSize="17"/>
                                                                    <color key="textColor" name="ENA Text Primary 1 Color"/>
                                                                    <nil key="highlightedColor"/>
                                                                    <userDefinedRuntimeAttributes>
                                                                        <userDefinedRuntimeAttribute type="string" keyPath="ibEnaStyle" value="body"/>
                                                                    </userDefinedRuntimeAttributes>
                                                                </label>
                                                            </subviews>
                                                        </stackView>
                                                        <stackView opaque="NO" contentMode="scaleToFill" spacing="16" translatesAutoresizingMaskIntoConstraints="NO" id="SCl-xB-hzk">
                                                            <rect key="frame" x="0.0" y="48" width="374" height="32"/>
                                                            <subviews>
                                                                <imageView clipsSubviews="YES" userInteractionEnabled="NO" contentMode="scaleAspectFit" horizontalHuggingPriority="251" verticalHuggingPriority="251" image="Icons_Dot" translatesAutoresizingMaskIntoConstraints="NO" id="56j-1J-vRo">
                                                                    <rect key="frame" x="0.0" y="0.0" width="32" height="32"/>
                                                                    <constraints>
                                                                        <constraint firstAttribute="width" constant="32" id="3NH-gC-ad8"/>
                                                                        <constraint firstAttribute="height" constant="32" id="omL-q7-6Re"/>
                                                                    </constraints>
                                                                </imageView>
                                                                <label opaque="NO" userInteractionEnabled="NO" contentMode="left" horizontalHuggingPriority="251" verticalHuggingPriority="251" text="Line 2" textAlignment="natural" lineBreakMode="tailTruncation" numberOfLines="0" baselineAdjustment="alignBaselines" adjustsFontSizeToFit="NO" translatesAutoresizingMaskIntoConstraints="NO" id="6XM-CR-9mN" customClass="ENALabel" customModule="ENA" customModuleProvider="target">
                                                                    <rect key="frame" x="48" y="0.0" width="326" height="32"/>
                                                                    <fontDescription key="fontDescription" type="system" pointSize="17"/>
                                                                    <color key="textColor" name="ENA Text Primary 1 Color"/>
                                                                    <nil key="highlightedColor"/>
                                                                    <userDefinedRuntimeAttributes>
                                                                        <userDefinedRuntimeAttribute type="string" keyPath="ibEnaStyle" value="body"/>
                                                                    </userDefinedRuntimeAttributes>
                                                                </label>
                                                            </subviews>
                                                        </stackView>
                                                        <stackView opaque="NO" contentMode="scaleToFill" spacing="16" translatesAutoresizingMaskIntoConstraints="NO" id="Btt-ah-bMd">
                                                            <rect key="frame" x="0.0" y="96" width="374" height="32"/>
                                                            <subviews>
                                                                <imageView clipsSubviews="YES" userInteractionEnabled="NO" contentMode="scaleAspectFit" horizontalHuggingPriority="251" verticalHuggingPriority="251" image="Icons_Dot" translatesAutoresizingMaskIntoConstraints="NO" id="Ism-k1-6hO">
                                                                    <rect key="frame" x="0.0" y="0.0" width="32" height="32"/>
                                                                    <constraints>
                                                                        <constraint firstAttribute="width" constant="32" id="NbZ-qU-a1H"/>
                                                                        <constraint firstAttribute="height" constant="32" id="kL7-JO-8lY"/>
                                                                    </constraints>
                                                                </imageView>
                                                                <label opaque="NO" userInteractionEnabled="NO" contentMode="left" horizontalHuggingPriority="251" verticalHuggingPriority="251" text="Line 3" textAlignment="natural" lineBreakMode="tailTruncation" numberOfLines="0" baselineAdjustment="alignBaselines" adjustsFontSizeToFit="NO" translatesAutoresizingMaskIntoConstraints="NO" id="u1u-jr-EJM" customClass="ENALabel" customModule="ENA" customModuleProvider="target">
                                                                    <rect key="frame" x="48" y="0.0" width="326" height="32"/>
                                                                    <fontDescription key="fontDescription" type="system" pointSize="17"/>
                                                                    <color key="textColor" name="ENA Text Primary 1 Color"/>
                                                                    <nil key="highlightedColor"/>
                                                                    <userDefinedRuntimeAttributes>
                                                                        <userDefinedRuntimeAttribute type="string" keyPath="ibEnaStyle" value="body"/>
                                                                    </userDefinedRuntimeAttributes>
                                                                </label>
                                                            </subviews>
                                                        </stackView>
                                                    </subviews>
                                                </stackView>
                                            </subviews>
                                            <constraints>
                                                <constraint firstItem="bjz-Kl-CNj" firstAttribute="centerX" secondItem="VhE-Ip-wbr" secondAttribute="centerX" id="3nl-dA-6Qu"/>
                                                <constraint firstItem="pyd-gc-en5" firstAttribute="leading" secondItem="nZu-3B-4eD" secondAttribute="leadingMargin" id="7cr-X5-Lby"/>
                                                <constraint firstItem="ZhA-Zt-tmi" firstAttribute="top" secondItem="nZu-3B-4eD" secondAttribute="topMargin" id="7k4-62-joe"/>
                                                <constraint firstItem="VhE-Ip-wbr" firstAttribute="top" secondItem="nZu-3B-4eD" secondAttribute="topMargin" id="9qP-dK-Lt7"/>
                                                <constraint firstItem="ZhA-Zt-tmi" firstAttribute="leading" secondItem="VhE-Ip-wbr" secondAttribute="trailing" constant="16" id="GfZ-gM-sR3"/>
                                                <constraint firstItem="bjz-Kl-CNj" firstAttribute="top" secondItem="VhE-Ip-wbr" secondAttribute="centerY" id="Meb-CD-RE6"/>
                                                <constraint firstAttribute="bottomMargin" secondItem="pyd-gc-en5" secondAttribute="bottom" id="VGa-uz-Zie"/>
                                                <constraint firstAttribute="trailingMargin" secondItem="ZhA-Zt-tmi" secondAttribute="trailing" id="XT6-vp-LdM"/>
                                                <constraint firstAttribute="trailingMargin" secondItem="pyd-gc-en5" secondAttribute="trailing" id="XWZ-Jn-dp1"/>
                                                <constraint firstItem="pyd-gc-en5" firstAttribute="top" secondItem="ZhA-Zt-tmi" secondAttribute="bottom" constant="16" id="eAb-2H-0v6"/>
                                                <constraint firstItem="pyd-gc-en5" firstAttribute="bottom" secondItem="bjz-Kl-CNj" secondAttribute="bottom" constant="16" id="jWX-zv-l3i"/>
                                                <constraint firstItem="ZhA-Zt-tmi" firstAttribute="height" relation="greaterThanOrEqual" secondItem="VhE-Ip-wbr" secondAttribute="height" id="r19-ct-UuI"/>
                                                <constraint firstItem="VhE-Ip-wbr" firstAttribute="leading" secondItem="nZu-3B-4eD" secondAttribute="leadingMargin" id="v43-LW-95g"/>
                                            </constraints>
                                            <edgeInsets key="layoutMargins" top="16" left="16" bottom="16" right="16"/>
                                        </tableViewCellContentView>
                                        <color key="backgroundColor" white="0.0" alpha="0.0" colorSpace="custom" customColorSpace="genericGamma22GrayColorSpace"/>
                                        <connections>
                                            <outlet property="imageView" destination="VhE-Ip-wbr" id="8hn-2w-KSr"/>
                                            <outlet property="stackView" destination="pyd-gc-en5" id="irx-4I-O3S"/>
                                            <outlet property="textLabel" destination="ZhA-Zt-tmi" id="BoD-AV-mPZ"/>
                                        </connections>
                                    </tableViewCell>
                                    <tableViewCell clipsSubviews="YES" contentMode="scaleToFill" preservesSuperviewLayoutMargins="YES" selectionStyle="none" indentationWidth="10" reuseIdentifier="linkCell" id="z8e-Nz-uvF">
                                        <rect key="frame" x="0.0" y="600" width="414" height="42.5"/>
                                        <autoresizingMask key="autoresizingMask"/>
                                        <tableViewCellContentView key="contentView" opaque="NO" clipsSubviews="YES" multipleTouchEnabled="YES" contentMode="center" preservesSuperviewLayoutMargins="YES" insetsLayoutMarginsFromSafeArea="NO" tableViewCell="z8e-Nz-uvF" id="13g-cc-9YC">
                                            <rect key="frame" x="0.0" y="0.0" width="414" height="42.5"/>
                                            <autoresizingMask key="autoresizingMask"/>
                                            <subviews>
                                                <label opaque="NO" userInteractionEnabled="NO" contentMode="left" horizontalHuggingPriority="251" verticalHuggingPriority="251" text="Hyperlink" textAlignment="natural" lineBreakMode="tailTruncation" numberOfLines="0" baselineAdjustment="alignBaselines" adjustsFontSizeToFit="NO" translatesAutoresizingMaskIntoConstraints="NO" id="8tu-t6-LuQ" customClass="ENALabel" customModule="ENA" customModuleProvider="target">
                                                    <rect key="frame" x="20" y="11" width="374" height="20.5"/>
                                                    <fontDescription key="fontDescription" type="system" pointSize="17"/>
                                                    <color key="textColor" name="ENA Text Tint Color"/>
                                                    <nil key="highlightedColor"/>
                                                    <userDefinedRuntimeAttributes>
                                                        <userDefinedRuntimeAttribute type="string" keyPath="ibEnaStyle" value="body"/>
                                                    </userDefinedRuntimeAttributes>
                                                </label>
                                            </subviews>
                                            <constraints>
                                                <constraint firstItem="8tu-t6-LuQ" firstAttribute="top" secondItem="13g-cc-9YC" secondAttribute="topMargin" id="08e-fQ-WWJ"/>
                                                <constraint firstAttribute="trailingMargin" secondItem="8tu-t6-LuQ" secondAttribute="trailing" id="2RR-WF-b1A"/>
                                                <constraint firstAttribute="bottomMargin" secondItem="8tu-t6-LuQ" secondAttribute="bottom" id="Hr3-GE-61C"/>
                                                <constraint firstItem="8tu-t6-LuQ" firstAttribute="leading" secondItem="13g-cc-9YC" secondAttribute="leadingMargin" id="wSc-IQ-hlg"/>
                                            </constraints>
                                        </tableViewCellContentView>
                                        <color key="backgroundColor" white="0.0" alpha="0.0" colorSpace="custom" customColorSpace="genericGamma22GrayColorSpace"/>
                                        <connections>
                                            <outlet property="textLabel" destination="8tu-t6-LuQ" id="35D-jN-aYc"/>
                                        </connections>
                                    </tableViewCell>
                                    <tableViewCell contentMode="scaleToFill" preservesSuperviewLayoutMargins="YES" selectionStyle="none" indentationWidth="10" reuseIdentifier="hotlineCell" id="vF7-GN-ERX" customClass="InsetTableViewCell" customModule="ENA" customModuleProvider="target">
                                        <rect key="frame" x="0.0" y="642.5" width="414" height="224"/>
                                        <autoresizingMask key="autoresizingMask"/>
                                        <tableViewCellContentView key="contentView" opaque="NO" multipleTouchEnabled="YES" contentMode="center" preservesSuperviewLayoutMargins="YES" insetsLayoutMarginsFromSafeArea="NO" tableViewCell="vF7-GN-ERX" id="lVw-Sq-Bxs">
                                            <rect key="frame" x="0.0" y="0.0" width="414" height="224"/>
                                            <autoresizingMask key="autoresizingMask"/>
                                            <subviews>
                                                <view contentMode="scaleToFill" translatesAutoresizingMaskIntoConstraints="NO" id="I6i-E7-UgV" customClass="InsetTableViewCellContentView" customModule="ENA" customModuleProvider="target">
                                                    <rect key="frame" x="20" y="11" width="374" height="202"/>
                                                    <subviews>
                                                        <imageView clipsSubviews="YES" userInteractionEnabled="NO" contentMode="scaleAspectFit" image="Illu_Appinfo_Kontakt" translatesAutoresizingMaskIntoConstraints="NO" id="KlD-Y6-xyF">
                                                            <rect key="frame" x="230" y="16" width="118" height="120"/>
                                                            <constraints>
                                                                <constraint firstAttribute="height" constant="120" id="ARi-1C-rwM"/>
                                                                <constraint firstAttribute="width" constant="118" id="PSg-Ug-mhp"/>
                                                            </constraints>
                                                        </imageView>
                                                        <button opaque="NO" contentMode="scaleToFill" contentHorizontalAlignment="center" contentVerticalAlignment="center" buttonType="roundedRect" lineBreakMode="middleTruncation" translatesAutoresizingMaskIntoConstraints="NO" id="qmP-50-JsU" customClass="DynamicTypeButton" customModule="ENA" customModuleProvider="target">
                                                            <rect key="frame" x="16" y="136" width="342" height="50"/>
                                                            <color key="backgroundColor" name="ENA Separator Color"/>
                                                            <constraints>
                                                                <constraint firstAttribute="height" constant="50" id="PZy-AC-BON"/>
                                                            </constraints>
                                                            <fontDescription key="fontDescription" style="UICTFontTextStyleBody"/>
                                                            <color key="tintColor" name="ENA Tint Color"/>
                                                            <state key="normal" title="Hotline anrufen"/>
                                                            <userDefinedRuntimeAttributes>
                                                                <userDefinedRuntimeAttribute type="number" keyPath="dynamicTypeSize">
                                                                    <real key="value" value="17"/>
                                                                </userDefinedRuntimeAttribute>
                                                                <userDefinedRuntimeAttribute type="string" keyPath="dynamicTypeWeight" value="semibold"/>
                                                            </userDefinedRuntimeAttributes>
                                                            <connections>
                                                                <action selector="triggerPrimaryAction" destination="I6i-E7-UgV" eventType="primaryActionTriggered" id="Ajv-3p-yCh"/>
                                                            </connections>
                                                        </button>
                                                        <stackView opaque="NO" contentMode="scaleToFill" axis="vertical" spacing="8" translatesAutoresizingMaskIntoConstraints="NO" id="L6A-uC-oKo">
                                                            <rect key="frame" x="16" y="16" width="206" height="112"/>
                                                            <subviews>
<<<<<<< HEAD
                                                                <label opaque="NO" userInteractionEnabled="NO" contentMode="left" verticalHuggingPriority="750" text="Hilfe" textAlignment="natural" lineBreakMode="tailTruncation" baselineAdjustment="alignBaselines" adjustsFontSizeToFit="NO" translatesAutoresizingMaskIntoConstraints="NO" id="eGl-Rr-mna" customClass="ENALabel" customModule="ENA" customModuleProvider="target">
                                                                    <rect key="frame" x="0.0" y="0.0" width="206" height="26.5"/>
                                                                    <fontDescription key="fontDescription" type="system" pointSize="17"/>
                                                                    <color key="textColor" name="ENA Text Primary 1 Color"/>
=======
                                                                <label opaque="NO" userInteractionEnabled="NO" contentMode="left" verticalHuggingPriority="750" text="Hilfe" textAlignment="natural" lineBreakMode="tailTruncation" baselineAdjustment="alignBaselines" adjustsFontForContentSizeCategory="YES" adjustsFontSizeToFit="NO" translatesAutoresizingMaskIntoConstraints="NO" id="eGl-Rr-mna" customClass="DynamicTypeLabel" customModule="ENA" customModuleProvider="target">
                                                                    <rect key="frame" x="0.0" y="0.0" width="206" height="26.5"/>
                                                                    <fontDescription key="fontDescription" style="UICTFontTextStyleHeadline"/>
                                                                    <color key="textColor" name="textPrimary1"/>
>>>>>>> e7d547d5
                                                                    <nil key="highlightedColor"/>
                                                                    <userDefinedRuntimeAttributes>
                                                                        <userDefinedRuntimeAttribute type="string" keyPath="ibEnaStyle" value="title2"/>
                                                                    </userDefinedRuntimeAttributes>
                                                                </label>
<<<<<<< HEAD
                                                                <label opaque="NO" userInteractionEnabled="NO" contentMode="left" text="Wir helfen Ihnen gerne auch am Telefon." textAlignment="natural" lineBreakMode="tailTruncation" numberOfLines="0" baselineAdjustment="alignBaselines" adjustsFontSizeToFit="NO" translatesAutoresizingMaskIntoConstraints="NO" id="Qbl-eg-0Rw" customClass="ENALabel" customModule="ENA" customModuleProvider="target">
                                                                    <rect key="frame" x="0.0" y="34.5" width="206" height="77.5"/>
                                                                    <fontDescription key="fontDescription" type="system" pointSize="17"/>
                                                                    <color key="textColor" name="ENA Text Primary 2 Color"/>
=======
                                                                <label opaque="NO" userInteractionEnabled="NO" contentMode="left" text="Wir helfen Ihnen gerne auch am Telefon." textAlignment="natural" lineBreakMode="tailTruncation" numberOfLines="0" baselineAdjustment="alignBaselines" adjustsFontForContentSizeCategory="YES" adjustsFontSizeToFit="NO" translatesAutoresizingMaskIntoConstraints="NO" id="Qbl-eg-0Rw" customClass="DynamicTypeLabel" customModule="ENA" customModuleProvider="target">
                                                                    <rect key="frame" x="0.0" y="34.5" width="206" height="77.5"/>
                                                                    <fontDescription key="fontDescription" style="UICTFontTextStyleSubhead"/>
                                                                    <color key="textColor" name="textPrimary2"/>
>>>>>>> e7d547d5
                                                                    <nil key="highlightedColor"/>
                                                                    <userDefinedRuntimeAttributes>
                                                                        <userDefinedRuntimeAttribute type="string" keyPath="ibEnaStyle" value="body"/>
                                                                    </userDefinedRuntimeAttributes>
                                                                </label>
                                                            </subviews>
                                                        </stackView>
                                                    </subviews>
                                                    <color key="backgroundColor" name="ENA Background Color"/>
                                                    <constraints>
                                                        <constraint firstItem="L6A-uC-oKo" firstAttribute="top" secondItem="I6i-E7-UgV" secondAttribute="topMargin" id="1AN-xM-JMg"/>
                                                        <constraint firstItem="qmP-50-JsU" firstAttribute="top" secondItem="L6A-uC-oKo" secondAttribute="bottom" constant="8" id="8nu-LK-kj5"/>
                                                        <constraint firstItem="qmP-50-JsU" firstAttribute="top" secondItem="KlD-Y6-xyF" secondAttribute="bottom" id="Am8-E1-KkN"/>
                                                        <constraint firstItem="KlD-Y6-xyF" firstAttribute="top" secondItem="I6i-E7-UgV" secondAttribute="topMargin" id="FLA-DG-8Z0"/>
                                                        <constraint firstItem="KlD-Y6-xyF" firstAttribute="leading" secondItem="L6A-uC-oKo" secondAttribute="trailing" constant="8" id="Rby-83-UgJ"/>
                                                        <constraint firstItem="L6A-uC-oKo" firstAttribute="leading" secondItem="I6i-E7-UgV" secondAttribute="leadingMargin" id="dB9-nG-UiI"/>
                                                        <constraint firstItem="qmP-50-JsU" firstAttribute="trailing" secondItem="KlD-Y6-xyF" secondAttribute="trailing" constant="10" id="i7w-Rt-zhD"/>
                                                        <constraint firstAttribute="bottomMargin" secondItem="qmP-50-JsU" secondAttribute="bottom" id="oyN-Rj-E9b"/>
                                                        <constraint firstAttribute="trailingMargin" secondItem="qmP-50-JsU" secondAttribute="trailing" id="pl7-qq-Diy"/>
                                                        <constraint firstItem="qmP-50-JsU" firstAttribute="leading" secondItem="I6i-E7-UgV" secondAttribute="leadingMargin" id="wyr-1q-bP6"/>
                                                    </constraints>
                                                    <edgeInsets key="layoutMargins" top="16" left="16" bottom="16" right="16"/>
                                                </view>
                                            </subviews>
                                            <constraints>
                                                <constraint firstAttribute="trailingMargin" secondItem="I6i-E7-UgV" secondAttribute="trailing" id="0Ko-cd-luM"/>
                                                <constraint firstItem="I6i-E7-UgV" firstAttribute="leading" secondItem="lVw-Sq-Bxs" secondAttribute="leadingMargin" id="Qbw-mc-RYg"/>
                                                <constraint firstItem="I6i-E7-UgV" firstAttribute="top" secondItem="lVw-Sq-Bxs" secondAttribute="topMargin" id="sLN-8o-jtI"/>
                                                <constraint firstAttribute="bottomMargin" secondItem="I6i-E7-UgV" secondAttribute="bottom" id="t86-CV-miA"/>
                                            </constraints>
                                        </tableViewCellContentView>
                                        <color key="backgroundColor" white="0.0" alpha="0.0" colorSpace="custom" customColorSpace="genericGamma22GrayColorSpace"/>
                                        <connections>
                                            <outlet property="insetContentView" destination="I6i-E7-UgV" id="tzC-Fx-iAa"/>
                                        </connections>
                                    </tableViewCell>
                                </prototypes>
                                <connections>
                                    <outlet property="dataSource" destination="DFY-cN-Vfe" id="Yca-GW-p7c"/>
                                    <outlet property="delegate" destination="DFY-cN-Vfe" id="Gqn-Rh-hQi"/>
                                </connections>
                            </tableView>
                            <visualEffectView opaque="NO" contentMode="scaleToFill" translatesAutoresizingMaskIntoConstraints="NO" id="iKv-vN-XYX">
                                <rect key="frame" x="0.0" y="984" width="414" height="116"/>
                                <view key="contentView" opaque="NO" clipsSubviews="YES" multipleTouchEnabled="YES" contentMode="center" id="Yff-4j-Uub">
                                    <rect key="frame" x="0.0" y="0.0" width="414" height="116"/>
                                    <autoresizingMask key="autoresizingMask" widthSizable="YES" heightSizable="YES"/>
                                    <subviews>
                                        <button opaque="NO" contentMode="scaleToFill" contentHorizontalAlignment="center" contentVerticalAlignment="center" lineBreakMode="middleTruncation" translatesAutoresizingMaskIntoConstraints="NO" id="cMV-Lp-NXE" customClass="ENAButton" customModule="ENA" customModuleProvider="target">
                                            <rect key="frame" x="16" y="16" width="382" height="50"/>
                                            <constraints>
                                                <constraint firstAttribute="height" constant="50" id="LSL-sV-nHB"/>
                                            </constraints>
                                            <inset key="contentEdgeInsets" minX="0.0" minY="16" maxX="0.0" maxY="16"/>
                                            <state key="normal" title="Check Now"/>
                                            <connections>
                                                <action selector="tappedBottomButton" destination="DFY-cN-Vfe" eventType="primaryActionTriggered" id="FYZ-1j-NXG"/>
                                            </connections>
                                        </button>
                                    </subviews>
                                    <constraints>
                                        <constraint firstAttribute="bottomMargin" secondItem="cMV-Lp-NXE" secondAttribute="bottom" id="Ak9-7g-OMu"/>
                                        <constraint firstItem="cMV-Lp-NXE" firstAttribute="trailing" secondItem="Yff-4j-Uub" secondAttribute="trailingMargin" id="JMa-xC-uW7"/>
                                        <constraint firstItem="cMV-Lp-NXE" firstAttribute="top" secondItem="Yff-4j-Uub" secondAttribute="topMargin" id="mcM-xH-xXt"/>
                                        <constraint firstItem="cMV-Lp-NXE" firstAttribute="leading" secondItem="Yff-4j-Uub" secondAttribute="leadingMargin" id="zeb-av-1cL"/>
                                    </constraints>
                                    <edgeInsets key="layoutMargins" top="16" left="16" bottom="16" right="16"/>
                                </view>
                                <blurEffect style="regular"/>
                            </visualEffectView>
                            <view contentMode="scaleToFill" translatesAutoresizingMaskIntoConstraints="NO" id="7J8-aC-PDv">
                                <rect key="frame" x="0.0" y="0.0" width="414" height="73.5"/>
                                <subviews>
                                    <view contentMode="scaleToFill" translatesAutoresizingMaskIntoConstraints="NO" id="tYy-qm-bQA" userLabel="Title View">
                                        <rect key="frame" x="0.0" y="0.0" width="350" height="73.5"/>
                                        <subviews>
<<<<<<< HEAD
                                            <label opaque="NO" userInteractionEnabled="NO" contentMode="left" text="Current Risk Level" textAlignment="natural" lineBreakMode="tailTruncation" numberOfLines="0" baselineAdjustment="alignBaselines" adjustsFontSizeToFit="NO" translatesAutoresizingMaskIntoConstraints="NO" id="LpH-l8-dtB" customClass="ENALabel" customModule="ENA" customModuleProvider="target">
                                                <rect key="frame" x="16" y="24" width="318" height="33.5"/>
                                                <fontDescription key="fontDescription" type="system" pointSize="17"/>
                                                <color key="textColor" name="ENA Text Contrast Color"/>
=======
                                            <label opaque="NO" userInteractionEnabled="NO" contentMode="left" text="Current Risk Level" textAlignment="natural" lineBreakMode="tailTruncation" numberOfLines="0" baselineAdjustment="alignBaselines" adjustsFontForContentSizeCategory="YES" adjustsFontSizeToFit="NO" translatesAutoresizingMaskIntoConstraints="NO" id="LpH-l8-dtB" customClass="DynamicTypeLabel" customModule="ENA" customModuleProvider="target">
                                                <rect key="frame" x="16" y="24" width="318" height="33.5"/>
                                                <fontDescription key="fontDescription" style="UICTFontTextStyleHeadline"/>
                                                <color key="textColor" white="1" alpha="1" colorSpace="custom" customColorSpace="genericGamma22GrayColorSpace"/>
>>>>>>> e7d547d5
                                                <nil key="highlightedColor"/>
                                                <userDefinedRuntimeAttributes>
                                                    <userDefinedRuntimeAttribute type="string" keyPath="ibEnaStyle" value="title1"/>
                                                </userDefinedRuntimeAttributes>
                                            </label>
                                        </subviews>
                                        <constraints>
                                            <constraint firstItem="LpH-l8-dtB" firstAttribute="top" secondItem="tYy-qm-bQA" secondAttribute="topMargin" id="40D-FQ-cij"/>
                                            <constraint firstItem="LpH-l8-dtB" firstAttribute="leading" secondItem="tYy-qm-bQA" secondAttribute="leadingMargin" id="9Jw-1A-Hb2"/>
                                            <constraint firstAttribute="trailingMargin" secondItem="LpH-l8-dtB" secondAttribute="trailing" id="WiJ-yO-3Yb"/>
                                            <constraint firstAttribute="bottomMargin" secondItem="LpH-l8-dtB" secondAttribute="bottom" id="xHy-yB-Lh8"/>
                                        </constraints>
                                        <edgeInsets key="layoutMargins" top="24" left="16" bottom="16" right="16"/>
                                    </view>
                                </subviews>
                                <color key="backgroundColor" name="ENA Risk High Color"/>
                                <constraints>
                                    <constraint firstAttribute="bottom" secondItem="tYy-qm-bQA" secondAttribute="bottom" id="U4j-Lr-Z60"/>
                                    <constraint firstItem="tYy-qm-bQA" firstAttribute="top" secondItem="7J8-aC-PDv" secondAttribute="top" id="ZGR-cT-QrY"/>
                                    <constraint firstItem="tYy-qm-bQA" firstAttribute="leading" secondItem="7J8-aC-PDv" secondAttribute="leading" id="sOB-7f-mys"/>
                                </constraints>
                            </view>
                            <view contentMode="scaleToFill" translatesAutoresizingMaskIntoConstraints="NO" id="6Yg-bN-9lH" customClass="UIControl">
                                <rect key="frame" x="357" y="15" width="50" height="50"/>
                                <subviews>
                                    <imageView clipsSubviews="YES" userInteractionEnabled="NO" contentMode="scaleAspectFit" horizontalHuggingPriority="251" verticalHuggingPriority="251" image="Icons - Close" translatesAutoresizingMaskIntoConstraints="NO" id="YMn-0h-IfS">
                                        <rect key="frame" x="9" y="9" width="32" height="32"/>
                                        <constraints>
                                            <constraint firstAttribute="width" constant="32" id="4SS-e6-rGY"/>
                                            <constraint firstAttribute="height" constant="32" id="yXr-N0-R0S"/>
                                        </constraints>
                                    </imageView>
                                </subviews>
                                <constraints>
                                    <constraint firstAttribute="width" constant="50" id="KyL-KE-gfC"/>
                                    <constraint firstItem="YMn-0h-IfS" firstAttribute="centerX" secondItem="6Yg-bN-9lH" secondAttribute="centerX" id="Rjy-W3-pZr"/>
                                    <constraint firstAttribute="height" constant="50" id="VpC-vx-4OJ"/>
                                    <constraint firstItem="YMn-0h-IfS" firstAttribute="centerY" secondItem="6Yg-bN-9lH" secondAttribute="centerY" id="aGj-i0-SBG"/>
                                </constraints>
                                <connections>
                                    <action selector="tappedClose" destination="DFY-cN-Vfe" eventType="touchUpInside" id="nfs-0h-X6n"/>
                                </connections>
                            </view>
                        </subviews>
                        <color key="backgroundColor" name="ENA Background Color"/>
                        <constraints>
                            <constraint firstItem="YMn-0h-IfS" firstAttribute="top" secondItem="rGF-GP-JTN" secondAttribute="top" constant="24" id="4yc-mE-v10"/>
                            <constraint firstItem="QWK-uI-Gcu" firstAttribute="top" secondItem="tYy-qm-bQA" secondAttribute="bottom" id="8HO-Nr-P15"/>
                            <constraint firstAttribute="trailing" secondItem="YMn-0h-IfS" secondAttribute="trailing" constant="16" id="C65-uA-Rda"/>
                            <constraint firstItem="7J8-aC-PDv" firstAttribute="leading" secondItem="rGF-GP-JTN" secondAttribute="leading" id="DCW-gT-1wi"/>
                            <constraint firstItem="QWK-uI-Gcu" firstAttribute="leading" secondItem="rGF-GP-JTN" secondAttribute="leading" id="Ft0-4H-dgJ"/>
                            <constraint firstAttribute="bottom" secondItem="iKv-vN-XYX" secondAttribute="bottom" id="GqU-0v-TjV"/>
                            <constraint firstAttribute="bottom" secondItem="QWK-uI-Gcu" secondAttribute="bottom" id="NCO-tT-C5e"/>
                            <constraint firstItem="YMn-0h-IfS" firstAttribute="leading" secondItem="tYy-qm-bQA" secondAttribute="trailing" constant="16" id="PSY-7P-aB1"/>
                            <constraint firstAttribute="trailing" secondItem="QWK-uI-Gcu" secondAttribute="trailing" id="Wbr-2O-nMf"/>
                            <constraint firstItem="iKv-vN-XYX" firstAttribute="leading" secondItem="rGF-GP-JTN" secondAttribute="leading" id="XLP-9z-beX"/>
                            <constraint firstAttribute="trailing" secondItem="7J8-aC-PDv" secondAttribute="trailing" id="hDJ-Yl-zM1"/>
                            <constraint firstAttribute="trailing" secondItem="iKv-vN-XYX" secondAttribute="trailing" id="rI0-zy-NO7"/>
                            <constraint firstItem="7J8-aC-PDv" firstAttribute="top" secondItem="rGF-GP-JTN" secondAttribute="top" id="ykl-uj-O1j"/>
                        </constraints>
                        <viewLayoutGuide key="safeArea" id="aWL-92-gDJ"/>
                    </view>
                    <modalPageSheetSimulatedSizeMetrics key="simulatedDestinationMetrics"/>
                    <size key="freeformSize" width="414" height="1154"/>
                    <connections>
                        <outlet property="checkButton" destination="cMV-Lp-NXE" id="z3i-Tb-KeN"/>
                        <outlet property="closeImage" destination="YMn-0h-IfS" id="SfS-Li-9HN"/>
                        <outlet property="footerView" destination="iKv-vN-XYX" id="YGA-MS-mvA"/>
                        <outlet property="headerView" destination="7J8-aC-PDv" id="xOD-4t-OhH"/>
                        <outlet property="tableView" destination="QWK-uI-Gcu" id="xbz-d0-nYX"/>
                        <outlet property="titleLabel" destination="LpH-l8-dtB" id="1Vn-eG-2NK"/>
                        <outlet property="titleViewBottomConstraint" destination="U4j-Lr-Z60" id="EAb-64-LzL"/>
                    </connections>
                </viewController>
                <placeholder placeholderIdentifier="IBFirstResponder" id="zv7-gq-1kz" userLabel="First Responder" customClass="UIResponder" sceneMemberID="firstResponder"/>
            </objects>
            <point key="canvasLocation" x="953.62318840579712" y="1654.6875"/>
        </scene>
    </scenes>
    <resources>
<<<<<<< HEAD
        <image name="exposure-detection-close-contrast" width="30" height="30"/>
        <image name="exposure-detection-content-dot" width="32" height="32"/>
        <image name="exposure-detection-content-home" width="32" height="32"/>
        <image name="exposure-detection-header-contacts" width="32" height="32"/>
        <image name="exposure-detection-hotline" width="118" height="120"/>
        <namedColor name="ENA Background Color">
=======
        <image name="Icons - Close" width="30" height="30"/>
        <image name="Icons - Home" width="32" height="32"/>
        <image name="Icons_Dot" width="32" height="32"/>
        <image name="Icons_RisikoBegegnung" width="128" height="128"/>
        <image name="Illu_Appinfo_Kontakt" width="375" height="229"/>
        <namedColor name="background">
>>>>>>> e7d547d5
            <color red="1" green="1" blue="1" alpha="1" colorSpace="custom" customColorSpace="sRGB"/>
        </namedColor>
        <namedColor name="ENA Hairline Color">
            <color red="0.090000003576278687" green="0.097999997437000275" blue="0.10199999809265137" alpha="0.10000000149011612" colorSpace="custom" customColorSpace="sRGB"/>
        </namedColor>
        <namedColor name="ENA Hairline Contrast Color">
            <color red="1" green="1" blue="1" alpha="0.20000000298023224" colorSpace="custom" customColorSpace="sRGB"/>
        </namedColor>
        <namedColor name="ENA Risk High Color">
            <color red="0.75300002098083496" green="0.059000000357627869" blue="0.17599999904632568" alpha="1" colorSpace="custom" customColorSpace="sRGB"/>
        </namedColor>
        <namedColor name="ENA Risk Low Color">
            <color red="0.18000000715255737" green="0.5220000147819519" blue="0.29399999976158142" alpha="1" colorSpace="custom" customColorSpace="sRGB"/>
        </namedColor>
        <namedColor name="ENA Risk Neutral Color">
            <color red="0.36500000953674316" green="0.43500000238418579" blue="0.50199997425079346" alpha="1" colorSpace="custom" customColorSpace="sRGB"/>
        </namedColor>
        <namedColor name="ENA Separator Color">
            <color red="0.96100002527236938" green="0.96100002527236938" blue="0.96100002527236938" alpha="1" colorSpace="custom" customColorSpace="sRGB"/>
        </namedColor>
        <namedColor name="ENA Text Contrast Color">
            <color red="1" green="1" blue="1" alpha="1" colorSpace="custom" customColorSpace="sRGB"/>
        </namedColor>
        <namedColor name="ENA Text Primary 1 Color">
            <color red="0.090000003576278687" green="0.097999997437000275" blue="0.10199999809265137" alpha="1" colorSpace="custom" customColorSpace="sRGB"/>
        </namedColor>
        <namedColor name="ENA Text Primary 2 Color">
            <color red="0.090000003576278687" green="0.097999997437000275" blue="0.10199999809265137" alpha="0.60000002384185791" colorSpace="custom" customColorSpace="sRGB"/>
        </namedColor>
        <namedColor name="ENA Text Primary 3 Color">
            <color red="0.090000003576278687" green="0.097999997437000275" blue="0.10199999809265137" alpha="0.30000001192092896" colorSpace="custom" customColorSpace="sRGB"/>
        </namedColor>
        <namedColor name="ENA Text Tint Color">
            <color red="0.0" green="0.49799999594688416" blue="0.67799997329711914" alpha="1" colorSpace="custom" customColorSpace="sRGB"/>
        </namedColor>
        <namedColor name="ENA Tint Color">
            <color red="0.0" green="0.49799999594688416" blue="0.67799997329711914" alpha="1" colorSpace="custom" customColorSpace="sRGB"/>
        </namedColor>
    </resources>
</document><|MERGE_RESOLUTION|>--- conflicted
+++ resolved
@@ -17,13 +17,8 @@
                         <autoresizingMask key="autoresizingMask" widthSizable="YES" heightSizable="YES"/>
                         <subviews>
                             <tableView clipsSubviews="YES" contentMode="scaleToFill" insetsLayoutMarginsFromSafeArea="NO" alwaysBounceVertical="YES" contentInsetAdjustmentBehavior="never" delaysContentTouches="NO" dataMode="prototypes" style="grouped" separatorStyle="none" rowHeight="-1" estimatedRowHeight="-1" sectionHeaderHeight="-1" estimatedSectionHeaderHeight="-1" sectionFooterHeight="-1" estimatedSectionFooterHeight="-1" contentViewInsetsToSafeArea="NO" translatesAutoresizingMaskIntoConstraints="NO" id="QWK-uI-Gcu">
-<<<<<<< HEAD
-                                <rect key="frame" x="0.0" y="73.5" width="414" height="1026.5"/>
+                                <rect key="frame" x="0.0" y="73.5" width="414" height="1072.5"/>
                                 <color key="backgroundColor" name="ENA Background Color"/>
-=======
-                                <rect key="frame" x="0.0" y="73.5" width="414" height="1072.5"/>
-                                <color key="backgroundColor" name="background"/>
->>>>>>> e7d547d5
                                 <prototypes>
                                     <tableViewCell clipsSubviews="YES" contentMode="scaleToFill" preservesSuperviewLayoutMargins="YES" selectionStyle="none" indentationWidth="10" reuseIdentifier="riskCell" id="XQi-Gr-JdM" customClass="ExposureDetectionRiskCell" customModule="ENA" customModuleProvider="target">
                                         <rect key="frame" x="0.0" y="55.5" width="414" height="64"/>
@@ -90,17 +85,10 @@
                                                 <view contentMode="scaleToFill" translatesAutoresizingMaskIntoConstraints="NO" id="4CM-02-z5M" customClass="ExposureDetectionRoundedView" customModule="ENA" customModuleProvider="target">
                                                     <rect key="frame" x="157.5" y="0.0" width="99.5" height="26"/>
                                                     <subviews>
-<<<<<<< HEAD
                                                         <label opaque="NO" userInteractionEnabled="NO" contentMode="left" horizontalHuggingPriority="251" verticalHuggingPriority="251" text="Regular Text" textAlignment="natural" lineBreakMode="tailTruncation" numberOfLines="0" baselineAdjustment="alignBaselines" adjustsFontSizeToFit="NO" translatesAutoresizingMaskIntoConstraints="NO" id="YBg-Oe-vjR" customClass="ENALabel" customModule="ENA" customModuleProvider="target">
                                                             <rect key="frame" x="12" y="5" width="75.5" height="16"/>
                                                             <fontDescription key="fontDescription" type="system" pointSize="17"/>
                                                             <color key="textColor" name="ENA Text Contrast Color"/>
-=======
-                                                        <label opaque="NO" userInteractionEnabled="NO" contentMode="left" horizontalHuggingPriority="251" verticalHuggingPriority="251" text="Regular Text" textAlignment="natural" lineBreakMode="tailTruncation" numberOfLines="0" baselineAdjustment="alignBaselines" adjustsFontForContentSizeCategory="YES" adjustsFontSizeToFit="NO" translatesAutoresizingMaskIntoConstraints="NO" id="YBg-Oe-vjR" customClass="DynamicTypeLabel" customModule="ENA" customModuleProvider="target">
-                                                            <rect key="frame" x="12" y="5" width="75.5" height="16"/>
-                                                            <fontDescription key="fontDescription" style="UICTFontTextStyleBody"/>
-                                                            <color key="textColor" white="1" alpha="1" colorSpace="custom" customColorSpace="genericGamma22GrayColorSpace"/>
->>>>>>> e7d547d5
                                                             <nil key="highlightedColor"/>
                                                             <userDefinedRuntimeAttributes>
                                                                 <userDefinedRuntimeAttribute type="string" keyPath="ibEnaStyle" value="footnote"/>
@@ -206,7 +194,6 @@
                                             <outlet property="textLabel" destination="3bb-KN-NA7" id="EVq-JD-KSq"/>
                                         </connections>
                                     </tableViewCell>
-<<<<<<< HEAD
                                     <tableViewCell clipsSubviews="YES" contentMode="scaleToFill" preservesSuperviewLayoutMargins="YES" selectionStyle="none" indentationWidth="10" reuseIdentifier="headerCell" id="qVO-bK-CJi" customClass="ExposureDetectionHeaderCell" customModule="ENA" customModuleProvider="target">
                                         <rect key="frame" x="0.0" y="262" width="414" height="77.5"/>
                                         <autoresizingMask key="autoresizingMask"/>
@@ -221,38 +208,15 @@
                                                             <rect key="frame" x="0.0" y="0.0" width="374" height="26.5"/>
                                                             <fontDescription key="fontDescription" type="system" pointSize="17"/>
                                                             <color key="textColor" name="ENA Text Primary 1 Color"/>
-=======
-                                    <tableViewCell clipsSubviews="YES" contentMode="scaleToFill" preservesSuperviewLayoutMargins="YES" selectionStyle="none" accessoryType="detailButton" indentationWidth="10" reuseIdentifier="headerCell" id="qVO-bK-CJi" customClass="ExposureDetectionHeaderCell" customModule="ENA" customModuleProvider="target">
-                                        <rect key="frame" x="0.0" y="262" width="414" height="77.5"/>
-                                        <autoresizingMask key="autoresizingMask"/>
-                                        <tableViewCellContentView key="contentView" opaque="NO" clipsSubviews="YES" multipleTouchEnabled="YES" contentMode="center" preservesSuperviewLayoutMargins="YES" insetsLayoutMarginsFromSafeArea="NO" tableViewCell="qVO-bK-CJi" id="5pY-2Z-14e">
-                                            <rect key="frame" x="0.0" y="0.0" width="370" height="77.5"/>
-                                            <autoresizingMask key="autoresizingMask"/>
-                                            <subviews>
-                                                <stackView opaque="NO" contentMode="scaleToFill" axis="vertical" spacing="1" translatesAutoresizingMaskIntoConstraints="NO" id="0Sp-0h-6O3">
-                                                    <rect key="frame" x="20" y="16" width="334" height="45.5"/>
-                                                    <subviews>
-                                                        <label opaque="NO" userInteractionEnabled="NO" contentMode="left" horizontalHuggingPriority="251" verticalHuggingPriority="251" text="Title" textAlignment="natural" lineBreakMode="tailTruncation" numberOfLines="0" baselineAdjustment="alignBaselines" adjustsFontForContentSizeCategory="YES" adjustsFontSizeToFit="NO" translatesAutoresizingMaskIntoConstraints="NO" id="ZsC-uh-ys5" customClass="DynamicTypeLabel" customModule="ENA" customModuleProvider="target">
-                                                            <rect key="frame" x="0.0" y="0.0" width="334" height="26.5"/>
-                                                            <fontDescription key="fontDescription" style="UICTFontTextStyleHeadline"/>
-                                                            <color key="textColor" name="textPrimary1"/>
->>>>>>> e7d547d5
                                                             <nil key="highlightedColor"/>
                                                             <userDefinedRuntimeAttributes>
                                                                 <userDefinedRuntimeAttribute type="string" keyPath="ibEnaStyle" value="title2"/>
                                                             </userDefinedRuntimeAttributes>
                                                         </label>
-<<<<<<< HEAD
                                                         <label opaque="NO" userInteractionEnabled="NO" contentMode="left" horizontalHuggingPriority="251" verticalHuggingPriority="251" text="Subtitle" textAlignment="natural" lineBreakMode="tailTruncation" numberOfLines="0" baselineAdjustment="alignBaselines" adjustsFontSizeToFit="NO" translatesAutoresizingMaskIntoConstraints="NO" id="0XD-bP-Gpw" customClass="ENALabel" customModule="ENA" customModuleProvider="target">
                                                             <rect key="frame" x="0.0" y="27.5" width="374" height="18"/>
                                                             <fontDescription key="fontDescription" type="system" pointSize="17"/>
                                                             <color key="textColor" name="ENA Text Primary 2 Color"/>
-=======
-                                                        <label opaque="NO" userInteractionEnabled="NO" contentMode="left" horizontalHuggingPriority="251" verticalHuggingPriority="251" text="Subtitle" textAlignment="natural" lineBreakMode="tailTruncation" numberOfLines="0" baselineAdjustment="alignBaselines" adjustsFontForContentSizeCategory="YES" adjustsFontSizeToFit="NO" translatesAutoresizingMaskIntoConstraints="NO" id="0XD-bP-Gpw" customClass="DynamicTypeLabel" customModule="ENA" customModuleProvider="target">
-                                                            <rect key="frame" x="0.0" y="27.5" width="334" height="18"/>
-                                                            <fontDescription key="fontDescription" style="UICTFontTextStyleSubhead"/>
-                                                            <color key="textColor" name="textPrimary2"/>
->>>>>>> e7d547d5
                                                             <nil key="highlightedColor"/>
                                                             <userDefinedRuntimeAttributes>
                                                                 <userDefinedRuntimeAttribute type="string" keyPath="ibEnaStyle" value="subheadline"/>
@@ -506,33 +470,19 @@
                                                         <stackView opaque="NO" contentMode="scaleToFill" axis="vertical" spacing="8" translatesAutoresizingMaskIntoConstraints="NO" id="L6A-uC-oKo">
                                                             <rect key="frame" x="16" y="16" width="206" height="112"/>
                                                             <subviews>
-<<<<<<< HEAD
                                                                 <label opaque="NO" userInteractionEnabled="NO" contentMode="left" verticalHuggingPriority="750" text="Hilfe" textAlignment="natural" lineBreakMode="tailTruncation" baselineAdjustment="alignBaselines" adjustsFontSizeToFit="NO" translatesAutoresizingMaskIntoConstraints="NO" id="eGl-Rr-mna" customClass="ENALabel" customModule="ENA" customModuleProvider="target">
                                                                     <rect key="frame" x="0.0" y="0.0" width="206" height="26.5"/>
                                                                     <fontDescription key="fontDescription" type="system" pointSize="17"/>
                                                                     <color key="textColor" name="ENA Text Primary 1 Color"/>
-=======
-                                                                <label opaque="NO" userInteractionEnabled="NO" contentMode="left" verticalHuggingPriority="750" text="Hilfe" textAlignment="natural" lineBreakMode="tailTruncation" baselineAdjustment="alignBaselines" adjustsFontForContentSizeCategory="YES" adjustsFontSizeToFit="NO" translatesAutoresizingMaskIntoConstraints="NO" id="eGl-Rr-mna" customClass="DynamicTypeLabel" customModule="ENA" customModuleProvider="target">
-                                                                    <rect key="frame" x="0.0" y="0.0" width="206" height="26.5"/>
-                                                                    <fontDescription key="fontDescription" style="UICTFontTextStyleHeadline"/>
-                                                                    <color key="textColor" name="textPrimary1"/>
->>>>>>> e7d547d5
                                                                     <nil key="highlightedColor"/>
                                                                     <userDefinedRuntimeAttributes>
                                                                         <userDefinedRuntimeAttribute type="string" keyPath="ibEnaStyle" value="title2"/>
                                                                     </userDefinedRuntimeAttributes>
                                                                 </label>
-<<<<<<< HEAD
                                                                 <label opaque="NO" userInteractionEnabled="NO" contentMode="left" text="Wir helfen Ihnen gerne auch am Telefon." textAlignment="natural" lineBreakMode="tailTruncation" numberOfLines="0" baselineAdjustment="alignBaselines" adjustsFontSizeToFit="NO" translatesAutoresizingMaskIntoConstraints="NO" id="Qbl-eg-0Rw" customClass="ENALabel" customModule="ENA" customModuleProvider="target">
                                                                     <rect key="frame" x="0.0" y="34.5" width="206" height="77.5"/>
                                                                     <fontDescription key="fontDescription" type="system" pointSize="17"/>
                                                                     <color key="textColor" name="ENA Text Primary 2 Color"/>
-=======
-                                                                <label opaque="NO" userInteractionEnabled="NO" contentMode="left" text="Wir helfen Ihnen gerne auch am Telefon." textAlignment="natural" lineBreakMode="tailTruncation" numberOfLines="0" baselineAdjustment="alignBaselines" adjustsFontForContentSizeCategory="YES" adjustsFontSizeToFit="NO" translatesAutoresizingMaskIntoConstraints="NO" id="Qbl-eg-0Rw" customClass="DynamicTypeLabel" customModule="ENA" customModuleProvider="target">
-                                                                    <rect key="frame" x="0.0" y="34.5" width="206" height="77.5"/>
-                                                                    <fontDescription key="fontDescription" style="UICTFontTextStyleSubhead"/>
-                                                                    <color key="textColor" name="textPrimary2"/>
->>>>>>> e7d547d5
                                                                     <nil key="highlightedColor"/>
                                                                     <userDefinedRuntimeAttributes>
                                                                         <userDefinedRuntimeAttribute type="string" keyPath="ibEnaStyle" value="body"/>
@@ -609,17 +559,10 @@
                                     <view contentMode="scaleToFill" translatesAutoresizingMaskIntoConstraints="NO" id="tYy-qm-bQA" userLabel="Title View">
                                         <rect key="frame" x="0.0" y="0.0" width="350" height="73.5"/>
                                         <subviews>
-<<<<<<< HEAD
                                             <label opaque="NO" userInteractionEnabled="NO" contentMode="left" text="Current Risk Level" textAlignment="natural" lineBreakMode="tailTruncation" numberOfLines="0" baselineAdjustment="alignBaselines" adjustsFontSizeToFit="NO" translatesAutoresizingMaskIntoConstraints="NO" id="LpH-l8-dtB" customClass="ENALabel" customModule="ENA" customModuleProvider="target">
                                                 <rect key="frame" x="16" y="24" width="318" height="33.5"/>
                                                 <fontDescription key="fontDescription" type="system" pointSize="17"/>
                                                 <color key="textColor" name="ENA Text Contrast Color"/>
-=======
-                                            <label opaque="NO" userInteractionEnabled="NO" contentMode="left" text="Current Risk Level" textAlignment="natural" lineBreakMode="tailTruncation" numberOfLines="0" baselineAdjustment="alignBaselines" adjustsFontForContentSizeCategory="YES" adjustsFontSizeToFit="NO" translatesAutoresizingMaskIntoConstraints="NO" id="LpH-l8-dtB" customClass="DynamicTypeLabel" customModule="ENA" customModuleProvider="target">
-                                                <rect key="frame" x="16" y="24" width="318" height="33.5"/>
-                                                <fontDescription key="fontDescription" style="UICTFontTextStyleHeadline"/>
-                                                <color key="textColor" white="1" alpha="1" colorSpace="custom" customColorSpace="genericGamma22GrayColorSpace"/>
->>>>>>> e7d547d5
                                                 <nil key="highlightedColor"/>
                                                 <userDefinedRuntimeAttributes>
                                                     <userDefinedRuntimeAttribute type="string" keyPath="ibEnaStyle" value="title1"/>
@@ -700,21 +643,12 @@
         </scene>
     </scenes>
     <resources>
-<<<<<<< HEAD
-        <image name="exposure-detection-close-contrast" width="30" height="30"/>
-        <image name="exposure-detection-content-dot" width="32" height="32"/>
-        <image name="exposure-detection-content-home" width="32" height="32"/>
-        <image name="exposure-detection-header-contacts" width="32" height="32"/>
-        <image name="exposure-detection-hotline" width="118" height="120"/>
-        <namedColor name="ENA Background Color">
-=======
         <image name="Icons - Close" width="30" height="30"/>
         <image name="Icons - Home" width="32" height="32"/>
         <image name="Icons_Dot" width="32" height="32"/>
         <image name="Icons_RisikoBegegnung" width="128" height="128"/>
         <image name="Illu_Appinfo_Kontakt" width="375" height="229"/>
-        <namedColor name="background">
->>>>>>> e7d547d5
+        <namedColor name="ENA Background Color">
             <color red="1" green="1" blue="1" alpha="1" colorSpace="custom" customColorSpace="sRGB"/>
         </namedColor>
         <namedColor name="ENA Hairline Color">

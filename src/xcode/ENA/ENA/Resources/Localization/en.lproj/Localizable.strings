/* General */
"Alert_TitleGeneral" = "An error occurred.";

"Alert_ActionOk" = "OK";

"Alert_ActionRetry" = "Repeat";

"Alert_ActionCancel" = "Cancel";

"Alert_ActionRemove" = "Remove";

"Alert_BluetoothOff_Title" = "Turn on Bluetooth";

"Alert_BluetoothOff_Description" = "Bluetooth must be turned on in your system settings for this app to work.";

"Alert_CancelAction_Later" = "Later";

"Alert_DefaultAction_OpenSettings" = "Open Settings";

"General_BackButtonTitle" = "Back";

/* Accessibility */
"AccessibilityLabel_Close" = "Close";

"AccessibilityLabel_PhoneNumber" = "Phone number";

/* Exposure Detection */
"ExposureDetection_Off" = "Risk identification stopped";

"ExposureDetection_Outdated" = "Risk identification is not possible";

"ExposureDetection_Unknown" = "Risk Unknown";

"ExposureDetection_Low" = "Low Risk";

"ExposureDetection_High" = "Higher Risk";

"ExposureDetection_NumberOfDaysStored" = "%d of 14 days saved";

"ExposureDetection_Refreshed" = "Updated: %@";

"ExposureDetection_Refreshed_Never" = "Unknown";

"ExposureDetection_RefreshingIn" = "Update in %02d:%02d\U00A0minutes";

"ExposureDetection_Refresh_24h" = "Updated every 24 hours";

"ExposureDetection_LastRiskLevel" = "Last risk identification: %@";

"ExposureDetection_OffText" = "Activate risk identification to evaluate your risk status today.";

"ExposureDetection_OutdatedText" = "Your risk identification could not be updated for more than 48 hours.";

"ExposureDetection_UnknownText" = "Since you have not activated risk identification for long enough, we could not calculate your risk of infection.";

"ExposureDetection_LoadingText" = "Current data is being downloaded and checked.\nThis can take several minutes.";

"ExposureDetection_Behavior_Title" = "Recommendations";

"ExposureDetection_Behavior_Subtitle" = "This is what you should do:";

"ExposureDetection_Guide_Hands" = "Wash your hands regularly.";

"ExposureDetection_Guide_Mask" = "Wear a face mask when you encounter other people.";

"ExposureDetection_Guide_Distance" = "Keep at least 1.5 meters distance from other people.";

"ExposureDetection_Guide_Sneeze" = "Sneeze or cough into your elbow or a tissue. ";

"ExposureDetection_Guide_Home" = "If possible, please go home and stay at home.";

"ExposureDetection_Guide_Hotline1" = "If you have questions about symptoms, testing availability, or self-isolation, please contact one of the following:";

"ExposureDetection_Guide_Hotline2" = "Your general practitioner";

"ExposureDetection_Guide_Hotline3" = "General medical emergency service on telephone number 116117";

"ExposureDetection_Guide_Hotline4" = "Your public health authority";

"ExposureDetection_Explanation_Title" = "Risk of Infection";

"ExposureDetection_Explanation_Subtitle_Active" = "This is how your risk level was calculated";

"ExposureDetection_Explanation_Subtitle_Inactive" = "This is how your risk level is calculated";

"ExposureDetection_Explanation_Text_Off" = "Your risk of infection is calculated from the risk identification data (duration and proximity) locally on your device. Your risk of infection cannot be seen by, or passed on to, anyone else.";

"ExposureDetection_Explanation_Text_Outdated" = "Since you have not activated risk identification for long enough, we could not calculate your risk of infection.\n\nYour risk of infection is calculated from the risk identification data (duration and proximity) locally on your device. Your risk of infection cannot be seen by, or passed on to, anyone else.";

"ExposureDetection_Explanation_Text_Unknown" = "Since you have not activated risk identification for long enough, we could not calculate your risk of infection.\n\nYour risk of infection is calculated from the risk identification data (duration and proximity) locally on your device. Your risk of infection cannot be seen by, or passed on to, anyone else.";

"ExposureDetection_Explanation_Text_Low" = "You have a low risk of infection since no encounter with a person diagnosed with COVID-19 has been logged, or your encounter was restricted to a short time and at a greater distance.\n\nTherefore, your risk of infection has been ranked as low.\n\nThe risk of infection is calculated from the risk identification data (duration and proximity) locally on your device. Your risk of infection cannot be seen by, or passed on to, anyone else.";

"ExposureDetection_Explanation_Text_High" = "You have an increased risk of infection because you were last exposed two days ago over a longer period of time and at close proximity to at least one person diagnosed with COVID-19.\n\nTherefore, your risk of infection has been ranked as increased.\nYour risk of infection is calculated from the risk identification data (duration and proximity) locally on your device. Your risk of infection cannot be seen by, or passed on to, anyone else.\nWhen you get home, please also avoid close contact with members of your family or household.";

"ExposureDetection_Button_Enable" = "Activate Risk Identification";

"ExposureDetection_Button_Refresh" = "Update";

/* Settings */
"Settings_StatusActive" = "On";

"Settings_StatusInactive" = "Off";

"Settings_KontaktProtokollStatusActive" = "Active";

"Settings_KontaktProtokollStatusInactive" = "Stopped";

"Settings_Tracing_Label" = "Risk Identification";

"Settings_Notification_Label" = "Notifications";

"Settings_Reset_Label" = "Reset App";

"Settings_Tracing_Description" = "Allow COVID-19 random IDs to be generated and shared.";

"Settings_Notification_Description" = "Allow automatic notifications of your COVID-19 risk status.";

"Settings_Reset_Description" = "Delete all your data in the app.";

"Settings_NavTitle" = "Settings";

/* Noticiation Settings */
"NotificationSettings_On_Title" = "Do you want to activate notifications of your COVID-19 risk status?";

"NotificationSettings_On_SectionTitle" = "Setting";

"NotificationSettings_On_RiskChanges" = "Your risk of infection changed";

"NotificationSettings_On_TestsStatus" = "Status of your COVID-19 test";

"NotificationSettings_Off_SectionTitle" = "Setting";

"NotificationSettings_Off_EnableNotifications" = "Notifications";

"NotificationSettings_Off_StatusInactive" = "Off";

"NotificationSettings_Off_InfoTitle" = "Activate Notifications";

"NotificationSettings_Off_InfoDescription" = "To activate notifications, you must allow notifications for the Corona-Warn-App in your device settings.";

"NotificationSettings_Off_OpenSettings" = "Open Settings";

"NotificationSettings_NavTitle" = "Notifications";

/* Onboarding */
"Onboarding_LetsGo_actionText" = "Let’s get started";

"Onboarding_Continue_actionText" = "Next";

<<<<<<< HEAD
"Onboarding_Continue_skipLongTextHint" = "A long text follows. To proceed at any time, use the button at the bottom of the screen.";

"Onboarding_EnableLogging_actionText" = "Activate risk identification";
=======
"Onboarding_EnableLogging_actionText" = "Activate Risk Identification";
>>>>>>> 364c2b9d

"Onboarding_doNotAllow_actionText" = "Do Not Allow";

"Onboarding_DoNotActivate_actionText" = "Do Not Activate";

"Onboarding_DeactivateExposureConfirmation_title" = "This means the Corona-Warn-App cannot send or receive notifications about your COVID-19 risk status.";

"Onboarding_DeactivateExposureConfirmation_message" = "You can deactivate this feature at any time.";

"OnboardingInfo_togetherAgainstCoronaPage_imageDescription" = "A group of people are all using their devices in town.";

"OnboardingInfo_togetherAgainstCoronaPage_title" = "Let's fight coronavirus together";

"OnboardingInfo_togetherAgainstCoronaPage_boldText" = "More protection for you and for us all. By using the Corona-Warn-App we can break infection chains much quicker.";

"OnboardingInfo_togetherAgainstCoronaPage_normalText" = "Turn your device into a corona warning system. Get an overview of your risk status and find out whether you've had close contact with people diagnosed with COVID-19 in the last 14 days. \n\nThe app logs encounters between individuals by their devices exchanging encrypted random IDs, and without accessing any personal data. ";

"OnboardingInfo_privacyPage_imageDescription" = "One of the women is using the Corona-Warn-App on her device. The padlock on the shield is the symbol for encrypted data.";

"OnboardingInfo_privacyPage_title" = "Data Privacy Information";

"OnboardingInfo_privacyPage_boldText" = "";

"OnboardingInfo_privacyPage_normalText" = "You remain anonymous.\nYour data is transmitted fully encrypted and under a pseudonym.\n\nResponsible body: GDPR, Article 4, Paragraph 7:\n\nRobert Koch-Institute\nNordufer 20\n13353 Berlin\nPlease read our data privacy regulations.\n\nData privacy information:";

"OnboardingInfo_enableLoggingOfContactsPage_imageDescription" = "Three people have activated risk identification on their devices, which will log their encounters with each other.";

"OnboardingInfo_enableLoggingOfContactsPage_title" = "How to Enable Risk Identification";

"OnboardingInfo_enableLoggingOfContactsPage_boldText" = "To identify whether you are at risk of infection, you must activate the risk identification feature.";

"OnboardingInfo_enableLoggingOfContactsPage_normalText" = "Risk identification works by your device receiving, via Bluetooth, encrypted random IDs of other users and passing your own random ID to their devices. This feature can be deactivated at any time. \n\nEncrypted random IDs only pass information about date, duration, and proximity (calculated using signal strength) to other people. Personal data such as name, address, and location is never recorded. Individuals cannot be identified.";

"OnboardingInfo_enableLoggingOfContactsPage_panelTitle" = "Declaration of Consent";

"OnboardingInfo_enableLoggingOfContactsPage_panelBody" = "To find out whether you have been in contact with an infected person and whether there is a risk that you yourself have been infected, you need to enable the App’s risk identification feature. By tapping on the “Turn On” button, you agree to the enabling of the App’s risk identification feature and the associated data processing.\n\n\nIn order to use the App’s risk identification feature, you will have to enable the COVID-19 Exposure Logging functionality provided by Apple on your iPhone and grant the Corona-Warn-App permission to use this.\n\nWhen exposure logging is enabled, your iPhone continuously generates and transmits random IDs via Bluetooth, which other Apple and Android smartphones in your vicinity can receive if exposure logging is also enabled on them. Your iPhone, in turn, receives the random IDs of the other smartphones. Your own random IDs and those received from other smartphones are recorded in the exposure log and stored there for 14 days.\n\n\nTo identify your risk of infection, the App loads a list – several times a day or on request – of the random IDs of all users who have told the App that they have been infected with the coronavirus. This list is then compared with the random IDs stored in the exposure log. If the App detects that you may have been in contact with an infected user, it will inform you of this and tell you that there is a risk that you are also infected. In this case, the App is also given access to other data stored in your iPhone’s exposure log (date, duration and Bluetooth signal strength of the contact).\n\nThe Bluetooth signal strength is used to derive the physical distance (the stronger the signal, the smaller the distance). The App then analyses this information in order to assess your likelihood of having been infected with the coronavirus and to give you recommendations for what to do next. This analysis is only performed locally on your iPhone. Apart from you, nobody (not even the RKI) will know whether you have been in contact with an infected person and what risk has been identified for you.\n\nTo withdraw your consent to the risk identification feature, you can disable the feature using the toggle switch in the App or delete the App. If you decide to use the risk identification feature again, you can toggle the feature back on or reinstall the App. If you disable the risk identification feature, the App will no longer check whether you have been in contact with an infected user. If you also wish to stop your device sending and receiving random IDs, you will need to disable COVID-19 Exposure Logging in your iPhone settings. Please note that your own random IDs and those received from other smartphones which are stored in the exposure log will not be deleted in the App. You can only permanently delete the data stored in the exposure log in your iPhone settings.\n\n\nThe App’s privacy notice (including an explanation of the data processing carried out for the risk identification feature) can be found in the menu under “Data Privacy Information”.";

"OnboardingInfo_howDoesDataExchangeWorkPage_imageDescription" = "An encrypted positive test diagnosis is transmitted to the system, which will now warn other users.";

"OnboardingInfo_howDoesDataExchangeWorkPage_title" = "If you are diagnosed with COVID-19…";

"OnboardingInfo_howDoesDataExchangeWorkPage_boldText" = "...please report this in the Corona-Warn-App. Sharing your test results is voluntary and secure. Please do this for the sake of everyone's health.";

"OnboardingInfo_howDoesDataExchangeWorkPage_normalText" = "Your notification is encrypted securely and processed on a secure server. People whose encrypted random IDs your device has collected will now receive a warning along with information about what they should now do.";

"OnboardingInfo_alwaysStayInformedPage_imageDescription" = "One woman receives a notification from her Corona-Warn-App.";

"OnboardingInfo_alwaysStayInformedPage_title" = "Receive Warnings and Identify Risks ";

"OnboardingInfo_alwaysStayInformedPage_boldText" = "The app can notify you automatically about your risk status and warn you about new infections of people you have been exposed to. Allow the app now to notify you. ";

"OnboardingInfo_alwaysStayInformedPage_normalText" = "You can then self-isolate to protect others and find out where you can get tested.";

/* Exposure Submission */
"ExposureSubmission_Hotline_Number" = "+498007540002";

"ExposureSubmission_DataPrivacyTitle" = "Data Privacy Information";

"ExposureSubmission_Continue_actionText" = "Next";

"ExposureSubmission_DataPrivacyDescription" = "By tapping on “Accept”, you consent to the App querying the status of your coronavirus test and displaying it in the App. This feature is available to you if you have received a QR code and have consented to your test result being transmitted to the App’s server system. As soon as the testing lab has stored your test result on the server, you will be able to see the result in the App. If you have enabled notifications, you will also receive a notification outside the App telling you that your test result has been received. However, for privacy reasons, the test result itself will only be displayed in the App. You can withdraw this consent at any time by deleting your test registration in the App. Withdrawing your consent will not affect the lawfulness of processing before its withdrawal. Further information can be found in the menu under “Data Privacy Information”.";

"ExposureSubmissionDataPrivacy_AcceptTitle" = "Accept";

"ExposureSubmissionDataPrivacy_DontAcceptTitle" = "Do Not Accept";

"ExposureSubmission_Submit" = "Enter TAN";

"ExposureSubmissionTanEntry_Title" = "TAN Entry";

"ExposureSubmissionTanEntry_Info" = "Please enter the TAN you were given:";

"ExposureSubmissionTanEntry_Description" = "Please enter the 10-digit TAN that you were given.";

"ExposureSubmissionTanEntry_Submit" = "Next";

"ExposureSubmissionTanEntry_InvalidCharacterError" = "Invalid entry, please check your entry.";

"ExposureSubmissionTanEntry_InvalidError" = "Invalid TAN, please check your entry.";

"ExposureSubmission_NavTitle" = "Send Diagnosis Key";

"ExposureSubmissionConfirmation_Title" = "Positive Diagnosis";

"ExposureSubmission_GeneralErrorTitle" = "Error";

"ExposureSubmission_DispatchTitle" = "Selection";

"ExposureSubmission_DispatchDescription" = "What's here for you?";

"ExposureSubmissionDispatch_QRCodeButtonTitle" = "Document with QR code";

"ExposureSubmissionDispatch_QRCodeButtonDescription" = "Register your test by scanning the QR code of your test document.";

"ExposureSubmissionDispatch_TANButtonTitle" = "TAN";

"ExposureSubmissionDispatch_TANButtonDescription" = "Register your test by entering your TAN manually.";

"ExposureSubmissionDispatch_HotlineButtonTitle" = "No TAN yet?";

"ExposureSubmissionDispatch_HotlineButtonDescription" = "Please call us if you were tested %@.";

"ExposureSubmissionDispatch_HotlineButtonPositiveWord" = "Positive";

"ExposureSubmissionHotline_Title" = "Request TAN";

"ExposureSubmissionHotline_Description" = "Please keep your test result (if available) and your phone number ready to request a TAN.";

"ExposureSubmissionHotline_SectionTitle" = "How this works";

"ExposureSubmissionHotline_SectionDescription1" = "Call the hotline and request a TAN:";

"ExposureSubmission_PhoneNumber" = "+49 800 7540002";

"ExposureSubmission_PhoneDetailDescription" = "Languages:\nGerman, English\n\nBusiness hours:\nMonday - Sunday: 12am - 12pm\n\nThe standard charges from your telephone provider apply.";

"ExposureSubmission_SectionDescription2" = "Register the test by entering the TAN in the app.";

"ExposureSubmission_CallButtonTitle" = "Call";

"ExposureSubmission_TANInputButtonTitle" = "Enter TAN";

/* Exposure Submission QR Code Scanner */
"ExposureSubmissionQRScanner_title" = "QR Code Scan";

"ExposureSubmissionQRScanner_instruction" = "Position the frame over the QR code of your document.";

"ExposureSubmissionQRScanner_notFoundAlertTitle" = "Diagnosis could not be found";

"ExposureSubmissionQRScanner_notFoundAlertText" = "To make it easier to read the QR code, try to align the QR code vertically to the scanner, or turn on the flash.";

"ExposureSubmissionQRScanner_otherError" = "An unknown error occurred.";

"ExposureSubmissionQRScanner_cameraPermissionDenied" = "Allow the app to use the camera to scan the QR code.";

/* Exposure Submission Success */
"ExposureSubmissionSuccess_Title" = "Thank you!";

"ExposureSubmissionSuccess_AccImageDescription" = "Everyone in the group is cheering because someone has shared their test result.";

"ExposureSubmissionSuccess_Button" = "That’s it!";

"ExposureSubmissionSuccess_Description" = "Thanks to your support, other people can now be warned and respond appropriately.";

"ExposureSubmissionSuccess_subTitle" = "Other information:";

"ExposureSubmissionSuccess_listTitle" = "Please note:";

"ExposureSubmissionSuccess_listItem1" = "The public health authority will contact you within the next few days by telephone or by letter.";

"ExposureSubmissionSuccess_listItem2" = "You are infectious. Isolate yourself from other people.  ";

"ExposureSubmissionSuccess_listItem2_1" = "Your quarantine period is usually 14 days. Please observe your symptoms and monitor how they develop.";

"ExposureSubmissionSuccess_listItem2_2" = "You will be asked by your public health authority to create a list of people you have had contact with. This should include all people with whom you have had close contact with (less than 2 meters, face-to-face conversation) for over 15 minutes in the two days before you developed symptoms.";

"ExposureSubmissionSuccess_listItem2_3" = "Please think especially about the people who will not be notified directly by the app since they don't have a device, or haven't installed the app.";

"ExposureSubmissionSuccess_listItem2_4" = "Even when you no longer have any symptoms and you feel well again, you could still be infectious. ";

/* Exposure Submission Introduction */
"ExposureSubmissionIntroduction_Title" = "Information";

"ExposureSubmissionIntroduction_SubTitle" = "This is how the Corona-Warn-App works";

"ExposureSubmissionIntroduction_AccImageDescription" = "A device is transmitting an encrypted positive test diagnosis to the system.";

"ExposureSubmissionIntroduction_Usage01" = "For the app to work well, we are relying on the support of people who were diagnosed with COVID-19.";

"ExposureSubmissionIntroduction_Usage02" = "Since only encrypted random IDs are exchanged, you remain anonymous. You can now proceed as follows:";

"ExposureSubmissionIntroduction_ListItem1" = "If there is a QR code in your test document, you can scan this and register the test. As soon as the result is available, you can view it in the app. ";

"ExposureSubmissionIntroduction_ListItem2" = "If you have been diagnosed with COVID-19, you can notify others.";

"ExposureSubmissionIntroduction_ListItem3" = "If you were given a TAN for a positive diagnosis, you can use this to register the test.";

"ExposureSubmissionIntroduction_ListItem4" = "If you do not have a TAN, you can request one by telephone.";

/* Exposure Submission Result */
"ExposureSubmissionResult_Title" = "Test Result";

"ExposureSubmissionResult_CardSubTitle" = "Your Diagnosis";

"ExposureSubmissionResult_CardTitle" = "SARS-CoV-2";

"ExposureSubmissionResult_CardPositive" = "Positive";

"ExposureSubmissionResult_CardNegative" = "Negative";

"ExposureSubmissionResult_CardInvalid" = "Evaluation not possible";

"ExposureSubmissionResult_CardPending" = "Your result is not yet available";

"ExposureSubmissionResult_Procedure" = "How this works:";

"ExposureSubmissionResult_testAdded" = "Test added successfully";

"ExposureSubmissionResult_testAddedDesc" = "Your test has been stored in the Corona-Warn-App.";

"ExposureSubmissionResult_warnOthers" = "Warning Others";

"ExposureSubmissionResult_warnOthersDesc" = "Share your random IDs of the last 14 days in order to protect others and break the chain of infection.";

"ExposureSubmissionResult_testPositive" = "Positive Diagnosis";

"ExposureSubmissionResult_testPositiveDesc" = "Your test result was verified as positive.";

"ExposureSubmissionResult_testNegative" = "Negative Diagnosis";

"ExposureSubmissionResult_testNegativeDesc" = "The laboratory result indicates no verification that you have coronavirus SARS-CoV-2.";

"ExposureSubmissionResult_testNegative_furtherInfos_title" = "Other information:";

"ExposureSubmissionResult_testNegative_furtherInfos_listItem1" = "Still feeling unwell? If you feel very poorly and/or your symptoms have worsened, please contact your general practitioner.";

"ExposureSubmissionResult_testNegative_furtherInfos_listItem2" = "Remain at home until you feel well again. If you were to get infected with coronavirus (SARS-CoV-2) whilst weakened from another infection, this could lead to a serious illness.";

"ExposureSubmissionResult_testNegative_furtherInfos_listItem3" = "Do not go to work if you feel unwell to ensure you do not put other people at risk.";

"ExposureSubmissionResult_furtherInfos_hint_testAgain" = "If your symptoms worsen, you might need a further SARS-CoV-2 test.";

"ExposureSubmissionResult_testInvalid" = "Test has errors";

"ExposureSubmissionResult_testInvalidDesc" = "There was a problem evaluating your test. Please contact the public health authority to find out how to proceed. ";

"ExposureSubmissionResult_testPending" = "Test result is not yet available";

"ExposureSubmissionResult_testPendingDesc" = "Your test result is not yet available.";

"ExposureSubmissionResult_testRemove" = "Delete test";

"ExposureSubmissionResult_testRemoveDesc" = "Please delete the test from the Corona-Warn-App, so that you can save a new test code here if necessary.";

"ExposureSubmissionResult_continueButton" = "Next";

"ExposureSubmissionResult_deleteButton" = "Delete test";

"ExposureSubmissionResult_refreshButton" = "Update";

"ExposureSubmissionWarnOthers_title" = "Warning Others";

"ExposureSubmissionWarnOthers_AccImageDescription" = "A device is transmitting an encrypted positive test diagnosis to the system.";

"ExposureSubmissionWarnOthers_continueButton" = "Next";

"ExposureSubmissionWarnOthers_sectionTitle" = "Please help all of us!";

"ExposureSubmissionWarnOthers_description" = "Next, you can make sure that the Corona-Warn-App shares your random IDs of the last 14 days with others. By doing this, you can warn other people and help to break the infection chain.\n\nSince only impersonal random IDs are transmitted, your identity remains anonymous.";

"ExposureSubmissionWarnOthers_dataPrivacyDescription" = "By tapping on “Accept”, you consent to the App sending your positive test result to the App’s server system along with your random IDs from the last 14 days, so that other App users who have enabled the risk identification feature can be automatically notified that they may have been exposed to a risk of infection. The random IDs transmitted for this purpose do not contain any information that would allow conclusions to be drawn about your identity or your person. \n\nTransmitting your test result via the App is voluntary. You will not be penalized if you do not transmit your test result. Since it is not possible to trace or check whether and how you use the App, nobody but you will know whether you have transmitted the information that you are infected.\n\nYou can withdraw your consent at any time by deleting the App. This withdrawal of your consent will not affect the lawfulness of the processing carried out based on the consent prior to the withdrawal. Further information can be found in the menu under “Data Privacy Information”.";

"ExposureSubmissionWarnOthers_dataPrivacyTitle" = "Data Privacy Information";

"ExposureSubmissionResult_RemoveAlert_Title" = "Delete the test?";

"ExposureSubmissionResult_RemoveAlert_Text" = "The test will be permanently deleted from the Corona-Warn-App and cannot be added again. This procedure cannot be undone. ";

"ExposureSubmissionResult_RegistrationDateUnknown" = "Registration date unknown";

"ExposureSubmissionResult_RegistrationDate" = "Registered on ";

/* Exposure Submission */
"ExposureSubmissionError_NoKeys" = "No diagnosis key is available. Please try again tomorrow.";

"ExposureSubmissionError_InvalidTan" = "The generated TAN is invalid for submission. Please contact the technical hotline via App Information -> Technical Hotline.";

"ExposureSubmissionError_EnNotEnabled" = "Risk identification is not active.";

"ExposureSubmissionError_NoRegistrationToken" = "No registration token could be found on the device.";

"ExposureSubmissionError_InvalidResponse" = "The response cannot be processed.";

"ExposureSubmissionError_NoResponse" = "The response has no content.";

"ExposureSubmissionError_QRAlreadyUsed" = "The QR code has been used already. Please contact the technical hotline via App Information -> Technical Hotline.";

"ExposureSubmissionError_TeleTanAlreadyUsed" = "The TAN is invalid or has been used already. Please try again or contact the technical hotline via App Information -> Technical Hotline.";

"ExposureSubmissionError_RegTokenNotExist" = "A TAN for submission could not be generated. Please contact the technical hotline via App Information -> Technical Hotline.";

"ExposureSubmissionError_other" = "A connection error occurred. Error code for technical support: ";

"ExposureSubmissionError_otherend" = "Please try again.";

"ExposureSubmissionError_httpError" = "The connection could not be established.";

"ExposureSubmissionError_declined" = "Please release your random IDs to warn other people.";

"ExposureSubmissionError_unknown" = "Unknown error";

"ExposureSubmissionError_defaultError" = "General exposure submission error";

/* Tracing Enable/Disable Settings */
"ExposureNotificationSetting_TracingSettingTitle" = "Risk Identification";

"ExposureNotificationSetting_EnableTracing" = "Risk Identification";

"ExposureNotificationSetting_Tracing_Limited" = "Restricted";

"ExposureNotificationSetting_Tracing_Deactivated" = "Deactivated";

"ExposureNotificationSetting_ActionCell_Header" = "Setting";

"ExposureNotificationSetting_DescriptionTitle_Inactive" = "Activate Exposure Logging";

"ExposureNotificationSetting_DescriptionTitle" = "This is how your exposure logging works";

"ExposureNotificationSetting_DescriptionText1" = "To identify whether you are at risk of infection, you must activate the risk identification feature.";

"ExposureNotificationSetting_DescriptionText2" = "Risk identification works by your device receiving, via Bluetooth, encrypted random IDs of other users and passing your own random ID to their devices. This feature can be deactivated at any time.";

"ExposureNotificationSetting_DescriptionText3" = "The encrypted random IDs only pass information about date, duration and proximity (using signal strength) to other people. Personal data such as name, address, location is never recorded. Individuals cannot be identified.";

"ExposureNotificationSetting_Activate_Bluetooth" = "Turn on Bluetooth";

"ExposureNotificationSetting_Bluetooth_Description" = "Bluetooth must be turned on for risk identification in order to log encounters. Please turn on Bluetooth in your device settings.";

"ExposureNotificationSetting_Activate_Internet" = "Open Internet connection";

"ExposureNotificationSetting_Internet_Description" = "Risk identification requires an Internet connection to calculate exposures. Please turn on WIFI or mobile data in your device settings.";

"ExposureNotificationSetting_Detail_Action_Button" = "Open Device Settings";

"ExposureNotificationSetting_Activate_OSENSetting" = "Enable COVID-19 Exposure Logging and Notifications";

"ExposureNotificationSetting_Activate_OSENSetting_Description" = "For risk identification, COVID-19 exposure logging and notifications must be activated in the system settings so that encounters can be logged. Please enable “COVID-19 Exposure Logging and Notifications” in your system settings.";

"ExposureNotificationSetting_ParentalControls_OSENSetting" = "Enable COVID-19 Exposure Logging and Notifications";

"ExposureNotificationSetting_ParentalControls_OSENSetting_Description" = "For risk identification, COVID-19 exposure logging and notifications must be activated in the system settings so that encounters can be logged. Please enable “COVID-19 Exposure Logging and Notifications” in your system settings.";

"ExposureNotificationSetting_AuthorizationRequired_OSENSetting" = "Authorization required";

"ExposureNotificationSetting_AuthorizationRequired_OSENSetting_Description" = "Please confirm use of COVID-19 exposure logging.";

"ExposureNotificationSetting_AuthorizationRequired_ActionTitle" = "Authorization";

"ExposureNotificationSetting_AccLabel_Enabled" = "Three people have activated risk identification on their devices, which will log their encounters with each other.";

"ExposureNotificationSetting_AccLabel_Disabled" = "One person has deactivated risk identification on their device, so an encounter with two other people is not logged.";

"ExposureNotificationSetting_AccLabel_BluetoothOff" = "One person has turned off Bluetooth on the device, so an encounter with two other people is not logged.";

"ExposureNotificationSetting_AccLabel_InternetOff" = "One person has turned off the Internet connection on their device, so it was not possible to identify the last encounters.";

"ExposureNotificationSetting_Activate_Action" = "Accept";

"ExposureNotificationSetting_Dismiss_Action" = "Cancel";

/* Home Navigation Bar */
"Home_LeftBarButton_description" = "Corona-Warn-App logo";

"Home_RightBarButton_description" = "Information";

/* Home Active card */
"Home_Activate_Card_On_Title" = "Risk identification active";

"Home_Activate_Card_Off_Title" = "Risk identification stopped";

"Home_Activate_Card_Bluetooth_Off_Title" = "Bluetooth turned off";

"Home_Activate_Card_Internet_Off_Title" = "No Internet connection";

/* Home common card */
"Home_Risk_Date_Item_Title" = "Updated: %@";

"Home_Risk_No_Date_Title" = "Unknown";

"Home_Risk_Period_Update_Title" = "Updated every %@\U00A0hours";

"Home_Risk_Period_Disabled_Button_Title" = "Updated only every %@\U00A0H";

/* Home Unknown card */
"Home_Risk_Unknown_Title" = "Risk Unknown";

"Home_RiskCard_Unknown_Item_Title" = "Since you have not had exposure logging turned on for long enough, we could not calculate your risk of infection.";

"Home_RiskCard_Unknown_Button" = "Update";

/* Home Inactive card */
"Home_Risk_Inactive_NoCalculation_Possible_Title" = "Risk identification stopped";

"Home_Risk_Inactive_Outdated_Results_Title" = "Risk identification is not possible";

"Home_Risk_Inactive_NoCalculation_Possible_Body" = "Activate risk identification to evaluate your risk status today.";

"Home_Risk_Inactive_Outdated_Results_Body" = "Your risk identification could not be updated for more than 24 hours.";

"Home_Risk_Inactive_Activate_Item_Title" = "Last risk identification: %@";

"Home_Risk_Inactive_Activate_Item_Unknown_Title" = "Risk Unknown";

"Home_Risk_Inactive_Activate_Item_Low_Title" = "Low Risk";

"Home_Risk_Inactive_Activate_Item_High_Title" = "Higher Risk";

"Home_Risk_Inactive_NoCalculation_Possible_Button" = "Activate Risk Identification";

"Home_Risk_Inactive_Outdated_Results_Button" = "Activate Risk Identification";

/* Home Low card */
"Home_Risk_Low_Title" = "Low Risk";

"Home_Risk_Low_SaveDays_Item_Title" = "%@ of %@ days saved";

"Home_Risk_Low_Button" = "Update";

/* Home High card */
"Home_Risk_High_Title" = "Higher Risk";

"Home_Risk_High_Button" = "Update";

/* Home Status Check */
"Home_Risk_Status_Check_Title" = "Check is running…";

"Home_Risk_Status_Check_Body" = "Current data is being downloaded and checked.\nThis can take several minutes.";

"Home_Risk_Status_Check_Button" = "Update";

/* Home Thank you card */
"Home_Thank_You_Card_Title" = "Thank you!";

"Home_Thank_You_Card_Body" = "Thanks to your support, other people can now be warned and respond appropriately.";

"Home_Thank_You_Card_Note_Title" = "Please note:";

"Home_Thank_You_Card_Phone_Item_Title" = "The public health authority will contact you within the next few days by telephone or by letter.";

"Home_Thank_You_Card_Home_Item_Title" = "You are infectious. Isolate yourself from other people.  ";

"Home_Thank_You_Card_Further_Info_Item_Title" = "Other information:";

"Home_Thank_You_Card_14Days_Item_Title" = "Your quarantine period is usually 14 days. Please observe your symptoms and monitor how they develop.";

"Home_Thank_You_Card_Contacts_Item_Title" = "You will be asked by your public health authority to create a list of people you have had contact with. This should include all people with whom you have had close contact with (less than 2 meters, face-to-face conversation) for over 15 minutes in the two days before you developed symptoms.";

"Home_Thank_You_Card_App_Item_Title" = "Please think especially about the people who will not be notified directly by the app since they don't have a device, or haven't installed the app.";

"Home_Thank_You_Card_NoSymptoms_Item_Title" = "Even when you no longer have any symptoms and you feel well again, you could still be infectious. ";

/* Home Finding positive */
"Home_Finding_Positive_Card_Title" = "Positive Diagnosis";

"Home_Finding_Positive_Card_Status_Title" = "SARS-CoV-2 positive";

"Home_Finding_Positive_Card_Status_Subtitle" = "You have been diagnosed with the SARS-CoV-2 virus.";

"Home_Finding_Positive_Card_Note_Title" = "Please note:";

"Home_Finding_Positive_Card_Phone_Item_Title" = "The public health authority will contact you within the next few days by telephone or by letter.";

"Home_Finding_Positive_Card_Home_Item_Title" = "You are infectious. Isolate yourself from other people.  ";

"Home_Finding_Positive_Card_Share_Item_Title" = "Share your random IDs so that others can be warned. ";

"Home_Finding_Positive_Card_Button" = "Next";

/* Home Submit card */
"Home_SubmitCard_Title" = "Have you been tested?";

"Home_SubmitCard_Body" = "Help to break the infection chain by notifying others.";

"Home_SubmitCard_Button" = "Notify and Help";

"Home_InfoCard_ShareTitle" = "Share the Corona-Warn-App";

"Home_InfoCard_ShareBody" = "The more people who use the app, the faster we can break the infection chain. Please invite your family and friends to download the app.";

"Home_InfoCard_AboutTitle" = "FAQ";

"Home_InfoCard_AboutBody" = "Here you can find answers to frequently asked questions about the Corona-Warn-App.";

"Home_SettingsCard_Title" = "Settings";

"Home_AppInformationCard_Title" = "App Information";

"Home_AppInformationCard_Version" = "Version";

/* Home Result Card */
"Home_resultCard_ResultAvailableTitle" = "Your result is available";

"Home_resultCard_ResultUnvailableTitle" = "Your result is not yet available";

"Home_resultCard_ShowResultButton" = "Display Test";

"Home_resultCard_LoadingBody" = "Current data is being downloaded.\nThis can take several minutes.";

"Home_resultCard_LoadingTitle" = "Update in progress…";

"Home_resultCard_NegativeTitle" = "Negative Diagnosis";

"Home_resultCard_NegativeDesc" = "You have been diagnosed negative for SARS-CoV-2.";

"Home_resultCard_PendingDesc" = "The evaluation of your test is not yet done.";

"Home_resultCard_InvalidTitle" = "Invalid test";

"Home_resultCard_InvalidDesc" = "Your test could not be evaluated.";

"Home_resultCard_LoadingErrorTitle" = "Your test result could not be loaded.";

/* App Information - About */
"App_Information_About_Navigation" = "About the App";

"App_Information_About_ImageDescription" = "";

"App_Information_About_Title" = "Let's fight coronavirus together";

"App_Information_About_Description" = "The Robert Koch Institute (RKI) is Germany’s central body for the Federal States of Germany in the field of public health. The RKI is publishing the Corona-Warn-App for the federal government. The app represents the digital extension to the public health measures already introduced: social distancing, hygiene behavior, and face masks.";

"App_Information_About_Text" = "Whoever uses the app helps to trace and break chains of infection. The app saves encounters with other people locally on your device. You are notified if you have encountered people who were later diagnosed with COVID-19. Your identity and privacy are always protected.";

/* App Information - FAQ */
"App_Information_FAQ_Navigation" = "FAQ";

/* App Information - Contact */
"App_Information_Contact_Navigation" = "Technical Hotline";

"App_Information_Contact_ImageDescription" = "One man is wearing a headset while he is telephoning.";

"App_Information_Contact_Title" = "How can we help you?";

"App_Information_Contact_Description" = "For technical questions about the Corona-Warn-App, please contact our hotline.";

"App_Information_Contact_Hotline_Title" = "Technical Hotline";

"App_Information_Contact_Hotline_Text" = "+49 800 7540001";

"App_Information_Contact_Hotline_Number" = "+498007540001";

"App_Information_Contact_Hotline_Description" = "Our customer service is here to help.";

"App_Information_Contact_Hotline_Terms" = "Business hours:\nMonday to Saturday: 8am - 10pm\n(except national holidays)";

/* App Information - Imprint */
"App_Information_Imprint_Navigation" = "Publication Details";

"App_Information_Imprint_ImageDescription" = "One person is holding a device with a lot of text on the screen. Next to the text is a paragraph symbol for the publication details.";

"App_Information_Imprint_Section1_Title" = "Published by";

"App_Information_Imprint_Section1_Text" = "(responsible according to § 5, Paragraph 1 TMG, § 55 Paragraph 1 RStV, DS-GVO, BDSG)";

"App_Information_Imprint_Section2_Title" = "Robert Koch Institute";

"App_Information_Imprint_Section2_Text" = "Nordufer 20\n13353 Berlin\nRepresented by the President";

"App_Information_Imprint_Section3_Title" = "Contact";

"App_Information_Imprint_Section3_Text" = "E-Mail: CoronaWarnApp@rki.de\nTelefon: +49 30 18754 5100";

"App_Information_Imprint_Section4_Title" = "VAT identification number";

"App_Information_Imprint_Section4_Text" = "DE 165 893 430";

/* App Information - Legal */
"App_Information_Legal_Navigation" = "Legal Notices";

/* App Information - Privacy */
"App_Information_Privacy_Navigation" = "Data Privacy Information";

"App_Information_Legal_ImageDescription" = "One person is holding a device with a lot of text on the screen. Next to the text is a balance scale, which is the symbol for legal notices";

"App_Information_Privacy_Title" = "Data Privacy Statement";

"App_Information_Privacy_Description" = "You remain anonymous.\nYour data is completely encrypted and transmitted under a pseudonym. ";

/* App Information - Terms */
"App_Information_Terms_Navigation" = "Terms of Use";

"App_Information_Terms_ImageDescription" = "One person is holding a device with a lot of text on the screen. Next to the text is a tick, which is the symbol for accepting the terms of use.";

"App_Information_Terms_Title" = "Terms of Use";

/* Invite Friends */
"InviteFriends_NavTitle" = "Share";

"InviteFriends_Subtitle" = "Share the Corona-Warn-App";

"InviteFriends_Title" = "Let's fight coronavirus together";

"InviteFriends_Description" = "The more people who use the app, the faster we can break the infection chain. Please invite your family and friends to download the app.";

"InviteFriends_Button" = "Send Download Link";

"InviteFriends_ShareTitle" = "Fighting coronavirus together. I'm in on this, you too?";

"InviteFriends_ShareUrl" = "https://www.corona-warn-app.de";

"InviteFriends_Illustration_Label" = "A man is sharing the Corona-Warn-App with four other people.";

/* Reset View */
"Reset_NavTitle" = "Reset";

"Reset_Header1" = "Are you sure you want to reset the app?";

"Reset_Descrition1" = "You will no longer be notified of your exposures and you will no longer be able to warn other users.";

"Reset_Button" = "Reset App";

"Reset_Discard" = "Cancel";

"Reset_InfoTitle" = "Delete Exposure Logging";

"Reset_InfoDescription" = "Exposure logging must be deleted separately in your device settings.";

"Reset_Subtitle" = "Reset App";

"Reset_ImageDescription" = "One person is holding a device with a lot of text on the screen. Next to the text is a paragraph symbol for the publication details.";

/* Safari */
"safari_corona_website" = "https://www.bundesregierung.de/corona-warn-app-faq";

/* Local Notifications */
"local_notifications_ignore" = "Ignore";

"local_notifications_detectexposure_title" = "Corona-Warn-App";

"local_notifications_detectexposure_body" = "You have new messages from your Corona-Warn-App.";

"local_notifications_testresults_title" = "Corona-Warn-App";

"local_notifications_testresults_body" = "You have new messages from your Corona-Warn-App.";

/* Risk Legend */
"RiskLegend_Title" = "Overview";

"RiskLegend_Subtitle" = "Important Functions and Concepts";

"RiskLegend_Legend1_Title" = "Risk Identification";

"RiskLegend_Legend1_Text" = "Risk identification is one of the three central features of the app. When you activate it, encounters with people's devices are logged. You don't have to do anything else.";

"RiskLegend_Legend2_Title" = "Risk of Infection";

"RiskLegend_Legend2_Text" = "If you have had contact within the last 14 days with a person who was diagnosed with COVID-19, the app calculates your personal risk of infection. It does this by measuring duration and proximity of the exposure.";

"RiskLegend_Legend2_RiskLevels" = "The following risk levels can be shown:";

"RiskLegend_Legend2_High" = "Higher Risk";

"RiskLegend_Legend2_High_Color" = "Red";

"RiskLegend_Legend2_Low" = "Low Risk";

"RiskLegend_Legend2_Low_Color" = "Green";

"RiskLegend_Legend2_Unknown" = "Risk Unknown";

"RiskLegend_Legend2_Unknown_Color" = "Grey";

"RiskLegend_Legend3_Title" = "Notifying Other Users";

"RiskLegend_Legend3_Text" = "Another central feature is registering your test and retrieving the result. If you are diagnosed with COVID-19, you can notify others and break the chain of infection.";

"RiskLegend_Definitions_Title" = "Definition of Terms";

"RiskLegend_Store_Title" = "Exposure Logging";

"RiskLegend_Store_Text" = "List of received and temporary random IDs saved temporarily in the operating system storage. This list is read when the exposures are checked. All random IDs are automatically deleted after 14 days.";

"RiskLegend_Check_Title" = "Exposure Check";

"RiskLegend_Check_Text" = "Exposure logging data is retrieved and synchronized with reported infections of other users. The exposure check is performed automatically about every two hours.";

"RiskLegend_Contact_Title" = "Exposures";

"RiskLegend_Contact_Text" = "Encounters over a longer duration and close proximity to people diagnosed with COVID-19.";

"RiskLegend_Notification_Title" = "Exposure Notification";

"RiskLegend_Notification_Text" = "Display exposures in the Corona-Warn-App.";

"RiskLegend_Random_Title" = "Random IDs";

"RiskLegend_Random_Text" = "Random IDs are combinations of digits and letters generated randomly. They are exchanged between devices in close proximity. Random IDs cannot be assigned to a specific person and are automatically deleted after 14 days. People diagnosed with COVID-19 can opt to share their random IDs of up to the last 14 days with other app users.";

"RiskLegend_Image1_AccLabel" = "A device is showing different numbered contents.";

/* Update Message */
"Update_Message_Title" = "Update available";

"Update_Message_Text" = "There is an update available for the Corona-Warn-App.";

"Update_Message_Text_Force" = "Please note, you can only use the Corona-Warn-App again once you have installed the latest update.";

"Update_Message_Action_Update" = "Update";

"Update_Message_Action_Later" = "Later";
<|MERGE_RESOLUTION|>--- conflicted
+++ resolved
@@ -148,13 +148,9 @@
 
 "Onboarding_Continue_actionText" = "Next";
 
-<<<<<<< HEAD
 "Onboarding_Continue_skipLongTextHint" = "A long text follows. To proceed at any time, use the button at the bottom of the screen.";
 
-"Onboarding_EnableLogging_actionText" = "Activate risk identification";
-=======
 "Onboarding_EnableLogging_actionText" = "Activate Risk Identification";
->>>>>>> 364c2b9d
 
 "Onboarding_doNotAllow_actionText" = "Do Not Allow";
 

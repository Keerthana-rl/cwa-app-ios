/* 
  Localization.strings
  ENA

  Created by Steinmetz, Conrad on 30.04.20.
  Copyright © 2020 SAP SE. All rights reserved.
*/
//Put german language strings here

// General
"Today" = "Heute";
"Yesterday" = "Gestern";
"Hour" = "Stunde";
"Hours" = "Stunden";

// Scene-specific
"ExposureDetection_lastContactTitle" = "Kontakt Festgestellt";
"ExposureDetection_lastContactText" = "Vor $ Tagen";
"ExposureDetection_lastSync" = "Letzte Aktualisierung: Vor ";
"ExposureDetection_synchronize" = "Aktualisieren";
"ExposureDetection_nextSync" = "Nächste automatische Prüfung in";
"ExposureDetection_info" = "Info";
"ExposureDetection_infoText" = "Lorem ipsum dolor sit amet, consectetur adipiscing elit. Aenean sed pulvinar erat. Cras at finibus lacus. Fusce ultrices tristique turpis quis elementum. Cras luctus vestibulum iaculis. Mauris sit amet dolor urna. Pellentesque sapien nunc, volutpat id luctus ac, vulputate in tortor.";

"status_Active" = "aktiv";
"status_Inactive" = "inaktiv";
<<<<<<< HEAD

// Onboarding
"onboarding_button_next" = "Nächste";
"onboarding_button_finish" = "Fertig";
=======
"SelfExposure_Title" = "Laborergebnis für COVID-19";
"SelfExposure_Description" = "Lorem ipsum dolor sit amet, consectetur adipiscing elit. Aenean sed pulvinar erat. Cras at finibus lacus. Fusce ultrices tristique turpis quis elementum. Cras luctus vestibulum iaculis. Mauris sit amet dolor urna. Pellentesque sapien nunc, volutpat id luctus ac, vulputate in tortor.

Lorem ipsum dolor sit amet, consectetur adipiscing elit. Aenean sed pulvinar erat. Cras at finibus lacus. Fusce ultrices tristique turpis quis elementum. Cras luctus vestibulum iaculis. Mauris sit amet dolor urna. Pellentesque sapien nunc, volutpat id luctus ac, vulputate in tortor.";
"SelfExposure_Submit" = "TAN Eingeben";
"SelfExposure_TANEntry_Title" = "Labor TAN";
"SelfExposure_TANEntry_Description" = "Lorem ipsum dolor sit amet, consectetur adipiscing elit. Aenean sed pulvinar erat. Cras at finibus lacus. Fusce ultrices tristique turpis quis elementum. Cras luctus vestibulum iaculis. Mauris sit amet dolor urna. Pellentesque sapien nunc, volutpat id luctus ac, vulputate in tortor.";
"SelfExposure_TANEntry_Submit" = "TAN Prüfen";
"SelfExposure_Nav_Title" = "Testergebnis Melden";
"SelfExposure_Confirmation_Title" = "Positive Diagnose";
"SelfExposure_Confirmation_Description" = "Lorem ipsum dolor sit amet, consectetur adipiscing elit. Aenean sed pulvinar erat. Cras at finibus lacus. Fusce ultrices tristique turpis quis elementum. Cras luctus vestibulum iaculis. Mauris sit amet dolor urna. Pellentesque sapien nunc, volutpat id luctus ac, vulputate in tortor.";
"SelfExposure_Confirmation_Submit" = "Abschliessen";
>>>>>>> 06454a01
<|MERGE_RESOLUTION|>--- conflicted
+++ resolved
@@ -24,12 +24,11 @@
 
 "status_Active" = "aktiv";
 "status_Inactive" = "inaktiv";
-<<<<<<< HEAD
 
 // Onboarding
 "onboarding_button_next" = "Nächste";
 "onboarding_button_finish" = "Fertig";
-=======
+
 "SelfExposure_Title" = "Laborergebnis für COVID-19";
 "SelfExposure_Description" = "Lorem ipsum dolor sit amet, consectetur adipiscing elit. Aenean sed pulvinar erat. Cras at finibus lacus. Fusce ultrices tristique turpis quis elementum. Cras luctus vestibulum iaculis. Mauris sit amet dolor urna. Pellentesque sapien nunc, volutpat id luctus ac, vulputate in tortor.
 
@@ -41,5 +40,4 @@
 "SelfExposure_Nav_Title" = "Testergebnis Melden";
 "SelfExposure_Confirmation_Title" = "Positive Diagnose";
 "SelfExposure_Confirmation_Description" = "Lorem ipsum dolor sit amet, consectetur adipiscing elit. Aenean sed pulvinar erat. Cras at finibus lacus. Fusce ultrices tristique turpis quis elementum. Cras luctus vestibulum iaculis. Mauris sit amet dolor urna. Pellentesque sapien nunc, volutpat id luctus ac, vulputate in tortor.";
-"SelfExposure_Confirmation_Submit" = "Abschliessen";
->>>>>>> 06454a01
+"SelfExposure_Confirmation_Submit" = "Abschliessen";
/* Corona-Warn-App

   SAP SE and all other contributors
   copyright owners license this file to you under the Apache
   License, Version 2.0 (the "License"); you may not use this
   file except in compliance with the License.
   You may obtain a copy of the License at

   http://www.apache.org/licenses/LICENSE-2.0

   Unless required by applicable law or agreed to in writing,
   software distributed under the License is distributed on an
   "AS IS" BASIS, WITHOUT WARRANTIES OR CONDITIONS OF ANY
   KIND, either express or implied.  See the License for the
   specific language governing permissions and limitations
   under the License.
 */

/*Put german language strings here*/

/* General */
"Alert_TitleGeneral" = "Ein Fehler ist aufgetreten";
"Alert_MessageGeneral" = "Bitte versuchen Sie es erneut.";
"Alert_ActionOk" = "Ok";
"Alert_ActionNo" = "Nein";
"Alert_TitleKeySubmit" = "Tan Generierung";
"Alert_DescriptionKeySubmit" = "Sind Sie damit einverstanden, Ihre TAN generieren zu lassen?";
"Alert_BluetoothOff_Title" = "Bluetooth einschalten";
"Alert_BluetoothOff_Description" = "Bluetooth muss in den Systemeinstellungen aktiviert werden, sodass diese App funktioniert.";
"Alert_CancelAction_Later" = "Später";
"Alert_DefaultAction_OpenSettings" = "Einstellungen öffnen";

/* Exposure Detection */
"ExposureDetection_Off" = "Risikoermittlung gestoppt";
"ExposureDetection_Unknown" = "Unbekanntes Risiko";
"ExposureDetection_Inactive" = "Kein erhöhtes Risiko";
"ExposureDetection_Low" = "Geringes Risiko";
"ExposureDetection_High" = "Hohes Risiko";
"ExposureDetection_Loading" = "Prüfung läuft ...";

"ExposureDetection_NumberOfDaysStored" = "%d von 14 Tagen gespeichert";
"ExposureDetection_Refreshed" = "Aktualisiert: %@";
"ExposureDetection_Refreshed_Never" = "Noch nie";
"ExposureDetection_RefreshingIn" = "Aktualisierung in %02d:%02d Minuten";
"ExposureDetection_LastRiskLevel" = "Letzte Ermittlung: %@";
"ExposureDetection_UnknownText" = "Da Sie die Risikoermittlung noch nicht lange genug aktiviert haben, konnten wir für Sie kein Infektionsrisiko berechnen.";
"ExposureDetection_InactiveText" = "Schalten Sie die Risikoermittlung ein, um Ihr Risiko zu aktualisieren.";
"ExposureDetection_LoadingText" = "Es werden aktuelle Daten heruntergeladen und geprüft.\nDies kann mehrere Minuten dauern.";

"ExposureDetection_Behavior_Title" = "Verhalten";
"ExposureDetection_Behavior_Subtitle" = "So verhalten Sie sich richtig";

"ExposureDetection_Guide_Hands" = "Waschen Sie Ihre Hände regelmäßig";
"ExposureDetection_Guide_Mask" = "Tragen Sie einen Mundschutz bei Kontakt mit anderen Personen";
"ExposureDetection_Guide_Distance" = "Halten Sie mindestens 1,5 Meter Abstand zu anderen Personen";
"ExposureDetection_Guide_Sneeze" = "Niesen oder husten Sie in die Armbeuge oder in ein Taschentuch";
"ExposureDetection_Guide_Home" = "Halten Sie mindestens 1,5 Meter Abstand zu anderen Personen";
"ExposureDetection_Guide_Hotline1" = "Für Fragen zu auftretenden Symptomen, Testmöglichkeiten und weiteren Absonderungsmaßnahmen wenden Sie sich bitte an eine der folgenden Stellen:";
"ExposureDetection_Guide_Hotline2" = "Ihren Hausarzt/Ihre Hausärztin";
"ExposureDetection_Guide_Hotline3" = "Den Kassenärztlichen Notdienst unter der Telefonnummer: 116117";
"ExposureDetection_Guide_Hotline4" = "Ihr Gesundheitsamt";

"ExposureDetection_Explanation_Title" = "Infektionsrisiko";
"ExposureDetection_Explanation_Subtitle" = "So wird Ihr Risiko ermittelt";

"ExposureDetection_Explanation_Text_Off" = "Lorem Ipsum..";

"ExposureDetection_Explanation_Text_Unknown" = "Sie haben ein unbekanntes Infektionsrisiko, da.. Lorem Ipsum..";

"ExposureDetection_Explanation_Text_Inactive" = "Sie haben ein niedriges Infektionsrisiko, da keine Begegnung mit nachweislich Corona positiven Personen aufgezeichnet wurde oder sich Ihre Begegnung auf kurze Zeit und einen größeren Abstand beschränkt hat.

Die Infektionswahrscheinlichkeit wird daher als niedrig für Sie eingestuft.

Das Infektionsrisiko wird anhand der Daten der Risikoermittlung mit Bezug zum Abstand und der Dauer lokal auf Ihrem Endgerät berechnet. Ihr Infektionsrisiko ist für niemanden einsehbar und wird nicht weitergegeben.";

"ExposureDetection_Explanation_Text_Low" = "Sie haben ein niedriges Infektionsrisiko, da keine Begegnung mit nachweislich Corona positiven Personen aufgezeichnet wurde oder sich Ihre Begegnung auf kurze Zeit und einen größeren Abstand beschränkt hat.

Die Infektionswahrscheinlichkeit wird daher als niedrig für Sie eingestuft.

Das Infektionsrisiko wird anhand der Daten der Risikoermittlung mit Bezug zum Abstand und der Dauer lokal auf Ihrem Endgerät berechnet. Ihr Infektionsrisiko ist für niemanden einsehbar und wird nicht weitergegeben.";

"ExposureDetection_Explanation_Text_High" = "Sie haben ein erhöhtes Infektionsrisiko, da Sie zuletzt vor 2 Tagen mindestens einer Corona positiven Person über einen längeren Zeitpunkt und mit einem geringen Abstand begegnet sind.

Die Infektionswahrscheinlichkeit wird daher als erhöht für Sie eingestuft.

Wenn Sie nach Hause kommen, vermeiden Sie auch den Kontakt zu Familienmitgliedern und Mitbewohnern.";

"ExposureDetection_MoreInformation" = "Mehr Info";
"ExposureDetection_MoreInformation_URL" = "https://www.google.de";

"ExposureDetection_Hotline_Number" = "+498007540002";

"ExposureDetection_Button_Enable" = "Risikoermittlung einschalten";
"ExposureDetection_Button_Refresh" = "Aktualisieren";
"ExposureDetection_Button_RefreshingIn" = "Aktualisieren (%02d:%02d)";

/* Settings */
"Settings_StatusActive" = "An";
"Settings_StatusInactive" = "Aus";

"Settings_KontaktProtokollStatusActive" = "Aktiv";
"Settings_KontaktProtokollStatusInactive" = "Gestoppt";

"Settings_Tracing_Label" = "Risikoermittlung";
"Settings_Notification_Label" = "Mitteilungen";
"Settings_Reset_Label" = "Anwendung zurücksetzen";

"Settings_Tracing_Description" = "Erlauben Sie Erfassung und Weitergabe von Covid-19-Zufalls-IDs.";
"Settings_Notification_Description" = "Erlauben Sie automatische Mitteilungen zu Covid-19-Risikostatus.";
"Settings_Reset_Description" = "Löschen Sie alle Ihre Daten in der App.";

"Settings_NavTitle" = "Einstellungen";

/* Noticiation Settings */
"NotificationSettings_On_Title" = "Möchten Sie Benachrichtigungen zu Ihrem Covid-19-Risikostatus aktivieren?";
"NotificationSettings_On_Description" = "Erlauben Sie der App hier die Mitteilungen.";
"NotificationSettings_On_SectionTitle" = "Einstellung";
"NotificationSettings_On_RiskChanges" = "Änderung Ihres Infektionsrisikos";
"NotificationSettings_On_TestsStatus" = "Status Ihres COVID-19 Tests";

"NotificationSettings_Off_Title" = "Mitteilungen sind ausgestellt";
"NotificationSettings_Off_Description" = "Um Mitteilungen zu aktiviren, müssen Sie Mitteilungen für die Corona-Warn-App in Ihren Telefoneinstellungen zulassen.";
"NotificationSettings_Off_NavigateSettings" = "1. Öffnen Sie Einstellungen";
"NotificationSettings_Off_PickNotifications" = "2. Wählen Sie Mitteilungen aus";
"NotificationSettings_Off_EnableNotifications" = "3. Erlauben Sie Mitteilungen";
"NotificationSettings_Off_OpenSettings" = "Einstellungen App öffnen";

"NotificationSettings_NavTitle" = "Mitteilungen";

/* Onboarding */
"Onboarding_Next" = "Nächste";
"Onboarding_Finish" = "Fertig";
"Onboarding_LetsGo_actionText" = "Los geht’s";
"Onboarding_Continue_actionText" = "Weiter";
"Onboarding_doNotAllow_actionText" = "Nicht erlauben";
"Onboarding_DoNotActivate_actionText" = "Nicht aktivieren";
"Onboarding_Back_actionText" = "Zurück";
"Onboarding_DeactivateExposureConfirmation_title" = "Corona-Warn-App kann dadurch keine Benachrichtigungen zum COVID-19-Risikostatus versenden und empfangen.";
"Onboarding_DeactivateExposureConfirmation_message" = "Sie können die Funktion jederzeit ausschalten.";


"OnboardingInfo_togetherAgainstCoronaPage_title" = "Gemeinsam Corona bekämpfen";
"OnboardingInfo_togetherAgainstCoronaPage_boldText" = "Mehr Schutz für Sie und uns alle. Mit der Corona-Warn-App durchbrechen wir Infektionsketten schneller.";
"OnboardingInfo_togetherAgainstCoronaPage_normalText" = "Machen Sie Ihr Smartphone zum Corona-Warn-System. Überblicken Sie Ihren Risikostatus und erfahren Sie, ob in den letzten 14 Tagen infizierte Personen in ihrer Nähe waren.

Die App merkt sich Begegnungen zwischen Menschen, indem ihre Smartphones verschlüsselte Zufallscodes austauschen. Und zwar ohne dabei auf persönliche Daten zuzugreifen.";

"OnboardingInfo_privacyPage_title" = "Datenschutz";
"OnboardingInfo_privacyPage_boldText" = "";
"OnboardingInfo_privacyPage_normalText" = "Sie bleiben unerkannt.\nIhre Daten werden komplett verschlüsselt und pseudonym übertragen.\n\nVerantwortliche Stelle im Sinne des Art. 4 Abs. 7 DSGVO:\n\nRobert Koch-Institut\nNordufer 20\n13353 Berlin\nBitte lesen Sie unsere Datenschutzbestimmungen.\n\nDatenschutzhinweise:";

"OnboardingInfo_enableLoggingOfContactsPage_title" = "Wie Sie die Risiko-Ermittlung ermöglichen";
"OnboardingInfo_enableLoggingOfContactsPage_boldText" = "Um zu erkennen, ob für Sie ein Ansteckungsrisiko vorliegt, müssen Sie die Risiko-Ermittlung aktivieren.";
"OnboardingInfo_enableLoggingOfContactsPage_normalText" = "Die Risiko-Ermittlung funktioniert, indem Ihr Handy per Bluetooth verschlüsselte Zufallscodes anderer Nutzerinnen und Nutzer empfängt und Ihren eigenen Zufallscode an deren Smartphones weitergibt. Die Funktion lässt sich jederzeit wieder deaktivieren.\n\nDie verschlüsselten Zufallscodes geben nur Auskunft über das Datum, die Dauer und die anhand der Signalstärke berechnete Entfernung zu Ihren Mitmenschen. Persönliche Daten wie Name, Adresse oder Aufenthaltsort werden zu keiner Zeit erfasst. Konkrete Rückschlüsse auf Personen sind nicht möglich.";

"OnboardingInfo_howDoesDataExchangeWorkPage_title" = "Falls Sie positiv getestet werden ...";
"OnboardingInfo_howDoesDataExchangeWorkPage_boldText" = "... teilen Sie es bitte über die Corona-Warn-App mit. Freiwillig und sicher. Für die Gesundheit aller.";
"OnboardingInfo_howDoesDataExchangeWorkPage_normalText" = "Ihre Mitteilung wird zuverlässig verschlüsselt über einen sicheren Server weiterverarbeitet. Die Personen, deren verschlüsselte Zufallscodes Sie gesammelt haben, erhalten nun eine Warnung und Informationen darüber, wie sie weiter vorgehen sollen.";

"OnboardingInfo_alwaysStayInformedPage_title" = "Warnungen erhalten, Risiken kennen";
"OnboardingInfo_alwaysStayInformedPage_boldText" = "Die App kann Sie automatisch über Ihren Risikostatus informieren und bei Neuinfektionen von Menschen, denen Sie begegnet sind, warnen. Erlauben Sie der App jetzt, Sie zu benachrichtigen.";
"OnboardingInfo_alwaysStayInformedPage_normalText" = "Auf diese Weise können Sie sich zum Schutz Ihrer Mitmenschen in Isolation begeben und nach entsprechender Abklärung testen lassen.";


/* Exposure Submission */
"ExposureSubmission_DataPrivacyTitle" = "Datenschutz";
"ExposureSubmission_DataPrivacyDescription" = "Lorem ipsum dolor sit amet, consectetur adipiscing elit. Aenean sed pulvinar erat. Cras at finibus lacus. Fusce ultrices tristique turpis quis elementum. Cras luctus vestibulum iaculis. Mauris sit amet dolor urna. Pellentesque sapien nunc, volutpat id luctus ac, vulputate in tortor.";
"ExposureSubmissionDataPrivacy_AcceptTitle" = "Erlauben";
"ExposureSubmissionDataPrivacy_DontAcceptTitle" = "Nicht Erlauben";


"ExposureSubmission_Submit" = "TAN Eingeben";
"ExposureSubmissionTanEntry_Title" = "TAN Eingabe";
"ExposureSubmissionTanEntry_Info" = "Geben Sie bitte die Ihnen mitgeteilte TAN  ein:";
"ExposureSubmissionTanEntry_Description" = "Die TAN ist 7-stellig und Groß- und Kleinschreibung muss beachtet werden.";
"ExposureSubmissionTanEntry_Submit" = "Weiter";
"ExposureSubmission_NavTitle" = "Diagnoseschlüssel Senden";
"ExposureSubmissionConfirmation_Title" = "Positive Diagnose";
"ExposureSubmission_GeneralErrorTitle" = "Fehler";

"ExposureSubmission_DispatchTitle" = "Auswahl";
"ExposureSubmission_DispatchDescription" = "Was liegt Ihnen vor?";
"ExposureSubmissionDispatch_QRCodeButtonTitle" = "Dokument mit QR-Code";
"ExposureSubmissionDispatch_QRCodeButtonDescription" = "Registrieren Sie Ihren Test, indem Sie den QR-Code ihres Test-Dokuments scannen.";
"ExposureSubmissionDispatch_TANButtonTitle" = "TAN-Code";
"ExposureSubmissionDispatch_TANButtonDescription" = "Registrieren Sie Ihren Test per manueller TAN Eingabe.";
"ExposureSubmissionDispatch_HotlineButtonTitle" = "Noch keine TAN?";
"ExposureSubmissionDispatch_HotlineButtonDescription" = "Bitte rufen Sie uns an, falls Sie Positiv getestet wurden.";

"ExposureSubmissionHotline_Title" = "TAN anfragen";
"ExposureSubmissionHotline_Description" = "Wir teilen Ihnen Ihren TAN-Code gerne per Telefon mit.";
"ExposureSubmissionHotline_SectionTitle" = "Info zum Ablauf:";
"ExposureSubmissionHotline_SectionDescription1" = "Hotline anrufen & TAN erfragen:

+49 (0) 800 7540002";
"ExposureSubmission_SectionDescription2" = "Test per TAN-Eingabe in der App registrieren";
"ExposureSubmission_CallButtonTitle" = "Anrufen";
"ExposureSubmission_TANInputButtonTitle" = "TAN-Code eingeben";

/* Exposure Submission Success */
"ExposureSubmissionSuccess_Title" = "Vielen Dank";
"ExposureSubmissionSuccess_Button" = "Fertig";
"ExposureSubmissionSuccess_Description" = "Dank Ihrer Mithilfe können Andere gewarnt werden und entsprechend reagieren.";
"ExposureSubmissionSuccess_subTitle" = "Sie haben einen wichtigen Beitrag geleistet!";
"ExposureSubmissionSuccess_listTitle" = "Bitte beachten Sie:";
"ExposureSubmissionSuccess_listItem1" = "Sie sind ansteckend";
"ExposureSubmissionSuccess_listItem2" = "Isolieren Sie sich von anderen Personen";

/* Exposure Submission Introduction */
"ExposureSubmissionIntroduction_Title" = "Info";
"ExposureSubmissionIntroduction_Usage01" = "Damit die Corona-Warn-App funktioniert, sind wir auf die Mithilfe von Corona-positiven Personen angewiesen.";
"ExposureSubmissionIntroduction_Usage02" = "Da nur verschlüsselte Zufallscodes ausgetauscht werden, bleiben Sie unerkannt. Sie können jetzt  wie folgt vorgehen:";
"ExposureSubmissionIntroduction_ListItem1" = "Wenn sich auf Ihrem Testdokument ein QR-Code befindet, können Sie diesen  in der App scannen und den Test damit registrieren. Sobald das Ergebnis vorliegt, können Sie es in der App einsehen.";
"ExposureSubmissionIntroduction_ListItem1" = "Wenn sich auf Ihrem Testdokument ein QR-Code befindet, können Sie diesen  in der App scannen und den Test damit registrieren. Sobald das Ergebnis vorliegt, können Sie es in der App einsehen.";
"ExposureSubmissionIntroduction_ListItem2" = "Wenn Sie positiv getestet wurden, können Sie andere warnen.";
"ExposureSubmissionIntroduction_ListItem3" = "Wenn Ihnen für einen positiven Test eine TAN mitgeteilt wurde , können Sie diese für die Registrierung des Tests nutzen.";
"ExposureSubmissionIntroduction_ListItem4" = "Wenn Sie keine TAN haben, können Sie diese telefonisch anfragen.";

/* Exposure Submission Result */
"ExposureSubmissionResult_Title" = "Test-Ergebnis";
"ExposureSubmissionResult_CardSubTitle" = "IHR BEFUND";
"ExposureSubmissionResult_CardTitle" = "SARS-CoV-2";
"ExposureSubmissionResult_CardPositive" = "positiv";
"ExposureSubmissionResult_CardNegative" = "negativ";
"ExposureSubmissionResult_CardInvalid" = "Auswertung nicht möglich";
"ExposureSubmissionResult_CardPending" = "Ergebnis liegt noch nicht vor";
"ExposureSubmissionResult_Procedure" = "Info zum Ablauf:";
"ExposureSubmissionResult_testAdded" = "Test erfolgreich hinzugefügt";
"ExposureSubmissionResult_testAddedDesc" = "Ihr Test wurde in der Corona-Warn-App registriert.";
"ExposureSubmissionResult_warnOthers" = "Andere warnen";
"ExposureSubmissionResult_warnOthersDesc" = "Ihre Zufallscodes der letzten 14 Tage teilen, um andere zu schützen und die Infektionskette zu unterbrechen.";
"ExposureSubmissionResult_testPositive" = "Befund positiv";
"ExposureSubmissionResult_testPositiveDesc" = "Ihr Test-Ergebnis wurde erfolgreich als “positiv” verifiziert.";
"ExposureSubmissionResult_testNegative" = "Befund negativ";
"ExposureSubmissionResult_testNegativeDesc" = "Ihr Test-Ergebnis wurde erfolgreich als “negativ” verifiziert.";
"ExposureSubmissionResult_testNegative_furtherInfos_title" = "Weitere Infos:";
"ExposureSubmissionResult_testNegative_furtherInfos_listItem1" = "Sie haben trotzdem gesundheitliche Beschwerden? Wenn Sie sich sehr krank fühlen und/oder Ihre Beschwerden sich verschlechtert haben, wenden Sie sich bitte an Ihre/-n Hausärztin/Hausarzt.";
"ExposureSubmissionResult_testNegative_furtherInfos_listItem3" = "Bleiben Sie bis zu Ihrer Genesung trotzdem zu Hause. Falls Sie sich durch eine andere Infektion geschwächt mit dem Coronavirus (SARS-CoV-2) infizieren, kann dies zu schwereren Krankheitsverläufen führen.";
"ExposureSubmissionResult_testNegative_furtherInfos_listItem3" = "Gehen Sie nicht krank zur Arbeit, um andere Personen nicht zu gefährden.";
"ExposureSubmissionResult_testNegative_furtherInfos_hint" = "Falls sich Ihre Symptome verschlechtern, kann die Notwendigkeit eines weiteres SARS-CoV-2-Tests bestehen.";
"ExposureSubmissionResult_testInvalid" = "Test fehlerhaft";
"ExposureSubmissionResult_testInvalidDesc" = "Es gab ein Problem bei der Auswertung Ihres Tests. Bitte kontaktieren Sie das Gesundheitsamt um Information zum weiteren Vorgehen zu erhalten. Bitte entfernen Sie den Test wieder aus der Corona-Warn-App, damit Sie bei Bedarf einen neuen Test hinterlegen können.";
"ExposureSubmissionResult_testPending" = "Test-Ergebnis noch nicht verfügbar";
"ExposureSubmissionResult_testPendingDesc" = "Ihr Test-Ergebnis steht noch nicht zur Verfügung.";
"ExposureSubmissionResult_continueButton" = "Weiter";
"ExposureSubmissionResult_deleteButton" = "Test entfernen";
"ExposureSubmissionResult_refreshButton" = "Aktualisieren";
"ExposureSubmissionWarnOthers_title" = "Andere warnen";
"ExposureSubmissionWarnOthers_continueButton" = "Weiter";
"ExposureSubmissionWarnOthers_sectionTitle" = "Helfen Sie mit!";
"ExposureSubmissionWarnOthers_description" = "Als Nächstes können Sie dafür sorgen, dass das Corona-Warn-System  Ihre lokal gespeicherten Zufallscodes der letzten 14 Tage an andere verteilt. So können Sie Ihre Mitmenschen warnen und helfen, die Infektionskette zu unterbrechen.

Da nur unpersönliche Zufallscodes übertragen werden, bleibt Ihre Identität unbekannt.";
"ExposureSubmissionWarnOthers_dataPrivacyDescription" = "Data Security Text";

/* Tracing Enable/Disable Settings */
"ExposureNotificationSetting_TracingSettingTitle" = "Risikoermittlung";
"ExposureNotificationSetting_EnableTracing" = "Risikoermittlung";
"ExposureNotificationSetting_Tracing_Limited" = "Eingeschränkt";
"ExposureNotificationSetting_Tracing_Deactivated" = "Deaktiviert";
"ExposureNotificationSetting_ActionCell_Header" = "Einstellung";
"ExposureNotificationSetting_DescriptionTitle" = "Aktivieren Sie die Aufzeichnung Ihrer Begegnungen";
"ExposureNotificationSetting_DescriptionText1" = "Um zu erkennen, ob für Sie ein Ansteckungsrisiko vorliegt, müssen Sie die Risikoermittlung aktivieren. Die Risiko-Ermittlung funktioniert, indem Ihr Handy per Bluetooth verschlüsselte Zufallscodes anderer User empfängt und Ihren eigenen Zufallscode an deren Smartphones weitergibt. Die Funktion lässt sich jederzeit wieder deaktivieren.";
"ExposureNotificationSetting_DescriptionText2" = "Die verschlüsselten Zufallscodes geben nur Auskunft über das Datum, die Dauer und die anhand der Signalstärke berechnete Entfernung zu Mitmenschen. Persönliche Daten wie Name, Adresse oder Aufenthaltsort werden zu keiner Zeit erfasst. Konkrete Rückschlüsse auf Personen sind nicht möglich.";
"ExposureNotificationSetting_Activate_Bluetooth" = "Bluetooth aktivieren";
"ExposureNotificationSetting_Bluetooth_Description" = "Die Risikoermittlung benötigt aktiviertes Bluetooth um Begegnungen zu protokollieren. Bitte aktivieren Sie Bluetooth in Ihren Einstellungen.";
"ExposureNotificationSetting_Activate_Internet" = "Internetverbindung herstellen";
"ExposureNotificationSetting_Internet_Description" = "Die Risikoermittlung benötigt eine Internetverbindung um Risikobegegnungen berechnen zu können. Bitte aktivieren Sie WLAN oder Mobile Daten in Ihren Einstellungen.";
"ExposureNotificationSetting_Detail_Action_Button" = "Einstellungen App öffnen";
"ExposureNotificationSetting_Activate_OSENSetting" = "COVID-19-Kontaktmitteilungen aktivieren";
"ExposureNotificationSetting_Activate_OSENSetting_Description" = "Die Risikoermittlung benötigt aktivierte COVID-19-Kontaktmitteilungen in den Systemeinstellungen um Begegnungen zu protokollieren. Bitte aktivieren Sie COVID-19-Kontaktmitteilungen in Ihren Systemeinstellungen.";

/* Home */
/* Home Cards */

/* Home Active card */
"Home_Activate_Card_On_Title" = "Risiko-Ermittlung aktiv";
"Home_Activate_Card_Off_Title" = "Risiko-Ermittlung gestoppt";
"Home_Activate_Card_Bluetooth_Off_Title" = "Bluetooth deaktiviert";
"Home_Activate_Card_Internet_Off_Title" = "Keine Internetverbindung";

/* Home Unknown card */
"Home_Risk_Unknown_Title" = "Unbekanntes Risiko";
"Home_RiskCard_Unknown_Item_Title" = "Da Sie Ihre Umfeldaufzeichnung noch nicht lange genug aktiviert haben, konnten wir für Sie kein Infektionsrisiko berechnen.";
"Home_RiskCard_Unknown_Button" = "Aktualisieren";

/* Home Inactive card */
"Home_Risk_Inactive_Title" = "Keine Risikoprüfung";
"Home_Risk_Inactive_Body" = "Aktivieren Sie die Risikoermittlung, um Ihr Risiko zu aktualisieren.";
"Home_Risk_Inactive_Activate_Item_Title" = "Letzte Ermittlung: %@";
"Home_Risk_Inactive_Date_Item_Title" = "Aktualisiert: %@";
"Home_Risk_Inactive_Button" = "Risikoermittlung einschalten";

/* Home Low card */
"Home_Risk_Low_Title" = "Niedriges Risiko";
"Home_Risk_Low_NoContact_Item_Title" = "Bisher keine Risikobegegnung";
"Home_Risk_Low_SaveDays_Item_Title" = "%@ von %@ Tagen gespeichert";
"Home_Risk_Low_Date_Item_Title" = "Aktualisiert: %@";
"Home_Risk_Low_Button" = "Aktualisieren";

/* Home High card */
"Home_Risk_High_Title" = "Erhöhtes Risiko";
"Home_Risk_High_Date_Item_Title" = "Aktualisiert: %@";
"Home_Risk_High_Button" = "Aktualisieren";

/* Home Status Check */
"Home_Risk_Status_Check_Title" = "Prüfung läuft..";
"Home_Risk_Status_Check_Body" = "Es werden aktuelle Daten heruntergeladen und geprüft. Dies kann mehrere Minuten dauern.";
"Home_Risk_Status_Check_Button" = "Aktualisieren";

"Home_SubmitCard_Title" = "COVID Test";
"Home_SubmitCard_Body" = "Helfen Sie mit, die Infektionskette zu durchbrechen.";
"Home_SubmitCard_Button" = "Test registrieren";

"Home_InfoCard_ShareTitle" = "Corona-Warn-App teilen";
"Home_InfoCard_ShareBody" = "Je mehr Menschen mitmachen, desto flacher bekommen wir die Kurve. Laden Sie Familie, Freunde und Bekannte zum Download ein!";
"Home_InfoCard_AboutTitle" = "Über COVID-19";
"Home_InfoCard_AboutBody" = "Finden Sie verlässliche Antworten und konkrete Informationen, wie Sie sich schützen und anderen helfen können.";

"Home_SettingsCard_Title" = "Einstellungen";
"Home_AppInformationCard_Title" = "App Informationen";
"Home_AppInformationCard_Version" = "Version";

/* Home Result Card */
"Home_resultCard_ResultAvailableTitle" = "Ihr Ergebnis liegt vor";
"Home_resultCard_ResultUnvailableTitle" = "Ergebnis liegt noch nicht vor";
"Home_resultCard_ShowResultButton" = "Test anzeigen";
"Home_resultCard_NegativeTitle" = "Befund Negativ";
"Home_resultCard_NegativeDesc" = "Sie wurden Negativ auf SARS-CoV-2 getestet.";
"Home_resultCard_PositiveTitle" = "Befund Positiv";
"Home_resultCard_PositiveDesc" = "Sie wurden Positiv auf SARS-CoV-2 getestet.";
"Home_resultCard_PendingTitle" = "Ergebnis liegt noch nicht vor";
"Home_resultCard_PendingDesc" = "Die Auswertung dauert zwischen 1-3 Tage.";
"Home_resultCard_InvalidTitle" = "Befund ungültig";
"Home_resultCard_InvalidDesc" = "Das Ergebnis ist ungültig.";

/* App Information - About */
"App_Information_About_Navigation" = "Über die App";
"App_Information_About_Title" = "Zusammen gegen Corona";
"App_Information_About_Description" = "Die COVID Warn-App wurde vom Robert Koch-Instituts entwickelt, um die Gemeinschaft vor der Verbreitung des Coronavirus zu schützen.";
"App_Information_About_Text" = "Die COVID Warn-App wird Begegnungen, die Sie mit anderen Benutzern der App haben, sicher notieren. Auf diese Weise wird ermittelt ob Sie sich in der Nähe eines Corona-Infizierten aufgehalten haben.

Gemeinsam können wir helfen, die Ausbreitung zu stoppen und gesund zu bleiben.";

/* App Information - Contact */
"App_Information_Contact_Navigation" = "Kontakt";
"App_Information_Contact_Title" = "Wie können wir Ihnen helfen";
"App_Information_Contact_Description" = "Rufen Sie uns an, wenn Sie technische, datenschutzbezogene, gesundheitsbezogene oder psychologische Fragestellungen haben.";
"App_Information_Contact_Hotline_Title" = "Technische Hotline";
"App_Information_Contact_Hotline_Text" = "+49 080 XXX XXX";
"App_Information_Contact_Hotline_Number" = "+49080123456";
"App_Information_Contact_Hotline_Description" = "Unser technischer Kundenservice ist für Sie da. Die Wartezeit ist weniger als 5 Minuten im Moment.";
"App_Information_Contact_Hotline_Terms" = "Unsere Öffnungszeiten:\nMo - Fr: 08:00 - 22:00 Uhr\nSa - So: 10:00 - 22:00 Uhr\nEs gelten die Preise Ihres Telefonanbieters.";

/* App Information - Legal */
"App_Information_Legal_Navigation" = "Impressum";
"App_Information_Legal_Section1_Title" = "Anbieter";
"App_Information_Legal_Section1_Text" = "Presse- und Informationsamt der Bundesregierung\nDorotheenstraße 84\n10117 Berlin\nTelefon: 030 18 272-0\nFax: 030 18 272-2555\ninternetpost@bundesregierung.de";
"App_Information_Legal_Section2_Title" = "Gesetzlicher Vertreter";
"App_Information_Legal_Section2_Text" = "Chef des Presse- und Informationsamtes der BundesRegierung";
"App_Information_Legal_Section3_Title" = "";
"App_Information_Legal_Section3_Text" = "Das Infotelefon der Bundesregierung erreich Sie Montag bis Freitag von 8 bis 18 Uhr unter:\n030 18 272-2720";
"App_Information_Legal_Section4_Title" = "Briefanschrift";
"App_Information_Legal_Section4_Text" = "...";

/* App Information - Privacy */
"App_Information_Privacy_Navigation" = "Datenschutz";
"App_Information_Privacy_Title" = "Datenschutz";
"App_Information_Privacy_Description" = "Sie bleiben unerkannt.\nIhre Daten werden komplett verschlüsselt und pseudonym übertragen.";
"App_Information_Privacy_Text" = "Verantwortliche Stelle im Sinne des Art. 4 Abs. 7 DSGVO:

Robert Koch-Institut
Nordufer 20
13353 Berlin

Bitte lesen Sie unsere Datenschutzbestimmungen.

Datenschutzhinweise:
Duis id ullamcorper lectus, feugiat dapibus lectus. In hac habitasse platea dictumst. Curabitur ante sapien, efficitur et elit id, aliquam vulputate est. Proin nec porttitor neque. Donec lacus augue, gravida et lacinia id, luctus at nulla.";

/* App Information - Terms */
"App_Information_Terms_Navigation" = "Nutzungsbedingungen";
"App_Information_Terms_Title" = "Nutzungsbedingungen";
"App_Information_Terms_Description" = "Die nachfolgenden Nutzungsbedingungen gelten für die Nutzung der App und werden duch Aufruf oder Nutzung des Angebots oder einer einzelnen Funktion akzeptiert.";
"App_Information_Terms_Text" = "...";

/* App Information - Tracing */
"App_Information_Tracing_Navigation" = "Wie funktioniert Tracing?";
"App_Information_Tracing_Text" = "COVID-19 Kontaktprotokoll Mitteilungen beruhen auf der Weitergabe und dem Sammeln von zufälligen ID's.

Diese ID’s sind eine zufällige Folge von Zahlen, die Sie für andere Benutzer nicht identifizierbar machen und die sich mehrmals täglich ändern, um Ihre Privatsphäre zu schützen.

Ullamcorper lectus, feugiat dapibus lectus. In hac habitasse platea dictumst. Curabitur ante sapien, efficitur et elit id, aliquam vulputate est.

Proin nec porttitor neque. Donec lacus augue, gravida et lacinia id, luctus at nulla.

Fusce ultrices quam at metus tristique, et porta mauris scelerisque. Mauris vel felis dui. Donec varius odio quis urna auctor auctor. Ut in pretium lorem. Nam ornare semper nibh eu semper. Donec vitae dui sit amet nisi imperdiet consequat eu quis erat.

Tuis id ullamcorper lectus, feugiat dapibus lectus. In hac habitasse platea dictumst. Curabitur ante sapien, efficitur et elit id, aliquam vulputate est. Proin nec porttitor neque. Donec lacus augue, gravida et lacinia id, luctus at nulla. Fusce ultrices quam at metus tristique, et porta mauris scelerisque. Mauris vel felis dui. Donec varius odio quis urna auctor auctor. Ut in pretium lorem. Nam ornare semper nibh eu semper. Donec vitae dui sit amet nisi imperdiet consequat eu quis erat.";


/* Risk View */
"unknown_risk" = "Risiko unbekannt";
"inactive_risk" = "Keine Risikoprüfung";
"low_risk" = "Geringes Risiko";
"high_risk" = "Hohes Risiko";

"unknown_risk_detail" = "Es wurde kein Kontakt mit COVID 19 erkannt";
"inactive_risk_detail" = "inactive";
"low_risk_detail" = "Es wurde ein geringes Risiko für den Kontakt mit COVID 19 erkannt";
"high_risk_detail" = "Es wurde ein hohes Risiko für den Kontakt mit COVID 19 erkannt";

"unknown_risk_detail_help" = "Das Infektionsrisiko ist unbekannt, da bisher noch keine Kontakte aufgezeichnet wurden.";
"inactive_risk_detail_help" = "inactive";
"low_risk_detail_help" = "Das Infektionsrisiko ist gering, da ein Kontakt mit infizierten Personen noch gar nicht oder nur über kurzen Zeitpunkt hinweg aufgezeichnet wurde.";
"high_risk_detail_help" = "Es besteht hohes Infektionsrisiko, da ein Kontakt mit infizierten Personen aufgezeichnet wurde.";

<<<<<<< HEAD
// Invite Friends
"InviteFriends_NavTitle" = "Teilen";
"InviteFriends_Subtitle" = "Teilen Sie die Corona-Warn-App";
"InviteFriends_Title" = "Gemeinsam Corona bekämpfen";
"InviteFriends_Description" = "Je mehr Menschen mitmachen, desto besser durchbrechen wir Infektionsketten. Laden Sie Familie, Freunde und Bekannte ein!";
"InviteFriends_Button" = "Download-Link versenden";
"InviteFriends_ShareTitle" = "Gemeinsam Corona bekämpfen. Ich bin dabei. Du auch?";
"InviteFriends_ShareUrl" = "https://www.coronawarn.app/de/";
=======
/* Invite Friends */
"InviteFriends_NavTitle" = "Covid WARN-App Teilen";
"InviteFriends_Title" = "Zusammen gegen Corona.";
"InviteFriends_Description" = "Je mehr Menschen mitmachen, desto flacher bekommen wir die Kurve. Laden Sie Familie, Freunde und Bekannte zum Downloaden ein!";
"InviteFriends_Button" = "App teilen";
"InviteFriends_ShareTitle" = "Zusammen gegen Corona. Ich bin dabei. Du auch?";
"InviteFriends_ShareUrl" = "https://www.corona-warn-app.de";
>>>>>>> 711c7f8f

/* Reset View */
"Reset_NavTitle" = "Zurücksetzen";
"Reset_Header1" = "Sind Sie sicher, dass Sie die Anwendung zurücksetzen wollen?";
"Reset_Descrition1" = "Sie werden nicht mehr über Ihre Risiko-Begegnungen informiert und können andere Nutzerinnen und Nutzer nicht mehr warnen.";
"Reset_Button" = "Anwendung zurücksetzen";
"Reset_Discard" = "Abbrechen";
"Reset_InfoTitle" = "Begegnungs-Aufzeichnung löschen";
"Reset_InfoDescription" = "Die Begegnungs-Aufzeichnung muss separat in den Geräte Einstellungen gelöscht werden.";
"Reset_Subtitle" = "Anwendung zurücksetzen";

/* Safari */
"safari_corona_website" = "https://www.bundesregierung.de/corona-warn-app-faq";

/* Local Notifications */
"local_notifications_viewResults" = "Ergebnisse anzeigen";
"local_notifications_ignore" = "Ignorieren";
"local_notifications_detectexposure_title" = "Corona-Warn-App";
"local_notifications_detectexposure_body" = "Es gibt Neuigkeiten in der Corona-Warn-App";
"local_notifications_testresults_title" = "Corona-Warn-App";
"local_notifications_testresults_body" = "Es gibt Neuigkeiten in der Corona-Warn-App";<|MERGE_RESOLUTION|>--- conflicted
+++ resolved
@@ -415,7 +415,6 @@
 "low_risk_detail_help" = "Das Infektionsrisiko ist gering, da ein Kontakt mit infizierten Personen noch gar nicht oder nur über kurzen Zeitpunkt hinweg aufgezeichnet wurde.";
 "high_risk_detail_help" = "Es besteht hohes Infektionsrisiko, da ein Kontakt mit infizierten Personen aufgezeichnet wurde.";
 
-<<<<<<< HEAD
 // Invite Friends
 "InviteFriends_NavTitle" = "Teilen";
 "InviteFriends_Subtitle" = "Teilen Sie die Corona-Warn-App";
@@ -424,15 +423,6 @@
 "InviteFriends_Button" = "Download-Link versenden";
 "InviteFriends_ShareTitle" = "Gemeinsam Corona bekämpfen. Ich bin dabei. Du auch?";
 "InviteFriends_ShareUrl" = "https://www.coronawarn.app/de/";
-=======
-/* Invite Friends */
-"InviteFriends_NavTitle" = "Covid WARN-App Teilen";
-"InviteFriends_Title" = "Zusammen gegen Corona.";
-"InviteFriends_Description" = "Je mehr Menschen mitmachen, desto flacher bekommen wir die Kurve. Laden Sie Familie, Freunde und Bekannte zum Downloaden ein!";
-"InviteFriends_Button" = "App teilen";
-"InviteFriends_ShareTitle" = "Zusammen gegen Corona. Ich bin dabei. Du auch?";
-"InviteFriends_ShareUrl" = "https://www.corona-warn-app.de";
->>>>>>> 711c7f8f
 
 /* Reset View */
 "Reset_NavTitle" = "Zurücksetzen";

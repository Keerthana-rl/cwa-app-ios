--- conflicted
+++ resolved
@@ -175,12 +175,8 @@
 
 "OnboardingInfo_togetherAgainstCoronaPage_normalText" = "Machen Sie Ihr Smartphone zum Corona-Warn-System. Überblicken Sie Ihren Risikostatus und erfahren Sie, ob in den letzten 14 Tagen infizierte Personen in ihrer Nähe waren.\n\nDie App merkt sich Begegnungen zwischen Menschen, indem ihre Smartphones verschlüsselte Zufallscodes austauschen. Und zwar ohne dabei auf persönliche Daten zuzugreifen.";
 
-<<<<<<< HEAD
 "OnboardingInfo_privacyPage_title" = "Datenschutz";
 
-=======
-"OnboardingInfo_privacyPage_title" = "Datenschutzinformation";
->>>>>>> e7d547d5
 "OnboardingInfo_privacyPage_boldText" = "";
 
 "OnboardingInfo_privacyPage_normalText" = "Sie bleiben unerkannt.\nIhre Daten werden komplett verschlüsselt und pseudonym übertragen.\n\nVerantwortliche Stelle im Sinne des Art. 4 Abs. 7 DSGVO:\n\nRobert Koch-Institut\nNordufer 20\n13353 Berlin\nBitte lesen Sie unsere Datenschutzbestimmungen.\n\nDatenschutzhinweise:";
@@ -270,7 +266,6 @@
 
 /* Exposure Submission QR Code Scanner */
 "ExposureSubmissionQRScanner_title" = "QR-Code Scan";
-<<<<<<< HEAD
 
 "ExposureSubmissionQRScanner_instruction" = "Positionieren Sie den Rahmen über dem QR-Code ihres Dokuments.";
 
@@ -283,14 +278,6 @@
 "ExposureSubmissionQRScanner_cameraPermissionDenied" = "Bitte erlauben Sie der App die Benutzung der Kamera, um den QR-Code zu scannen.";
 
 "ExposureSubmissionQRScanner_cameraPermissionRestricted" = "Ihre Kamera Nutzung wurde eingeschränkt. Bitte erlauben Sie der App die Benutzung der Kamera, um den QR-Code zu scannen.";
-=======
-"ExposureSubmissionQRScanner_instruction" = "Positionieren Sie den Rahmen über dem QR-Code ihres Dokuments";
-"ExposureSubmissionQRScanner_notFoundAlertTitle" = "QR-Code ist nicht korrekt";
-"ExposureSubmissionQRScanner_notFoundAlertText" = "Der QR-Code ist nicht korrekt. Bitte versuchen Sie es erneut.";
-"ExposureSubmissionQRScanner_otherError" = "Ein unbekannter Fehler ist aufgetreten.";
-"ExposureSubmissionQRScanner_cameraPermissionDenied" = "Für die Erfassung des QR-Codes wird der Zugriff auf die Kamera benötigt.";
-"ExposureSubmissionQRScanner_cameraPermissionRestricted" = "Ihre Kamera Nutzung wurde eingeschränkt. Für die Erfassung des QR-Codes wird der Zugriff auf die Kamera benötigt.";
->>>>>>> e7d547d5
 
 /* Exposure Submission Success */
 "ExposureSubmissionSuccess_Title" = "Vielen Dank";
@@ -317,11 +304,9 @@
 
 /* Exposure Submission Introduction */
 "ExposureSubmissionIntroduction_Title" = "Info";
-<<<<<<< HEAD
-
-=======
+
 "ExposureSubmissionIntroduction_SubTitle" = "So funktioniert das Corona-Warn-System";
->>>>>>> e7d547d5
+
 "ExposureSubmissionIntroduction_Usage01" = "Damit die Corona-Warn-App funktioniert, sind wir auf die Mithilfe von Corona-positiven Personen angewiesen.";
 
 "ExposureSubmissionIntroduction_Usage02" = "Da nur verschlüsselte Zufallscodes ausgetauscht werden, bleiben Sie unerkannt. Sie können jetzt  wie folgt vorgehen:";
@@ -399,24 +384,19 @@
 
 "ExposureSubmissionWarnOthers_sectionTitle" = "Helfen Sie mit!";
 
-<<<<<<< HEAD
 "ExposureSubmissionWarnOthers_description" = "Als Nächstes können Sie dafür sorgen, dass das Corona-Warn-System Ihre lokal gespeicherten Zufallscodes der letzten 14 Tage an andere verteilt. So können Sie Ihre Mitmenschen warnen und helfen, die Infektionskette zu unterbrechen.\n\nDa nur unpersönliche Zufallscodes übertragen werden, bleibt Ihre Identität unbekannt.";
 
-"ExposureSubmissionWarnOthers_dataPrivacyDescription" = "Data Security Text";
-=======
-Da nur unpersönliche Zufallscodes übertragen werden, bleibt Ihre Identität unbekannt.";
 "ExposureSubmissionWarnOthers_dataPrivacyDescription" = "Ich willige hiermit ein, dass mein positiver Corona-Befund an das Tracing Backend übermittelt und dazu genutzt wird, andere App Nutzer auf ein mögliches Infektionsrisiko hinzuweisen. Dabei werden die auf meinem Gerät gespeicherten Temporary Exposure Keys an das Tracing Backend übermittelt und dort anderen Nutzern der App zur Verfügung gestellt.
 
 Ich kann meine Einwilligung jederzeit mit Wirkung für die Zukunft widerrufen. Ein Widerruf lässt die Rechtmäßigkeit der Verarbeitung bis zum Widerruf unberührt.";
+
 "ExposureSubmissionWarnOthers_dataPrivacyTitle" = "Datenschutz";
->>>>>>> e7d547d5
 
 "ExposureSubmissionResult_RemoveAlert_Title" = "Test entfernen?";
 
 "ExposureSubmissionResult_RemoveAlert_Text" = "Der Test wird endgültig aus der Corona-Warn-App entfernt und kann nicht wieder hinzugefügt werden. Dieser Vorgang kann nicht widerrufen werden.";
 
 /* Exposure Submission */
-<<<<<<< HEAD
 "ExposureSubmissionError_NoKeys" = "Keine Diagnoseschlüssel verfügbar. Bitte versuchen Sie es morgen erneut.";
 
 "ExposureSubmissionError_InvalidTan" = "Die erzeugte TAN für die Übermittlung ist ungültig.";
@@ -431,29 +411,19 @@
 
 "ExposureSubmissionError_QRTeleTanAlreadyUsed" = "Der QR-Code oder die TAN ist ungültig oder wurde schon verwendet. Bitte kontaktieren Sie die Hotline.";
 
+"ExposureSubmissionError_TeleTanAlreadyUsed" = "Die TAN ist ungültig oder wurde schon verwendet. Bitte versuchen Sie es erneut oder kontaktieren Sie die technische Hotline über App-Informationen -> Kontakt.";
+
 "ExposureSubmissionError_RegTokenNotExist" = "Der verwendet Registrations-Token existiert nicht.";
 
 "ExposureSubmissionError_other" = "Fehler:";
 
+"ExposureSubmissionError_otherend" = ". Bitte versuchen Sie es erneut.";
+
+"ExposureSubmissionError_declined" = "Bitte geben Sie ihre zufälligen IDs frei, um andere zu warnen.";
+
 "ExposureSubmissionError_unknown" = "Unbekannter Fehler";
 
-"ExposureSubmissionError_defaultError" = "Allgemeinier Exposure Submission Fehler";
-=======
-"ExposureSubmissionError_NoKeys" = "Keine Diagnoseschlüssel verfügbar. Bitte versuchen Sie morgen erneut.";
-"ExposureSubmissionError_InvalidTan" = "Die erzeugte Übermittlungs TAN ist ungültig. Bitte kontaktieren Sie die technische Hotline über App-Informationen -> Kontakt.";
-"ExposureSubmissionError_EnNotEnabled" = "Bitte aktivieren Sie die Risiko-Ermittlung, um andere zu warnen.";
-"ExposureSubmissionError_NoRegistrationToken" = "Kein Registration Token auf dem Gerät gefunden.";
-"ExposureSubmissionError_InvalidResponse" = "Die Antwort kann nicht verarbeitet werden.";
-"ExposureSubmissionError_NoResponse" = "Die Anwort enthält kein Inhalt";
-"ExposureSubmissionError_QRAlreadyUsed" = "Der QR-Code wurde bereits verwendet. Bitte kontaktieren Sie die technische Hotline über App-Informationen -> Kontakt.";
-"ExposureSubmissionError_TeleTanAlreadyUsed" = "Die TAN ist ungültig oder wurde schon verwendet. Bitte versuchen Sie es erneut oder kontaktieren Sie die technische Hotline über App-Informationen -> Kontakt.";
-"ExposureSubmissionError_RegTokenNotExist" = "Es konnte keine Übermittlungs-TAN erstellt werden. Bitte kontaktieren Sie die technische Hotline über App-Informationen -> Kontakt.";
-"ExposureSubmissionError_other" = "Es ist ein Verbindungsfehler aufgetreten ";
-"ExposureSubmissionError_otherend" = ". Bitte versuchen Sie es erneut.";
-"ExposureSubmissionError_declined" = "Bitte geben Sie ihre zufälligen IDs frei, um andere zu warnen.";
-"ExposureSubmissionError_unknown" = "Unbekannter Fehler";
 "ExposureSubmissionError_defaultError" = "Allgemeiner Exposure Submission Fehler";
->>>>>>> e7d547d5
 
 /* Tracing Enable/Disable Settings */
 "ExposureNotificationSetting_TracingSettingTitle" = "Risiko-Ermittlung";
@@ -619,57 +589,7 @@
 "Home_resultCard_PendingTitle" = "Ergebnis liegt noch nicht vor";
 
 "Home_resultCard_PendingDesc" = "Die Auswertung dauert zwischen 1-3 Tage.";
-<<<<<<< HEAD
-
-"Home_resultCard_InvalidTitle" = "Befund ungültig";
-
-"Home_resultCard_InvalidDesc" = "Das Ergebnis ist ungültig.";
-
-/* App Information - About */
-"App_Information_About_Navigation" = "Über die App";
-
-"App_Information_About_Title" = "Zusammen gegen Corona";
-
-"App_Information_About_Description" = "Die COVID Warn-App wurde vom Robert Koch-Instituts entwickelt, um die Gemeinschaft vor der Verbreitung des Coronavirus zu schützen.";
-
-"App_Information_About_Text" = "Die COVID Warn-App wird Begegnungen, die Sie mit anderen Benutzern der App haben, sicher notieren. Auf diese Weise wird ermittelt, ob Sie sich in der Nähe eines Corona-Infizierten aufgehalten haben.\n\nGemeinsam können wir helfen, die Ausbreitung zu stoppen und gesund zu bleiben.";
-
-/* App Information - Contact */
-"App_Information_Contact_Navigation" = "Kontakt";
-
-"App_Information_Contact_Title" = "Wie können wir Ihnen helfen";
-
-"App_Information_Contact_Description" = "Rufen Sie uns an, wenn Sie technische, datenschutzbezogene, gesundheitsbezogene oder psychologische Fragestellungen haben.";
-
-"App_Information_Contact_Hotline_Title" = "Technische Hotline";
-
-"App_Information_Contact_Hotline_Text" = "+49 080 XXX XXX";
-
-"App_Information_Contact_Hotline_Number" = "+49080123456";
-
-"App_Information_Contact_Hotline_Description" = "Unser technischer Kundenservice ist für Sie da. Die Wartezeit ist weniger als 5 Minuten im Moment.";
-
-"App_Information_Contact_Hotline_Terms" = "Unsere Öffnungszeiten:\nMo - Fr: 08:00 - 22:00 Uhr\nSa - So: 10:00 - 22:00 Uhr\nEs gelten die Preise Ihres Telefonanbieters.";
-
-/* App Information - Legal */
-"App_Information_Legal_Navigation" = "Impressum";
-
-"App_Information_Legal_Section1_Title" = "Anbieter";
-
-"App_Information_Legal_Section1_Text" = "Presse- und Informationsamt der Bundesregierung\nDorotheenstraße 84\n10117 Berlin\nTelefon: 030 18 272-0\nFax: 030 18 272-2555\ninternetpost@bundesregierung.de";
-
-"App_Information_Legal_Section2_Title" = "Gesetzlicher Vertreter";
-
-"App_Information_Legal_Section2_Text" = "Chef des Presse- und Informationsamtes der Bundesregierung";
-
-"App_Information_Legal_Section3_Title" = "";
-
-"App_Information_Legal_Section3_Text" = "Das Infotelefon der Bundesregierung erreich Sie Montag bis Freitag von 8 bis 18 Uhr unter:\n030 18 272-2720";
-
-"App_Information_Legal_Section4_Title" = "Briefanschrift";
-
-"App_Information_Legal_Section4_Text" = "...";
-=======
+
 "Home_resultCard_InvalidTitle" = "Fehlerhafter Test";
 "Home_resultCard_InvalidDesc" = "Ihr Test konnte nicht ausgewertet werden.";
 
@@ -706,7 +626,6 @@
 
 // App Information - Legal
 "App_Information_Legal_Navigation" = "Rechtliche Hinweise";
->>>>>>> e7d547d5
 
 /* App Information - Privacy */
 "App_Information_Privacy_Navigation" = "Datenschutz";
@@ -726,14 +645,6 @@
 
 "App_Information_Terms_Text" = "...";
 
-<<<<<<< HEAD
-/* App Information - Tracing */
-"App_Information_Tracing_Navigation" = "Wie funktioniert Tracing?";
-
-"App_Information_Tracing_Text" = "COVID-19 Kontaktprotokoll Mitteilungen beruhen auf der Weitergabe und dem Sammeln von zufälligen ID's.\n\nDiese ID’s sind eine zufällige Folge von Zahlen, die Sie für andere Benutzer nicht identifizierbar machen und die sich mehrmals täglich ändern, um Ihre Privatsphäre zu schützen.\n\nUllamcorper lectus, feugiat dapibus lectus. In hac habitasse platea dictumst. Curabitur ante sapien, efficitur et elit id, aliquam vulputate est.\n\nProin nec porttitor neque. Donec lacus augue, gravida et lacinia id, luctus at nulla.\n\nFusce ultrices quam at metus tristique, et porta mauris scelerisque. Mauris vel felis dui. Donec varius odio quis urna auctor auctor. Ut in pretium lorem. Nam ornare semper nibh eu semper. Donec vitae dui sit amet nisi imperdiet consequat eu quis erat.\n\nTuis id ullamcorper lectus, feugiat dapibus lectus. In hac habitasse platea dictumst. Curabitur ante sapien, efficitur et elit id, aliquam vulputate est. Proin nec porttitor neque. Donec lacus augue, gravida et lacinia id, luctus at nulla. Fusce ultrices quam at metus tristique, et porta mauris scelerisque. Mauris vel felis dui. Donec varius odio quis urna auctor auctor. Ut in pretium lorem. Nam ornare semper nibh eu semper. Donec vitae dui sit amet nisi imperdiet consequat eu quis erat.";
-
-=======
->>>>>>> e7d547d5
 /* Risk View */
 "unknown_risk" = "Risiko unbekannt";
 
@@ -852,10 +763,7 @@
 "RiskLegend_Notification_Text" = "Die Anzeige von Risiko-Begegnungen in der Corona-Warn-App.";
 
 "RiskLegend_Random_Title" = "Zufallscode";
-<<<<<<< HEAD
 
 "RiskLegend_Random_Text" = "Die Zufallscodes sind zufällig erzeugte Zahlen- und Buchstabenkombinationen. Sie werden zwischen benachbarten Smartphones ausgetauscht. Zufallskennungen lassen sich nicht einer bestimmten Person zuordnen und werden nach 14 Tagen automatisch gelöscht. Eine Corona-positiv getestete Person kann ihre Zufallscodes der letzten bis zu 14 Tage freiwillig mit anderen CWA-Nutzern teilen.";
-=======
-"RiskLegend_Random_Text" = "Die Zufallscodes sind zufällig erzeugte Zahlen- und Buchstabenkombinationen. Sie werden zwischen benachbarten Smartphones ausgetauscht. Zufallskennungen lassen sich nicht einer bestimmten Person zuordnen und werden nach 14 Tagen automatisch gelöscht. Eine Corona-positiv getestete Person kann ihre Zufallscodes der letzten bis zu 14 Tage freiwillig mit anderen CWA-Nutzern teilen.";
-"RiskLegend_Image1_AccLabel" = "Ein Smartphone zeigt unterschiedliche Inhalte, die nummeriert sind.";
->>>>>>> e7d547d5
+
+"RiskLegend_Image1_AccLabel" = "Ein Smartphone zeigt unterschiedliche Inhalte, die nummeriert sind.";
--- conflicted
+++ resolved
@@ -1,11 +1,7 @@
 {
   "images" : [
     {
-<<<<<<< HEAD
-      "filename" : "Icons_Aktualisiert-Dark-1.pdf",
-=======
       "filename" : "Icons_Aktualisiert-Dark.pdf",
->>>>>>> cd7c75ba
       "idiom" : "universal"
     }
   ],

--- conflicted
+++ resolved
@@ -39,12 +39,8 @@
 		2F80CFDB247EDDB3000F06AF /* ExposureSubmissionHotlineViewController.swift in Sources */ = {isa = PBXBuildFile; fileRef = 2F80CFDA247EDDB3000F06AF /* ExposureSubmissionHotlineViewController.swift */; };
 		2F80CFDD247EEB88000F06AF /* DynamicTableViewImageCardCell.swift in Sources */ = {isa = PBXBuildFile; fileRef = 2F80CFDC247EEB88000F06AF /* DynamicTableViewImageCardCell.swift */; };
 		2FF1D62E2487850200381FFB /* NSMutableAttributedString+Generation.swift in Sources */ = {isa = PBXBuildFile; fileRef = 2FF1D62D2487850200381FFB /* NSMutableAttributedString+Generation.swift */; };
-<<<<<<< HEAD
-=======
 		2FF1D63024880FCF00381FFB /* DynamicTableViewRoundedCell.swift in Sources */ = {isa = PBXBuildFile; fileRef = 2FF1D62F24880FCF00381FFB /* DynamicTableViewRoundedCell.swift */; };
-		2FF1D62E2487850200381FFB /* NSMutableAttributedString+Generation.swift in Sources */ = {isa = PBXBuildFile; fileRef = 2FF1D62D2487850200381FFB /* NSMutableAttributedString+Generation.swift */; };
 		3DD767462483D4DE002DD2B3 /* ReachabilityService.swift in Sources */ = {isa = PBXBuildFile; fileRef = 3DD767452483D4DE002DD2B3 /* ReachabilityService.swift */; };
->>>>>>> 3fb72be3
 		3DD767492483D6B5002DD2B3 /* Connectivity in Frameworks */ = {isa = PBXBuildFile; productRef = 3DD767482483D6B5002DD2B3 /* Connectivity */; };
 		3DD7674B2483D6C1002DD2B3 /* ConnectivityReachabilityService.swift in Sources */ = {isa = PBXBuildFile; fileRef = 3DD7674A2483D6C1002DD2B3 /* ConnectivityReachabilityService.swift */; };
 		51486D9F2484FC0200FCE216 /* HomeRiskLevelCellConfigurator.swift in Sources */ = {isa = PBXBuildFile; fileRef = 51486D9E2484FC0200FCE216 /* HomeRiskLevelCellConfigurator.swift */; };
@@ -247,18 +243,7 @@
 		B1F82DF224718C7300E2E56A /* DMConfigurationViewController.swift in Sources */ = {isa = PBXBuildFile; fileRef = B1F82DF124718C7300E2E56A /* DMConfigurationViewController.swift */; };
 		B1F8AE482479B4C30093A588 /* api-response-day-2020-05-16 in Resources */ = {isa = PBXBuildFile; fileRef = B1F8AE472479B4C30093A588 /* api-response-day-2020-05-16 */; };
 		B1F8AE4C2479C1C20093A588 /* de-config in Resources */ = {isa = PBXBuildFile; fileRef = B1F8AE4B2479C1C20093A588 /* de-config */; };
-<<<<<<< HEAD
-		B1FE13D82487DEED00D012E5 /* RiskExposureCalculation.swift in Sources */ = {isa = PBXBuildFile; fileRef = B1FE13D72487DEED00D012E5 /* RiskExposureCalculation.swift */; };
-		B1FE13DB2488217300D012E5 /* RiskLevelProvidingConfigurationUpdateMode.swift in Sources */ = {isa = PBXBuildFile; fileRef = B1FE13DA2488217300D012E5 /* RiskLevelProvidingConfigurationUpdateMode.swift */; };
-		B1FE13DD248821CB00D012E5 /* RiskLevelProviding.swift in Sources */ = {isa = PBXBuildFile; fileRef = B1FE13DC248821CB00D012E5 /* RiskLevelProviding.swift */; };
-		B1FE13DF248821E000D012E5 /* RiskLevelProvider.swift in Sources */ = {isa = PBXBuildFile; fileRef = B1FE13DE248821E000D012E5 /* RiskLevelProvider.swift */; };
-		B1FE13E2248824E900D012E5 /* RiskLevelProviderTests.swift in Sources */ = {isa = PBXBuildFile; fileRef = B1FE13E1248824E900D012E5 /* RiskLevelProviderTests.swift */; };
-		B1FE13E62488255900D012E5 /* RiskLevelProvidingConfiguration.swift in Sources */ = {isa = PBXBuildFile; fileRef = B1FE13E52488255900D012E5 /* RiskLevelProvidingConfiguration.swift */; };
-		B1FE13E72488345500D012E5 /* ReachabilityService.swift in Sources */ = {isa = PBXBuildFile; fileRef = 3DD767452483D4DE002DD2B3 /* ReachabilityService.swift */; };
-		B1FE13E82488345900D012E5 /* MockReachabilityService.swift in Sources */ = {isa = PBXBuildFile; fileRef = 3DD7674C2483DDAC002DD2B3 /* MockReachabilityService.swift */; };
-=======
 		B1FE13EA248838E400D012E5 /* FMDB in Frameworks */ = {isa = PBXBuildFile; productRef = B1FE13E9248838E400D012E5 /* FMDB */; };
->>>>>>> 3fb72be3
 		CD2EC329247D82EE00C6B3F9 /* NotificationSettingsViewController.swift in Sources */ = {isa = PBXBuildFile; fileRef = CD2EC328247D82EE00C6B3F9 /* NotificationSettingsViewController.swift */; };
 		CD678F6D246C43EE00B6A0F8 /* MockTestClient.swift in Sources */ = {isa = PBXBuildFile; fileRef = CD678F6C246C43EE00B6A0F8 /* MockTestClient.swift */; };
 		CD678F6F246C43FC00B6A0F8 /* MockURLSession.swift in Sources */ = {isa = PBXBuildFile; fileRef = CD678F6E246C43FC00B6A0F8 /* MockURLSession.swift */; };
@@ -355,12 +340,8 @@
 		2F80CFD8247ED988000F06AF /* ExposureSubmissionIntroViewController.swift */ = {isa = PBXFileReference; lastKnownFileType = sourcecode.swift; path = ExposureSubmissionIntroViewController.swift; sourceTree = "<group>"; };
 		2F80CFDA247EDDB3000F06AF /* ExposureSubmissionHotlineViewController.swift */ = {isa = PBXFileReference; lastKnownFileType = sourcecode.swift; path = ExposureSubmissionHotlineViewController.swift; sourceTree = "<group>"; };
 		2F80CFDC247EEB88000F06AF /* DynamicTableViewImageCardCell.swift */ = {isa = PBXFileReference; lastKnownFileType = sourcecode.swift; path = DynamicTableViewImageCardCell.swift; sourceTree = "<group>"; };
-		2FF1D62D2487850200381FFB /* NSMutableAttributedString+Generation.swift */ = {isa = PBXFileReference; lastKnownFileType = sourcecode.swift; path = "NSMutableAttributedString+Generation.swift"; sourceTree = "<group>"; };
-<<<<<<< HEAD
-=======
 		2FF1D62F24880FCF00381FFB /* DynamicTableViewRoundedCell.swift */ = {isa = PBXFileReference; lastKnownFileType = sourcecode.swift; path = DynamicTableViewRoundedCell.swift; sourceTree = "<group>"; };
 		2FF1D62D2487850200381FFB /* NSMutableAttributedString+Generation.swift */ = {isa = PBXFileReference; lastKnownFileType = sourcecode.swift; path = "NSMutableAttributedString+Generation.swift"; sourceTree = "<group>"; };
->>>>>>> 3fb72be3
 		3DD767452483D4DE002DD2B3 /* ReachabilityService.swift */ = {isa = PBXFileReference; lastKnownFileType = sourcecode.swift; path = ReachabilityService.swift; sourceTree = "<group>"; };
 		3DD7674A2483D6C1002DD2B3 /* ConnectivityReachabilityService.swift */ = {isa = PBXFileReference; lastKnownFileType = sourcecode.swift; path = ConnectivityReachabilityService.swift; sourceTree = "<group>"; };
 		3DD7674C2483DDAC002DD2B3 /* MockReachabilityService.swift */ = {isa = PBXFileReference; lastKnownFileType = sourcecode.swift; path = MockReachabilityService.swift; sourceTree = "<group>"; };
@@ -1931,17 +1912,12 @@
 				2F80CFDB247EDDB3000F06AF /* ExposureSubmissionHotlineViewController.swift in Sources */,
 				2F80CFD9247ED988000F06AF /* ExposureSubmissionIntroViewController.swift in Sources */,
 				51CE1BC12460B256002CF42A /* HomeSubmitCellConfigurator.swift in Sources */,
-<<<<<<< HEAD
 				B10FD5F0246EAB0400E9D7F2 /* AppInformationHelpModelData.swift in Sources */,
 				B1FE13E72488345500D012E5 /* ReachabilityService.swift in Sources */,
 				A3C4F96024812CD20047F23E /* ExposureSubmissionWarnOthersViewController.swift in Sources */,
 				B1741B582462EBDB006275D9 /* HomeViewController.swift in Sources */,
 				B10FD5EC246EAAD900E9D7F2 /* AppInformationViewController.swift in Sources */,
-=======
-				A3C4F96024812CD20047F23E /* ExposureSubmissionWarnOthersViewController.swift in Sources */,
-				B1741B582462EBDB006275D9 /* HomeViewController.swift in Sources */,
 				3DD767462483D4DE002DD2B3 /* ReachabilityService.swift in Sources */,
->>>>>>> 3fb72be3
 				51C737BF245B3B5D00286105 /* OnboardingInfo.swift in Sources */,
 				B143DBDF2477F292000A29E8 /* ExposureNotificationSettingViewController.swift in Sources */,
 				016146912487A43E00660992 /* WebPageHelper.swift in Sources */,

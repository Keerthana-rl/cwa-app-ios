--- conflicted
+++ resolved
@@ -87,17 +87,14 @@
 		B1741B582462EBDB006275D9 /* HomeViewController.swift in Sources */ = {isa = PBXBuildFile; fileRef = 51CE1B2E245F5CFC002CF42A /* HomeViewController.swift */; };
 		B1741B5A2462F4DE006275D9 /* TanEntryViewController.swift in Sources */ = {isa = PBXBuildFile; fileRef = B1741B592462F4DE006275D9 /* TanEntryViewController.swift */; };
 		B17A44A22464906A00CB195E /* KeyTests.swift in Sources */ = {isa = PBXBuildFile; fileRef = B17A44A12464906A00CB195E /* KeyTests.swift */; };
-<<<<<<< HEAD
 		B1BC090B246AC0D400302424 /* Session.swift in Sources */ = {isa = PBXBuildFile; fileRef = B1BC090A246AC0D400302424 /* Session.swift */; };
 		B1BC090D246AC16F00302424 /* HTTPClientTests.swift in Sources */ = {isa = PBXBuildFile; fileRef = B1BC090C246AC16F00302424 /* HTTPClientTests.swift */; };
 		B1BC090F246B1A0C00302424 /* PersistedAndPublished.swift in Sources */ = {isa = PBXBuildFile; fileRef = B1BC090E246B1A0C00302424 /* PersistedAndPublished.swift */; };
-=======
 		CD678F6B246C43E200B6A0F8 /* MockExposureManager.swift in Sources */ = {isa = PBXBuildFile; fileRef = CD678F6A246C43E200B6A0F8 /* MockExposureManager.swift */; };
 		CD678F6D246C43EE00B6A0F8 /* MockTestClient.swift in Sources */ = {isa = PBXBuildFile; fileRef = CD678F6C246C43EE00B6A0F8 /* MockTestClient.swift */; };
 		CD678F6F246C43FC00B6A0F8 /* MockURLSession.swift in Sources */ = {isa = PBXBuildFile; fileRef = CD678F6E246C43FC00B6A0F8 /* MockURLSession.swift */; };
 		B1A7A1CD246C13CB00AD3470 /* Mode.swift in Sources */ = {isa = PBXBuildFile; fileRef = B1A7A1CC246C13CB00AD3470 /* Mode.swift */; };
 		B1CF8D10246C1F4100DBE135 /* ModeTests.swift in Sources */ = {isa = PBXBuildFile; fileRef = B1CF8D0F246C1F4100DBE135 /* ModeTests.swift */; };
->>>>>>> c0394520
 		CD99A3A7245B33D500BF12AF /* ConfirmationViewController.swift in Sources */ = {isa = PBXBuildFile; fileRef = CD99A3A6245B33D500BF12AF /* ConfirmationViewController.swift */; };
 		CD99A3A9245C272400BF12AF /* ExposureSubmissionService.swift in Sources */ = {isa = PBXBuildFile; fileRef = CD99A3A8245C272400BF12AF /* ExposureSubmissionService.swift */; };
 		CD99A3C52461558200BF12AF /* CocoaLumberjackSwift in Frameworks */ = {isa = PBXBuildFile; productRef = CD99A3C42461558200BF12AF /* CocoaLumberjackSwift */; };
@@ -241,17 +238,14 @@
 		B1741B482462C207006275D9 /* Client.swift */ = {isa = PBXFileReference; fileEncoding = 4; lastKnownFileType = sourcecode.swift; path = Client.swift; sourceTree = "<group>"; };
 		B1741B592462F4DE006275D9 /* TanEntryViewController.swift */ = {isa = PBXFileReference; fileEncoding = 4; lastKnownFileType = sourcecode.swift; path = TanEntryViewController.swift; sourceTree = "<group>"; };
 		B17A44A12464906A00CB195E /* KeyTests.swift */ = {isa = PBXFileReference; lastKnownFileType = sourcecode.swift; path = KeyTests.swift; sourceTree = "<group>"; };
-<<<<<<< HEAD
 		B1BC090A246AC0D400302424 /* Session.swift */ = {isa = PBXFileReference; lastKnownFileType = sourcecode.swift; path = Session.swift; sourceTree = "<group>"; };
 		B1BC090C246AC16F00302424 /* HTTPClientTests.swift */ = {isa = PBXFileReference; lastKnownFileType = sourcecode.swift; path = HTTPClientTests.swift; sourceTree = "<group>"; };
 		B1BC090E246B1A0C00302424 /* PersistedAndPublished.swift */ = {isa = PBXFileReference; lastKnownFileType = sourcecode.swift; path = PersistedAndPublished.swift; sourceTree = "<group>"; };
-=======
 		CD678F6A246C43E200B6A0F8 /* MockExposureManager.swift */ = {isa = PBXFileReference; lastKnownFileType = sourcecode.swift; path = MockExposureManager.swift; sourceTree = "<group>"; };
 		CD678F6C246C43EE00B6A0F8 /* MockTestClient.swift */ = {isa = PBXFileReference; lastKnownFileType = sourcecode.swift; path = MockTestClient.swift; sourceTree = "<group>"; };
 		CD678F6E246C43FC00B6A0F8 /* MockURLSession.swift */ = {isa = PBXFileReference; lastKnownFileType = sourcecode.swift; path = MockURLSession.swift; sourceTree = "<group>"; };
 		B1A7A1CC246C13CB00AD3470 /* Mode.swift */ = {isa = PBXFileReference; lastKnownFileType = sourcecode.swift; path = Mode.swift; sourceTree = "<group>"; };
 		B1CF8D0F246C1F4100DBE135 /* ModeTests.swift */ = {isa = PBXFileReference; lastKnownFileType = sourcecode.swift; path = ModeTests.swift; sourceTree = "<group>"; };
->>>>>>> c0394520
 		CD7F5C732466F6D400D3D03C /* ENATest.entitlements */ = {isa = PBXFileReference; lastKnownFileType = text.plist.entitlements; path = ENATest.entitlements; sourceTree = "<group>"; };
 		CD99A399245B22B700BF12AF /* ExposureSubmissionViewController.swift */ = {isa = PBXFileReference; fileEncoding = 4; lastKnownFileType = sourcecode.swift; path = ExposureSubmissionViewController.swift; sourceTree = "<group>"; };
 		CD99A39C245B22EE00BF12AF /* ExposureSubmission.storyboard */ = {isa = PBXFileReference; fileEncoding = 4; lastKnownFileType = file.storyboard; path = ExposureSubmission.storyboard; sourceTree = "<group>"; };

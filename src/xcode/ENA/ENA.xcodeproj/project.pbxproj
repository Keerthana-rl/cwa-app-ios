// !$*UTF8*$!
{
	archiveVersion = 1;
	classes = {
	};
	objectVersion = 52;
	objects = {

/* Begin PBXBuildFile section */
		011E13AE24680A4000973467 /* HTTPClient.swift in Sources */ = {isa = PBXBuildFile; fileRef = 011E13AD24680A4000973467 /* HTTPClient.swift */; };
		011E4B032483A92A002E6412 /* MockExposureManager.swift in Sources */ = {isa = PBXBuildFile; fileRef = CD678F6A246C43E200B6A0F8 /* MockExposureManager.swift */; };
		013DC102245DAC4E00EE58B0 /* Store.swift in Sources */ = {isa = PBXBuildFile; fileRef = 013DC101245DAC4E00EE58B0 /* Store.swift */; };
		0159E6C1247829BA00894A89 /* temporary_exposure_key_export.pb.swift in Sources */ = {isa = PBXBuildFile; fileRef = 0159E6BF247829BA00894A89 /* temporary_exposure_key_export.pb.swift */; };
		0159E6C2247829BA00894A89 /* temporary_exposure_key_signature_list.pb.swift in Sources */ = {isa = PBXBuildFile; fileRef = 0159E6C0247829BA00894A89 /* temporary_exposure_key_signature_list.pb.swift */; };
		016146912487A43E00660992 /* WebPageHelper.swift in Sources */ = {isa = PBXBuildFile; fileRef = 016146902487A43E00660992 /* WebPageHelper.swift */; };
		01DC23252462DFD0001B727C /* ExposureSubmission.storyboard in Resources */ = {isa = PBXBuildFile; fileRef = CD99A39C245B22EE00BF12AF /* ExposureSubmission.storyboard */; };
		01F5F7222487B9C000229720 /* AppInformationViewController.swift in Sources */ = {isa = PBXBuildFile; fileRef = 01F5F7212487B9C000229720 /* AppInformationViewController.swift */; };
		0D5611B4247F852C00B5B094 /* SQLiteKeyValueStore.swift in Sources */ = {isa = PBXBuildFile; fileRef = 0D5611B3247F852C00B5B094 /* SQLiteKeyValueStore.swift */; };
		0DD260FF248D549B007C3B2C /* KeychainHelper.swift in Sources */ = {isa = PBXBuildFile; fileRef = 0DD260FE248D549B007C3B2C /* KeychainHelper.swift */; };
		0DFCC2722484DC8400E2811D /* sqlite3.c in Sources */ = {isa = PBXBuildFile; fileRef = 0DFCC2702484DC8400E2811D /* sqlite3.c */; settings = {COMPILER_FLAGS = "-w"; }; };
		1309194F247972C40066E329 /* PrivacyProtectionViewController.swift in Sources */ = {isa = PBXBuildFile; fileRef = 1309194E247972C40066E329 /* PrivacyProtectionViewController.swift */; };
		130CB19C246D92F800ADE602 /* ENAUITestsOnboarding.swift in Sources */ = {isa = PBXBuildFile; fileRef = 130CB19B246D92F800ADE602 /* ENAUITestsOnboarding.swift */; };
		13156CFD248C19D000AFC472 /* usage.html in Resources */ = {isa = PBXBuildFile; fileRef = 13156CFF248C19D000AFC472 /* usage.html */; };
		134F0DBC247578FF00D88934 /* ENAUITestsHome.swift in Sources */ = {isa = PBXBuildFile; fileRef = 134F0DB9247578FF00D88934 /* ENAUITestsHome.swift */; };
		134F0DBD247578FF00D88934 /* ENAUITests-Extensions.swift in Sources */ = {isa = PBXBuildFile; fileRef = 134F0DBA247578FF00D88934 /* ENAUITests-Extensions.swift */; };
		134F0F2C2475793400D88934 /* SnapshotHelper.swift in Sources */ = {isa = PBXBuildFile; fileRef = 134F0F2B2475793400D88934 /* SnapshotHelper.swift */; };
		13722044247AEEAD00152764 /* UNNotificationCenter+Extension.swift in Sources */ = {isa = PBXBuildFile; fileRef = 13722043247AEEAD00152764 /* UNNotificationCenter+Extension.swift */; };
		137846492488027600A50AB8 /* OnboardingInfoViewController+Extension.swift in Sources */ = {isa = PBXBuildFile; fileRef = 137846482488027500A50AB8 /* OnboardingInfoViewController+Extension.swift */; };
		138910C5247A909000D739F6 /* ENATaskScheduler.swift in Sources */ = {isa = PBXBuildFile; fileRef = 138910C4247A909000D739F6 /* ENATaskScheduler.swift */; };
		13BAE9B12472FB1E00CEE58A /* CellConfiguratorIndexPosition.swift in Sources */ = {isa = PBXBuildFile; fileRef = 13BAE9B02472FB1E00CEE58A /* CellConfiguratorIndexPosition.swift */; };
		13E50469248E3CD20086641C /* ENAUITestsAppInformation.swift in Sources */ = {isa = PBXBuildFile; fileRef = 13E50468248E3CD20086641C /* ENAUITestsAppInformation.swift */; };
		13E5046B248E3DF30086641C /* AppStrings.swift in Sources */ = {isa = PBXBuildFile; fileRef = CD99A3C92461A47C00BF12AF /* AppStrings.swift */; };
		13E5046C248E434B0086641C /* Localizable.strings in Resources */ = {isa = PBXBuildFile; fileRef = EE70C23A245B09E900AC9B2F /* Localizable.strings */; };
		13E5046D248E434B0086641C /* Localizable.stringsdict in Resources */ = {isa = PBXBuildFile; fileRef = EE92A340245D96DA006B97B0 /* Localizable.stringsdict */; };
		2F26CE2E248B9C4F00BE30EE /* UIViewController+BackButton.swift in Sources */ = {isa = PBXBuildFile; fileRef = 2F26CE2D248B9C4F00BE30EE /* UIViewController+BackButton.swift */; };
		2F3218CE24800F6500A7AC0A /* DynamicTableViewStepCell.swift in Sources */ = {isa = PBXBuildFile; fileRef = 2F3218CD24800F6500A7AC0A /* DynamicTableViewStepCell.swift */; };
		2F3218D0248063E300A7AC0A /* UIView+Convenience.swift in Sources */ = {isa = PBXBuildFile; fileRef = 2F3218CF248063E300A7AC0A /* UIView+Convenience.swift */; };
		2F785752248506BD00323A9C /* HomeTestResultCell.xib in Resources */ = {isa = PBXBuildFile; fileRef = 2F78574F248506BD00323A9C /* HomeTestResultCell.xib */; };
		2F785753248506BD00323A9C /* HomeTestResultCell.swift in Sources */ = {isa = PBXBuildFile; fileRef = 2F785750248506BD00323A9C /* HomeTestResultCell.swift */; };
		2F80CFD9247ED988000F06AF /* ExposureSubmissionIntroViewController.swift in Sources */ = {isa = PBXBuildFile; fileRef = 2F80CFD8247ED988000F06AF /* ExposureSubmissionIntroViewController.swift */; };
		2F80CFDB247EDDB3000F06AF /* ExposureSubmissionHotlineViewController.swift in Sources */ = {isa = PBXBuildFile; fileRef = 2F80CFDA247EDDB3000F06AF /* ExposureSubmissionHotlineViewController.swift */; };
		2F80CFDD247EEB88000F06AF /* DynamicTableViewImageCardCell.swift in Sources */ = {isa = PBXBuildFile; fileRef = 2F80CFDC247EEB88000F06AF /* DynamicTableViewImageCardCell.swift */; };
		2FF1D62E2487850200381FFB /* NSMutableAttributedString+Generation.swift in Sources */ = {isa = PBXBuildFile; fileRef = 2FF1D62D2487850200381FFB /* NSMutableAttributedString+Generation.swift */; };
		2FF1D63024880FCF00381FFB /* DynamicTableViewRoundedCell.swift in Sources */ = {isa = PBXBuildFile; fileRef = 2FF1D62F24880FCF00381FFB /* DynamicTableViewRoundedCell.swift */; };
		3DD767462483D4DE002DD2B3 /* ReachabilityService.swift in Sources */ = {isa = PBXBuildFile; fileRef = 3DD767452483D4DE002DD2B3 /* ReachabilityService.swift */; };
		3DD7674B2483D6C1002DD2B3 /* ConnectivityReachabilityService.swift in Sources */ = {isa = PBXBuildFile; fileRef = 3DD7674A2483D6C1002DD2B3 /* ConnectivityReachabilityService.swift */; };
		3DD7674E2483DE18002DD2B3 /* MockReachabilityService.swift in Sources */ = {isa = PBXBuildFile; fileRef = 3DD7674C2483DDAC002DD2B3 /* MockReachabilityService.swift */; };
		4026C2DC24852B7600926FB4 /* AppInformationViewController+LegalModel.swift in Sources */ = {isa = PBXBuildFile; fileRef = 4026C2DB24852B7600926FB4 /* AppInformationViewController+LegalModel.swift */; };
		4026C2E424854C8D00926FB4 /* AppInformationLegalCell.swift in Sources */ = {isa = PBXBuildFile; fileRef = 4026C2E324854C8D00926FB4 /* AppInformationLegalCell.swift */; };
		51486D9F2484FC0200FCE216 /* HomeRiskLevelCellConfigurator.swift in Sources */ = {isa = PBXBuildFile; fileRef = 51486D9E2484FC0200FCE216 /* HomeRiskLevelCellConfigurator.swift */; };
		51486DA22485101500FCE216 /* RiskInactiveCollectionViewCell.swift in Sources */ = {isa = PBXBuildFile; fileRef = 51486DA02485101500FCE216 /* RiskInactiveCollectionViewCell.swift */; };
		51486DA32485101500FCE216 /* RiskInactiveCollectionViewCell.xib in Resources */ = {isa = PBXBuildFile; fileRef = 51486DA12485101500FCE216 /* RiskInactiveCollectionViewCell.xib */; };
		51486DA62485237200FCE216 /* RiskThankYouCollectionViewCell.swift in Sources */ = {isa = PBXBuildFile; fileRef = 51486DA42485237200FCE216 /* RiskThankYouCollectionViewCell.swift */; };
		51486DA72485237200FCE216 /* RiskThankYouCollectionViewCell.xib in Resources */ = {isa = PBXBuildFile; fileRef = 51486DA52485237200FCE216 /* RiskThankYouCollectionViewCell.xib */; };
		514C0A0624772F3400F235F6 /* HomeRiskViewConfigurator.swift in Sources */ = {isa = PBXBuildFile; fileRef = 514C0A0524772F3400F235F6 /* HomeRiskViewConfigurator.swift */; };
		514C0A0824772F5E00F235F6 /* RiskItemView.swift in Sources */ = {isa = PBXBuildFile; fileRef = 514C0A0724772F5E00F235F6 /* RiskItemView.swift */; };
		514C0A0B247AF9F700F235F6 /* RiskTextItemView.xib in Resources */ = {isa = PBXBuildFile; fileRef = 514C0A0A247AF9F700F235F6 /* RiskTextItemView.xib */; };
		514C0A0D247AFB0200F235F6 /* RiskTextItemView.swift in Sources */ = {isa = PBXBuildFile; fileRef = 514C0A0C247AFB0200F235F6 /* RiskTextItemView.swift */; };
		514C0A0F247AFEC500F235F6 /* HomeRiskTextItemViewConfigurator.swift in Sources */ = {isa = PBXBuildFile; fileRef = 514C0A0E247AFEC500F235F6 /* HomeRiskTextItemViewConfigurator.swift */; };
		514C0A11247C15EC00F235F6 /* HomeUnknownRiskCellConfigurator.swift in Sources */ = {isa = PBXBuildFile; fileRef = 514C0A10247C15EC00F235F6 /* HomeUnknownRiskCellConfigurator.swift */; };
		514C0A14247C163800F235F6 /* HomeLowRiskCellConfigurator.swift in Sources */ = {isa = PBXBuildFile; fileRef = 514C0A13247C163800F235F6 /* HomeLowRiskCellConfigurator.swift */; };
		514C0A16247C164700F235F6 /* HomeHighRiskCellConfigurator.swift in Sources */ = {isa = PBXBuildFile; fileRef = 514C0A15247C164700F235F6 /* HomeHighRiskCellConfigurator.swift */; };
		514C0A1A247C16D600F235F6 /* HomeInactiveRiskCellConfigurator.swift in Sources */ = {isa = PBXBuildFile; fileRef = 514C0A19247C16D600F235F6 /* HomeInactiveRiskCellConfigurator.swift */; };
		514E813024618E3D00636861 /* ExposureDetection.storyboard in Resources */ = {isa = PBXBuildFile; fileRef = 514E812F24618E3D00636861 /* ExposureDetection.storyboard */; };
		514E81342461B97800636861 /* ExposureManager.swift in Sources */ = {isa = PBXBuildFile; fileRef = 514E81332461B97700636861 /* ExposureManager.swift */; };
		514EE999246D4C2E00DE4884 /* UITableViewCell+Identifier.swift in Sources */ = {isa = PBXBuildFile; fileRef = 514EE998246D4C2E00DE4884 /* UITableViewCell+Identifier.swift */; };
		514EE99B246D4C4C00DE4884 /* UITableView+Dequeue.swift in Sources */ = {isa = PBXBuildFile; fileRef = 514EE99A246D4C4C00DE4884 /* UITableView+Dequeue.swift */; };
		514EE99D246D4CFB00DE4884 /* TableViewCellConfigurator.swift in Sources */ = {isa = PBXBuildFile; fileRef = 514EE99C246D4CFB00DE4884 /* TableViewCellConfigurator.swift */; };
		515BBDEB2484F8E500CDB674 /* HomeThankYouRiskCellConfigurator.swift in Sources */ = {isa = PBXBuildFile; fileRef = 515BBDEA2484F8E500CDB674 /* HomeThankYouRiskCellConfigurator.swift */; };
		51895EDC245E16CD0085DA38 /* ENAColor.swift in Sources */ = {isa = PBXBuildFile; fileRef = 51895EDB245E16CD0085DA38 /* ENAColor.swift */; };
		518A69FB24687D5800444E66 /* RiskLevel.swift in Sources */ = {isa = PBXBuildFile; fileRef = 518A69FA24687D5800444E66 /* RiskLevel.swift */; };
		51B096F0248E470B00E48DCD /* SwiftProtobuf in Frameworks */ = {isa = PBXBuildFile; productRef = B10FB02F246036F3004CA11E /* SwiftProtobuf */; };
		51B096F1248E470B00E48DCD /* ZIPFoundation in Frameworks */ = {isa = PBXBuildFile; productRef = B1E8C9A4247AB869006DC678 /* ZIPFoundation */; };
		51B096F2248E470B00E48DCD /* Connectivity in Frameworks */ = {isa = PBXBuildFile; productRef = 3DD767482483D6B5002DD2B3 /* Connectivity */; };
		51B096F3248E470B00E48DCD /* FMDB in Frameworks */ = {isa = PBXBuildFile; productRef = B1FE13E9248838E400D012E5 /* FMDB */; };
		51B5B414246DF07300DC5D3E /* RiskImageItemView.xib in Resources */ = {isa = PBXBuildFile; fileRef = 51B5B413246DF07300DC5D3E /* RiskImageItemView.xib */; };
		51B5B41C246EC8B800DC5D3E /* HomeCardCollectionViewCell.swift in Sources */ = {isa = PBXBuildFile; fileRef = 51B5B41B246EC8B800DC5D3E /* HomeCardCollectionViewCell.swift */; };
		51C737BD245B349700286105 /* OnboardingInfoViewController.swift in Sources */ = {isa = PBXBuildFile; fileRef = 51C737BC245B349700286105 /* OnboardingInfoViewController.swift */; };
		51C737BF245B3B5D00286105 /* OnboardingInfo.swift in Sources */ = {isa = PBXBuildFile; fileRef = 51C737BE245B3B5D00286105 /* OnboardingInfo.swift */; };
		51C7790C24867F16004582F8 /* RiskListItemView.xib in Resources */ = {isa = PBXBuildFile; fileRef = 51C7790B24867F16004582F8 /* RiskListItemView.xib */; };
		51C7790E24867F22004582F8 /* RiskListItemView.swift in Sources */ = {isa = PBXBuildFile; fileRef = 51C7790D24867F22004582F8 /* RiskListItemView.swift */; };
		51C77910248684F5004582F8 /* HomeRiskListItemViewConfigurator.swift in Sources */ = {isa = PBXBuildFile; fileRef = 51C7790F248684F5004582F8 /* HomeRiskListItemViewConfigurator.swift */; };
		51C779122486E549004582F8 /* HomeFindingPositiveRiskCellConfigurator.swift in Sources */ = {isa = PBXBuildFile; fileRef = 51C779112486E549004582F8 /* HomeFindingPositiveRiskCellConfigurator.swift */; };
		51C779142486E5AB004582F8 /* RiskFindingPositiveCollectionViewCell.xib in Resources */ = {isa = PBXBuildFile; fileRef = 51C779132486E5AB004582F8 /* RiskFindingPositiveCollectionViewCell.xib */; };
		51C779162486E5BA004582F8 /* RiskFindingPositiveCollectionViewCell.swift in Sources */ = {isa = PBXBuildFile; fileRef = 51C779152486E5BA004582F8 /* RiskFindingPositiveCollectionViewCell.swift */; };
		51CE1B4A246016B0002CF42A /* UICollectionViewCell+Identifier.swift in Sources */ = {isa = PBXBuildFile; fileRef = 51CE1B49246016B0002CF42A /* UICollectionViewCell+Identifier.swift */; };
		51CE1B4C246016D1002CF42A /* UICollectionReusableView+Identifier.swift in Sources */ = {isa = PBXBuildFile; fileRef = 51CE1B4B246016D1002CF42A /* UICollectionReusableView+Identifier.swift */; };
		51CE1B5524604DD2002CF42A /* HomeLayout.swift in Sources */ = {isa = PBXBuildFile; fileRef = 51CE1B5424604DD2002CF42A /* HomeLayout.swift */; };
		51CE1B85246078B6002CF42A /* ActivateCollectionViewCell.xib in Resources */ = {isa = PBXBuildFile; fileRef = 51CE1B76246078B6002CF42A /* ActivateCollectionViewCell.xib */; };
		51CE1B86246078B6002CF42A /* SubmitCollectionViewCell.swift in Sources */ = {isa = PBXBuildFile; fileRef = 51CE1B77246078B6002CF42A /* SubmitCollectionViewCell.swift */; };
		51CE1B87246078B6002CF42A /* ActivateCollectionViewCell.swift in Sources */ = {isa = PBXBuildFile; fileRef = 51CE1B78246078B6002CF42A /* ActivateCollectionViewCell.swift */; };
		51CE1B88246078B6002CF42A /* RiskLevelCollectionViewCell.xib in Resources */ = {isa = PBXBuildFile; fileRef = 51CE1B79246078B6002CF42A /* RiskLevelCollectionViewCell.xib */; };
		51CE1B89246078B6002CF42A /* RiskLevelCollectionViewCell.swift in Sources */ = {isa = PBXBuildFile; fileRef = 51CE1B7A246078B6002CF42A /* RiskLevelCollectionViewCell.swift */; };
		51CE1B8A246078B6002CF42A /* InfoCollectionViewCell.xib in Resources */ = {isa = PBXBuildFile; fileRef = 51CE1B7B246078B6002CF42A /* InfoCollectionViewCell.xib */; };
		51CE1B8B246078B6002CF42A /* InfoCollectionViewCell.swift in Sources */ = {isa = PBXBuildFile; fileRef = 51CE1B7C246078B6002CF42A /* InfoCollectionViewCell.swift */; };
		51CE1B8D246078B6002CF42A /* SubmitCollectionViewCell.xib in Resources */ = {isa = PBXBuildFile; fileRef = 51CE1B7E246078B6002CF42A /* SubmitCollectionViewCell.xib */; };
		51CE1B91246078B6002CF42A /* SectionSystemBackgroundDecorationView.swift in Sources */ = {isa = PBXBuildFile; fileRef = 51CE1B84246078B6002CF42A /* SectionSystemBackgroundDecorationView.swift */; };
		51CE1BB52460AC83002CF42A /* UICollectionView+Dequeue.swift in Sources */ = {isa = PBXBuildFile; fileRef = 51CE1BB42460AC82002CF42A /* UICollectionView+Dequeue.swift */; };
		51CE1BBA2460AFD8002CF42A /* HomeActivateCellConfigurator.swift in Sources */ = {isa = PBXBuildFile; fileRef = 51CE1BB92460AFD8002CF42A /* HomeActivateCellConfigurator.swift */; };
		51CE1BBD2460B1CB002CF42A /* CollectionViewCellConfigurator.swift in Sources */ = {isa = PBXBuildFile; fileRef = 51CE1BBC2460B1CB002CF42A /* CollectionViewCellConfigurator.swift */; };
		51CE1BBF2460B222002CF42A /* HomeRiskCellConfigurator.swift in Sources */ = {isa = PBXBuildFile; fileRef = 51CE1BBE2460B222002CF42A /* HomeRiskCellConfigurator.swift */; };
		51CE1BC12460B256002CF42A /* HomeSubmitCellConfigurator.swift in Sources */ = {isa = PBXBuildFile; fileRef = 51CE1BC02460B256002CF42A /* HomeSubmitCellConfigurator.swift */; };
		51CE1BC32460B28D002CF42A /* HomeInfoCellConfigurator.swift in Sources */ = {isa = PBXBuildFile; fileRef = 51CE1BC22460B28D002CF42A /* HomeInfoCellConfigurator.swift */; };
		51D420B12458397300AD70CA /* Onboarding.storyboard in Resources */ = {isa = PBXBuildFile; fileRef = 51D420B02458397300AD70CA /* Onboarding.storyboard */; };
		51D420B424583ABB00AD70CA /* AppStoryboard.swift in Sources */ = {isa = PBXBuildFile; fileRef = 51D420B324583ABB00AD70CA /* AppStoryboard.swift */; };
		51D420B724583B7200AD70CA /* NSObject+Identifier.swift in Sources */ = {isa = PBXBuildFile; fileRef = 51D420B624583B7200AD70CA /* NSObject+Identifier.swift */; };
		51D420B924583B8300AD70CA /* UIViewController+AppStoryboard.swift in Sources */ = {isa = PBXBuildFile; fileRef = 51D420B824583B8300AD70CA /* UIViewController+AppStoryboard.swift */; };
		51D420C424583E3300AD70CA /* SettingsViewController.swift in Sources */ = {isa = PBXBuildFile; fileRef = 51D420C324583E3300AD70CA /* SettingsViewController.swift */; };
		51D420CE245869C800AD70CA /* Home.storyboard in Resources */ = {isa = PBXBuildFile; fileRef = 51D420CD245869C800AD70CA /* Home.storyboard */; };
		51D420D024586AB300AD70CA /* Settings.storyboard in Resources */ = {isa = PBXBuildFile; fileRef = 51D420CF24586AB300AD70CA /* Settings.storyboard */; };
		51E78563248D439200BBB13E /* ENACloneButton.swift in Sources */ = {isa = PBXBuildFile; fileRef = 51E78562248D439200BBB13E /* ENACloneButton.swift */; };
		51FE277B2475340300BB8144 /* HomeRiskLoadingItemViewConfigurator.swift in Sources */ = {isa = PBXBuildFile; fileRef = 51FE277A2475340300BB8144 /* HomeRiskLoadingItemViewConfigurator.swift */; };
		51FE277D247535C400BB8144 /* RiskLoadingItemView.xib in Resources */ = {isa = PBXBuildFile; fileRef = 51FE277C247535C400BB8144 /* RiskLoadingItemView.xib */; };
		51FE277F247535E300BB8144 /* RiskLoadingItemView.swift in Sources */ = {isa = PBXBuildFile; fileRef = 51FE277E247535E300BB8144 /* RiskLoadingItemView.swift */; };
		710ABB1F2475115500948792 /* UITableViewController+Enum.swift in Sources */ = {isa = PBXBuildFile; fileRef = 710ABB1E2475115500948792 /* UITableViewController+Enum.swift */; };
		710ABB23247513E300948792 /* DynamicTypeTableViewCell.swift in Sources */ = {isa = PBXBuildFile; fileRef = 710ABB22247513E300948792 /* DynamicTypeTableViewCell.swift */; };
		710ABB25247514BD00948792 /* UIViewController+Segue.swift in Sources */ = {isa = PBXBuildFile; fileRef = 710ABB24247514BD00948792 /* UIViewController+Segue.swift */; };
		710ABB27247533FA00948792 /* DynamicTableViewController.swift in Sources */ = {isa = PBXBuildFile; fileRef = 710ABB26247533FA00948792 /* DynamicTableViewController.swift */; };
		710ABB292475353900948792 /* DynamicTableViewModel.swift in Sources */ = {isa = PBXBuildFile; fileRef = 710ABB282475353900948792 /* DynamicTableViewModel.swift */; };
		71176E2F248922B0004B0C9F /* ENAColorTests.swift in Sources */ = {isa = PBXBuildFile; fileRef = 71176E2D24891C02004B0C9F /* ENAColorTests.swift */; };
		71176E32248957C3004B0C9F /* AppNavigationController.swift in Sources */ = {isa = PBXBuildFile; fileRef = 71176E31248957C3004B0C9F /* AppNavigationController.swift */; };
		71330E41248109F600EB10F6 /* DynamicTableViewSection.swift in Sources */ = {isa = PBXBuildFile; fileRef = 71330E40248109F600EB10F6 /* DynamicTableViewSection.swift */; };
		71330E43248109FD00EB10F6 /* DynamicTableViewCell.swift in Sources */ = {isa = PBXBuildFile; fileRef = 71330E42248109FD00EB10F6 /* DynamicTableViewCell.swift */; };
		71330E4524810A0500EB10F6 /* DynamicTableViewHeader.swift in Sources */ = {isa = PBXBuildFile; fileRef = 71330E4424810A0500EB10F6 /* DynamicTableViewHeader.swift */; };
		71330E4724810A0C00EB10F6 /* DynamicTableViewFooter.swift in Sources */ = {isa = PBXBuildFile; fileRef = 71330E4624810A0C00EB10F6 /* DynamicTableViewFooter.swift */; };
		713EA25B247818B000AB7EE8 /* DynamicTypeButton.swift in Sources */ = {isa = PBXBuildFile; fileRef = 713EA25A247818B000AB7EE8 /* DynamicTypeButton.swift */; };
		713EA25D24798A7000AB7EE8 /* ExposureDetectionRoundedView.swift in Sources */ = {isa = PBXBuildFile; fileRef = 713EA25C24798A7000AB7EE8 /* ExposureDetectionRoundedView.swift */; };
		713EA25F24798A9100AB7EE8 /* ExposureDetectionRiskCell.swift in Sources */ = {isa = PBXBuildFile; fileRef = 713EA25E24798A9100AB7EE8 /* ExposureDetectionRiskCell.swift */; };
		713EA26124798AD100AB7EE8 /* InsetTableViewCell.swift in Sources */ = {isa = PBXBuildFile; fileRef = 713EA26024798AD100AB7EE8 /* InsetTableViewCell.swift */; };
		713EA26324798F8500AB7EE8 /* ExposureDetectionHeaderCell.swift in Sources */ = {isa = PBXBuildFile; fileRef = 713EA26224798F8500AB7EE8 /* ExposureDetectionHeaderCell.swift */; };
		713FD5672482811A00C1F6DD /* colors.xcassets in Resources */ = {isa = PBXBuildFile; fileRef = 713FD5662482811900C1F6DD /* colors.xcassets */; };
		714194EA247A65C60072A090 /* DynamicTableViewHeaderSeparatorView.swift in Sources */ = {isa = PBXBuildFile; fileRef = 714194E9247A65C60072A090 /* DynamicTableViewHeaderSeparatorView.swift */; };
		714CD869247297F800F56450 /* NibLoadable.swift in Sources */ = {isa = PBXBuildFile; fileRef = 714CD868247297F800F56450 /* NibLoadable.swift */; };
		7154EB4A247D21E200A467FF /* ExposureDetectionLongGuideCell.swift in Sources */ = {isa = PBXBuildFile; fileRef = 7154EB49247D21E200A467FF /* ExposureDetectionLongGuideCell.swift */; };
		7154EB4C247E862100A467FF /* ExposureDetectionLoadingCell.swift in Sources */ = {isa = PBXBuildFile; fileRef = 7154EB4B247E862100A467FF /* ExposureDetectionLoadingCell.swift */; };
		717D21E9248C022E00D9717E /* DynamicTableViewHtmlCell.swift in Sources */ = {isa = PBXBuildFile; fileRef = 717D21E8248C022E00D9717E /* DynamicTableViewHtmlCell.swift */; };
		7187A5582481231C00FCC755 /* DynamicTableViewAction.swift in Sources */ = {isa = PBXBuildFile; fileRef = 71330E4824810A5A00EB10F6 /* DynamicTableViewAction.swift */; };
		71B804472484CC0800D53506 /* ENALabel.swift in Sources */ = {isa = PBXBuildFile; fileRef = 71B804462484CC0800D53506 /* ENALabel.swift */; };
		71B804492484D37300D53506 /* RiskLegendViewController.swift in Sources */ = {isa = PBXBuildFile; fileRef = 71B804482484D37300D53506 /* RiskLegendViewController.swift */; };
		71B8044D248525CD00D53506 /* RiskLegendViewController+DynamicTableViewModel.swift in Sources */ = {isa = PBXBuildFile; fileRef = 71B8044C248525CD00D53506 /* RiskLegendViewController+DynamicTableViewModel.swift */; };
		71B8044F248526B600D53506 /* DynamicTableViewSpaceCell.swift in Sources */ = {isa = PBXBuildFile; fileRef = 71B8044E248526B600D53506 /* DynamicTableViewSpaceCell.swift */; };
		71B804522485272F00D53506 /* RiskLegendNumberedTitleCell.swift in Sources */ = {isa = PBXBuildFile; fileRef = 71B804512485272F00D53506 /* RiskLegendNumberedTitleCell.swift */; };
		71B804542485273C00D53506 /* RiskLegendDotBodyCell.swift in Sources */ = {isa = PBXBuildFile; fileRef = 71B804532485273C00D53506 /* RiskLegendDotBodyCell.swift */; };
		71CAB9D2248AACAD00F516A5 /* PixelPerfectLayoutConstraint.swift in Sources */ = {isa = PBXBuildFile; fileRef = 71CAB9D1248AACAD00F516A5 /* PixelPerfectLayoutConstraint.swift */; };
		71CAB9D4248AB33500F516A5 /* DynamicTypeSymbolImageView.swift in Sources */ = {isa = PBXBuildFile; fileRef = 71CAB9D3248AB33500F516A5 /* DynamicTypeSymbolImageView.swift */; };
		71F2E57B2487AEFC00694F1A /* ena-colors.xcassets in Resources */ = {isa = PBXBuildFile; fileRef = 71F2E57A2487AEFC00694F1A /* ena-colors.xcassets */; };
		71F5418E248BEE08006DB793 /* privacy-policy.html in Resources */ = {isa = PBXBuildFile; fileRef = 71F5418A248BEDBE006DB793 /* privacy-policy.html */; };
		71F54191248BF677006DB793 /* HtmlTextView.swift in Sources */ = {isa = PBXBuildFile; fileRef = 71F54190248BF677006DB793 /* HtmlTextView.swift */; };
		71FD8862246EB27F00E804D0 /* ExposureDetectionViewController.swift in Sources */ = {isa = PBXBuildFile; fileRef = 71FD8861246EB27F00E804D0 /* ExposureDetectionViewController.swift */; };
		71FE1C69247A8FE100851FEB /* DynamicTableViewHeaderFooterView.swift in Sources */ = {isa = PBXBuildFile; fileRef = 71FE1C68247A8FE100851FEB /* DynamicTableViewHeaderFooterView.swift */; };
		71FE1C6D247AA43400851FEB /* ExposureDetectionViewController+Summary.swift in Sources */ = {isa = PBXBuildFile; fileRef = 71FE1C6C247AA43400851FEB /* ExposureDetectionViewController+Summary.swift */; };
		71FE1C71247AA7B700851FEB /* DynamicTableViewHeaderImageView.swift in Sources */ = {isa = PBXBuildFile; fileRef = 71FE1C70247AA7B700851FEB /* DynamicTableViewHeaderImageView.swift */; };
		71FE1C7A247AC2B500851FEB /* ExposureSubmissionSuccessViewController.swift in Sources */ = {isa = PBXBuildFile; fileRef = 71FE1C73247AC2B500851FEB /* ExposureSubmissionSuccessViewController.swift */; };
		71FE1C7B247AC2B500851FEB /* ExposureSubmissionQRScannerViewController.swift in Sources */ = {isa = PBXBuildFile; fileRef = 71FE1C74247AC2B500851FEB /* ExposureSubmissionQRScannerViewController.swift */; };
		71FE1C7C247AC2B500851FEB /* ExposureSubmissionOverviewViewController.swift in Sources */ = {isa = PBXBuildFile; fileRef = 71FE1C75247AC2B500851FEB /* ExposureSubmissionOverviewViewController.swift */; };
		71FE1C7D247AC2B500851FEB /* ExposureSubmissionTanInputViewController.swift in Sources */ = {isa = PBXBuildFile; fileRef = 71FE1C76247AC2B500851FEB /* ExposureSubmissionTanInputViewController.swift */; };
		71FE1C7F247AC2B500851FEB /* ExposureSubmissionTestResultViewController.swift in Sources */ = {isa = PBXBuildFile; fileRef = 71FE1C78247AC2B500851FEB /* ExposureSubmissionTestResultViewController.swift */; };
		71FE1C80247AC2B500851FEB /* ExposureSubmissionNavigationController.swift in Sources */ = {isa = PBXBuildFile; fileRef = 71FE1C79247AC2B500851FEB /* ExposureSubmissionNavigationController.swift */; };
		71FE1C82247AC30300851FEB /* ENATanInput.swift in Sources */ = {isa = PBXBuildFile; fileRef = 71FE1C81247AC30300851FEB /* ENATanInput.swift */; };
		71FE1C86247AC33D00851FEB /* ExposureSubmissionTestResultHeaderView.swift in Sources */ = {isa = PBXBuildFile; fileRef = 71FE1C84247AC33D00851FEB /* ExposureSubmissionTestResultHeaderView.swift */; };
		71FE1C87247AC33D00851FEB /* ExposureSubmissionTestResultHeaderView.xib in Resources */ = {isa = PBXBuildFile; fileRef = 71FE1C85247AC33D00851FEB /* ExposureSubmissionTestResultHeaderView.xib */; };
		71FE1C8C247AC79D00851FEB /* DynamicTableViewIconCell.swift in Sources */ = {isa = PBXBuildFile; fileRef = 71FE1C8A247AC79D00851FEB /* DynamicTableViewIconCell.swift */; };
		71FE1C8D247AC79D00851FEB /* DynamicTableViewIconCell.xib in Resources */ = {isa = PBXBuildFile; fileRef = 71FE1C8B247AC79D00851FEB /* DynamicTableViewIconCell.xib */; };
		85142501245DA0B3009D2791 /* UIViewController+Alert.swift in Sources */ = {isa = PBXBuildFile; fileRef = 85142500245DA0B3009D2791 /* UIViewController+Alert.swift */; };
		8539874F2467094E00D28B62 /* AppIcon.xcassets in Resources */ = {isa = PBXBuildFile; fileRef = 8539874E2467094E00D28B62 /* AppIcon.xcassets */; };
		853D987A24694A8700490DBA /* ENAButton.swift in Sources */ = {isa = PBXBuildFile; fileRef = 853D987924694A8700490DBA /* ENAButton.swift */; };
		853D98832469DC5000490DBA /* ExposureNotificationSetting.storyboard in Resources */ = {isa = PBXBuildFile; fileRef = 853D98822469DC5000490DBA /* ExposureNotificationSetting.storyboard */; };
		858F6F6E245A103C009FFD33 /* ExposureNotification.framework in Frameworks */ = {isa = PBXBuildFile; fileRef = 858F6F6D245A103C009FFD33 /* ExposureNotification.framework */; };
		8595BF5F246032D90056EA27 /* ENASwitch.swift in Sources */ = {isa = PBXBuildFile; fileRef = 8595BF5E246032D90056EA27 /* ENASwitch.swift */; };
		859DD512248549790073D59F /* MockDiagnosisKeysRetrieval.swift in Sources */ = {isa = PBXBuildFile; fileRef = 859DD511248549790073D59F /* MockDiagnosisKeysRetrieval.swift */; };
		85D7593F2457048F008175F0 /* AppDelegate.swift in Sources */ = {isa = PBXBuildFile; fileRef = 85D7593E2457048F008175F0 /* AppDelegate.swift */; };
		85D759412457048F008175F0 /* SceneDelegate.swift in Sources */ = {isa = PBXBuildFile; fileRef = 85D759402457048F008175F0 /* SceneDelegate.swift */; };
		85D7594B24570491008175F0 /* Assets.xcassets in Resources */ = {isa = PBXBuildFile; fileRef = 85D7594A24570491008175F0 /* Assets.xcassets */; };
		85D7594E24570491008175F0 /* LaunchScreen.storyboard in Resources */ = {isa = PBXBuildFile; fileRef = 85D7594C24570491008175F0 /* LaunchScreen.storyboard */; };
		85D7596424570491008175F0 /* ENAUITests.swift in Sources */ = {isa = PBXBuildFile; fileRef = 85D7596324570491008175F0 /* ENAUITests.swift */; };
		85E33444247EB357006E74EC /* CircularProgressView.swift in Sources */ = {isa = PBXBuildFile; fileRef = 85E33443247EB357006E74EC /* CircularProgressView.swift */; };
		A128F04E2489ABEE00EC7F6C /* RiskCalculationTests.swift in Sources */ = {isa = PBXBuildFile; fileRef = A128F04C2489ABE700EC7F6C /* RiskCalculationTests.swift */; };
		A128F059248B459F00EC7F6C /* PublicKeyStore.swift in Sources */ = {isa = PBXBuildFile; fileRef = A128F058248B459F00EC7F6C /* PublicKeyStore.swift */; };
<<<<<<< HEAD
=======
		A16714BB248D18D20031B111 /* SummaryMetadata.swift in Sources */ = {isa = PBXBuildFile; fileRef = A16714BA248D18D20031B111 /* SummaryMetadata.swift */; };
>>>>>>> 449fd32a
		A173665324844F41006BE209 /* SQLiteKeyValueStoreTests.swift in Sources */ = {isa = PBXBuildFile; fileRef = A173665124844F29006BE209 /* SQLiteKeyValueStoreTests.swift */; };
		A17366552484978A006BE209 /* OnboardingInfoViewControllerUtils.swift in Sources */ = {isa = PBXBuildFile; fileRef = A17366542484978A006BE209 /* OnboardingInfoViewControllerUtils.swift */; };
		A17DA5E32486D8EF006F310F /* RiskLevelTests.swift in Sources */ = {isa = PBXBuildFile; fileRef = A17DA5E12486D8E7006F310F /* RiskLevelTests.swift */; };
		A189E45F248C325E001D0996 /* de-config in Resources */ = {isa = PBXBuildFile; fileRef = A189E45E248C325E001D0996 /* de-config */; };
		A189E461248C35BF001D0996 /* PublicKeys.plist in Resources */ = {isa = PBXBuildFile; fileRef = A189E460248C35BF001D0996 /* PublicKeys.plist */; };
		A328424D248B91E0006B1F09 /* HomeTestResultLoadingCell.xib in Resources */ = {isa = PBXBuildFile; fileRef = A328424B248B91E0006B1F09 /* HomeTestResultLoadingCell.xib */; };
		A328424E248B91E0006B1F09 /* HomeTestResultLoadingCell.swift in Sources */ = {isa = PBXBuildFile; fileRef = A328424C248B91E0006B1F09 /* HomeTestResultLoadingCell.swift */; };
		A3284250248B9269006B1F09 /* HomeTestResultLoadingCellConfigurator.swift in Sources */ = {isa = PBXBuildFile; fileRef = A328424F248B9269006B1F09 /* HomeTestResultLoadingCellConfigurator.swift */; };
		A36D07B72486AD0100E46F96 /* HomeTestResultCellConfigurator.swift in Sources */ = {isa = PBXBuildFile; fileRef = A36D07B62486AD0100E46F96 /* HomeTestResultCellConfigurator.swift */; };
		A36D07B92486D61C00E46F96 /* HomeCardCellButtonDelegate.swift in Sources */ = {isa = PBXBuildFile; fileRef = A36D07B82486D61C00E46F96 /* HomeCardCellButtonDelegate.swift */; };
		A3C4F96024812CD20047F23E /* ExposureSubmissionWarnOthersViewController.swift in Sources */ = {isa = PBXBuildFile; fileRef = A3C4F95F24812CD20047F23E /* ExposureSubmissionWarnOthersViewController.swift */; };
		A3E5E71A247D4FFB00237116 /* ExposureSubmissionViewUtils.swift in Sources */ = {isa = PBXBuildFile; fileRef = A3E5E719247D4FFB00237116 /* ExposureSubmissionViewUtils.swift */; };
		A3E5E71E247E6F7A00237116 /* SpinnerInjectable.swift in Sources */ = {isa = PBXBuildFile; fileRef = A3E5E71D247E6F7A00237116 /* SpinnerInjectable.swift */; };
		A3FF84EC247BFAF00053E947 /* Hasher.swift in Sources */ = {isa = PBXBuildFile; fileRef = A3FF84EB247BFAF00053E947 /* Hasher.swift */; };
		B10FD5ED246EAADC00E9D7F2 /* AppInformationDetailViewController.swift in Sources */ = {isa = PBXBuildFile; fileRef = 71CC3E9E246D6B6800217F2C /* AppInformationDetailViewController.swift */; };
		B10FD5F1246EAB1000E9D7F2 /* AppInformationViewController+DynamicTableViewModel.swift in Sources */ = {isa = PBXBuildFile; fileRef = 71CC3E9C246D5D8000217F2C /* AppInformationViewController+DynamicTableViewModel.swift */; };
		B10FD5F4246EAC1700E9D7F2 /* AppleFilesWriter.swift in Sources */ = {isa = PBXBuildFile; fileRef = B10FD5F3246EAC1700E9D7F2 /* AppleFilesWriter.swift */; };
		B111EE2C2465D9F7001AEBB4 /* String+Localization.swift in Sources */ = {isa = PBXBuildFile; fileRef = B111EE2B2465D9F7001AEBB4 /* String+Localization.swift */; };
		B112545A246F2C6500AB5036 /* ENTemporaryExposureKey+Convert.swift in Sources */ = {isa = PBXBuildFile; fileRef = B1125459246F2C6500AB5036 /* ENTemporaryExposureKey+Convert.swift */; };
		B1175213248A83AB00C3325C /* Risk.swift in Sources */ = {isa = PBXBuildFile; fileRef = B1175212248A83AB00C3325C /* Risk.swift */; };
		B1175216248A9F9600C3325C /* ConvertingKeysTests.swift in Sources */ = {isa = PBXBuildFile; fileRef = B1175215248A9F9600C3325C /* ConvertingKeysTests.swift */; };
		B1175218248ACFBC00C3325C /* SAP_RiskScoreClass+LowAndHigh.swift in Sources */ = {isa = PBXBuildFile; fileRef = B1175217248ACFBC00C3325C /* SAP_RiskScoreClass+LowAndHigh.swift */; };
		B117521A248ACFFC00C3325C /* SAP_RiskScoreClass+LowAndHighTests.swift in Sources */ = {isa = PBXBuildFile; fileRef = B1175219248ACFFC00C3325C /* SAP_RiskScoreClass+LowAndHighTests.swift */; };
		B11E619B246EE4B0004A056A /* DynamicTypeLabel.swift in Sources */ = {isa = PBXBuildFile; fileRef = 71CC3EA0246D6BBF00217F2C /* DynamicTypeLabel.swift */; };
		B11E619C246EE4E9004A056A /* UIFont+DynamicType.swift in Sources */ = {isa = PBXBuildFile; fileRef = 71CC3EA2246D6C4000217F2C /* UIFont+DynamicType.swift */; };
		B1218920248AD79900496210 /* ClientMock.swift in Sources */ = {isa = PBXBuildFile; fileRef = CD678F6C246C43EE00B6A0F8 /* ClientMock.swift */; };
		B143DBDF2477F292000A29E8 /* ExposureNotificationSettingViewController.swift in Sources */ = {isa = PBXBuildFile; fileRef = 853D98842469DC8100490DBA /* ExposureNotificationSettingViewController.swift */; };
		B14D0CD9246E946E00D5BEBC /* ExposureDetection.swift in Sources */ = {isa = PBXBuildFile; fileRef = B1A9E70D246D73180024CC12 /* ExposureDetection.swift */; };
		B14D0CDB246E968C00D5BEBC /* String+Today.swift in Sources */ = {isa = PBXBuildFile; fileRef = B14D0CDA246E968C00D5BEBC /* String+Today.swift */; };
		B14D0CDD246E972400D5BEBC /* ExposureDetectionDelegate.swift in Sources */ = {isa = PBXBuildFile; fileRef = B14D0CDC246E972400D5BEBC /* ExposureDetectionDelegate.swift */; };
		B14D0CDF246E976400D5BEBC /* ExposureDetectionTransaction+DidEndPrematurelyReason.swift in Sources */ = {isa = PBXBuildFile; fileRef = B14D0CDE246E976400D5BEBC /* ExposureDetectionTransaction+DidEndPrematurelyReason.swift */; };
		B153096A24706F1000A4A1BD /* URLSession+Default.swift in Sources */ = {isa = PBXBuildFile; fileRef = B153096924706F1000A4A1BD /* URLSession+Default.swift */; };
		B153096C24706F2400A4A1BD /* URLSessionConfiguration+Default.swift in Sources */ = {isa = PBXBuildFile; fileRef = B153096B24706F2400A4A1BD /* URLSessionConfiguration+Default.swift */; };
		B15382E5248273F30010F007 /* MockTestStore.swift in Sources */ = {isa = PBXBuildFile; fileRef = B15382E3248273DC0010F007 /* MockTestStore.swift */; };
		B15382E7248290BB0010F007 /* AppleFilesWriterTests.swift in Sources */ = {isa = PBXBuildFile; fileRef = B15382E6248290BB0010F007 /* AppleFilesWriterTests.swift */; };
		B15382FE248424F00010F007 /* ExposureDetectionTests.swift in Sources */ = {isa = PBXBuildFile; fileRef = B15382FD248424F00010F007 /* ExposureDetectionTests.swift */; };
		B154F59B246DD5CF003E891E /* Client+Convenience.swift in Sources */ = {isa = PBXBuildFile; fileRef = B154F59A246DD5CF003E891E /* Client+Convenience.swift */; };
		B16177E824802F9B006E435A /* DownloadedPackagesSQLLiteStoreTests.swift in Sources */ = {isa = PBXBuildFile; fileRef = B16177E724802F9B006E435A /* DownloadedPackagesSQLLiteStoreTests.swift */; };
		B161782524804AC3006E435A /* DownloadedPackagesSQLLiteStore.swift in Sources */ = {isa = PBXBuildFile; fileRef = B161782424804AC3006E435A /* DownloadedPackagesSQLLiteStore.swift */; };
		B161782724804AF3006E435A /* DownloadedPackagesInMemoryStore.swift in Sources */ = {isa = PBXBuildFile; fileRef = B161782624804AF3006E435A /* DownloadedPackagesInMemoryStore.swift */; };
		B161782D248062CE006E435A /* DeltaCalculationResultTests.swift in Sources */ = {isa = PBXBuildFile; fileRef = B161782C248062CE006E435A /* DeltaCalculationResultTests.swift */; };
		B161782E2480658F006E435A /* DeltaCalculationResult.swift in Sources */ = {isa = PBXBuildFile; fileRef = B161782924805784006E435A /* DeltaCalculationResult.swift */; };
		B1741B492462C207006275D9 /* Client.swift in Sources */ = {isa = PBXBuildFile; fileRef = B1741B482462C207006275D9 /* Client.swift */; };
		B1741B4B2462C21C006275D9 /* DMQRCodeScanViewController.swift in Sources */ = {isa = PBXBuildFile; fileRef = B1741B402461A511006275D9 /* DMQRCodeScanViewController.swift */; };
		B1741B4C2462C21F006275D9 /* DMDeveloperMenu.swift in Sources */ = {isa = PBXBuildFile; fileRef = B1741B432461C257006275D9 /* DMDeveloperMenu.swift */; };
		B1741B4D2462C21F006275D9 /* DMQRCodeViewController.swift in Sources */ = {isa = PBXBuildFile; fileRef = B1741B3D24619179006275D9 /* DMQRCodeViewController.swift */; };
		B1741B4E2462C21F006275D9 /* DMViewController.swift in Sources */ = {isa = PBXBuildFile; fileRef = B1569DDE245D70990079FCD7 /* DMViewController.swift */; };
		B1741B582462EBDB006275D9 /* HomeViewController.swift in Sources */ = {isa = PBXBuildFile; fileRef = 51CE1B2E245F5CFC002CF42A /* HomeViewController.swift */; };
		B17A44A22464906A00CB195E /* KeyTests.swift in Sources */ = {isa = PBXBuildFile; fileRef = B17A44A12464906A00CB195E /* KeyTests.swift */; };
		B17F2D48248CEB4C00CAA38F /* DetectionMode.swift in Sources */ = {isa = PBXBuildFile; fileRef = B18E852E248C29D400CF4FB8 /* DetectionMode.swift */; };
		B18C411D246DB30000B8D8CB /* URL+Helper.swift in Sources */ = {isa = PBXBuildFile; fileRef = B18C411C246DB30000B8D8CB /* URL+Helper.swift */; };
		B1A76E9F24714AC700EA5208 /* HTTPClient+Configuration.swift in Sources */ = {isa = PBXBuildFile; fileRef = B1A76E9E24714AC700EA5208 /* HTTPClient+Configuration.swift */; };
		B1A76EA224714F7900EA5208 /* ClientModeTests.swift in Sources */ = {isa = PBXBuildFile; fileRef = B1CF8D0F246C1F4100DBE135 /* ClientModeTests.swift */; };
		B1A89F372481814E00DA1CEC /* PersistedAndPublished.swift in Sources */ = {isa = PBXBuildFile; fileRef = 0D5611B7247FD36F00B5B094 /* PersistedAndPublished.swift */; };
		B1A89F3824819C2B00DA1CEC /* HomeInteractor.swift in Sources */ = {isa = PBXBuildFile; fileRef = 5111E7622460BB1500ED6498 /* HomeInteractor.swift */; };
		B1A89F3924819CC200DA1CEC /* ExposureStateUpdating.swift in Sources */ = {isa = PBXBuildFile; fileRef = B18CADAD24782FA4006F53F0 /* ExposureStateUpdating.swift */; };
		B1A89F3A24819CD300DA1CEC /* HomeRiskImageItemViewConfigurator.swift in Sources */ = {isa = PBXBuildFile; fileRef = 514EE99F246D4DF800DE4884 /* HomeRiskImageItemViewConfigurator.swift */; };
		B1A89F3B24819CE800DA1CEC /* LabelTableViewCell.swift in Sources */ = {isa = PBXBuildFile; fileRef = CDD87C5C247559E3007CE6CA /* LabelTableViewCell.swift */; };
		B1B381432472EF8B0056BEEE /* HTTPClient+Configuration.swift in Sources */ = {isa = PBXBuildFile; fileRef = B12995E8246C344100854AD0 /* HTTPClient+Configuration.swift */; };
		B1B9CF1F246ED2E8008F04F5 /* Sap_FilebucketTests.swift in Sources */ = {isa = PBXBuildFile; fileRef = B1B9CF1E246ED2E8008F04F5 /* Sap_FilebucketTests.swift */; };
		B1BD9E7E24898A2300BD3930 /* ExposureDetectionViewController+DynamicTableViewModel.swift in Sources */ = {isa = PBXBuildFile; fileRef = 714CD8662472885900F56450 /* ExposureDetectionViewController+DynamicTableViewModel.swift */; };
		B1C6ECFF247F089E0066138F /* RiskImageItemView.swift in Sources */ = {isa = PBXBuildFile; fileRef = 51B5B415246DF13D00DC5D3E /* RiskImageItemView.swift */; };
		B1C6ED00247F23730066138F /* NotificationName.swift in Sources */ = {isa = PBXBuildFile; fileRef = 51D420D324586DCA00AD70CA /* NotificationName.swift */; };
		B1CD333C24865A7D00B06E9B /* TracingStatusHistory.swift in Sources */ = {isa = PBXBuildFile; fileRef = B1CD333B24865A7D00B06E9B /* TracingStatusHistory.swift */; };
		B1CD333E24865E0000B06E9B /* TracingStatusHistoryTests.swift in Sources */ = {isa = PBXBuildFile; fileRef = B1CD333D24865E0000B06E9B /* TracingStatusHistoryTests.swift */; };
		B1D431C8246C69F300E728AD /* HTTPClient+ConfigurationTests.swift in Sources */ = {isa = PBXBuildFile; fileRef = B1D431C7246C69F300E728AD /* HTTPClient+ConfigurationTests.swift */; };
		B1D431CB246C84A400E728AD /* DownloadedPackagesStore.swift in Sources */ = {isa = PBXBuildFile; fileRef = B1D431CA246C84A400E728AD /* DownloadedPackagesStore.swift */; };
		B1D431CE246C84F200E728AD /* KeyPackagesStoreTests.swift in Sources */ = {isa = PBXBuildFile; fileRef = B1D431CC246C84ED00E728AD /* KeyPackagesStoreTests.swift */; };
		B1D6B002247DA0320079DDD3 /* ExposureDetectionViewControllerDelegate.swift in Sources */ = {isa = PBXBuildFile; fileRef = B1D6B001247DA0320079DDD3 /* ExposureDetectionViewControllerDelegate.swift */; };
		B1D6B004247DA4920079DDD3 /* UIApplication+CoronaWarn.swift in Sources */ = {isa = PBXBuildFile; fileRef = B1D6B003247DA4920079DDD3 /* UIApplication+CoronaWarn.swift */; };
		B1D7D68E24766D2100E4DA5D /* submission_payload.pb.swift in Sources */ = {isa = PBXBuildFile; fileRef = B1D7D68624766D2100E4DA5D /* submission_payload.pb.swift */; };
		B1D7D69224766D2100E4DA5D /* apple_export.pb.swift in Sources */ = {isa = PBXBuildFile; fileRef = B1D7D68A24766D2100E4DA5D /* apple_export.pb.swift */; };
		B1DDDABC247137B000A07175 /* HTTPClientConfigurationEndpointTests.swift in Sources */ = {isa = PBXBuildFile; fileRef = B1DDDABB247137B000A07175 /* HTTPClientConfigurationEndpointTests.swift */; };
		B1DDDABE24713BAD00A07175 /* SAPDownloadedPackage.swift in Sources */ = {isa = PBXBuildFile; fileRef = B1A9E710246D782F0024CC12 /* SAPDownloadedPackage.swift */; };
		B1E8C99D2479D4E7006DC678 /* DMSubmissionStateViewController.swift in Sources */ = {isa = PBXBuildFile; fileRef = B1E8C99C2479D4E7006DC678 /* DMSubmissionStateViewController.swift */; };
		B1EAEC8B24711884003BE9A2 /* URLSession+Convenience.swift in Sources */ = {isa = PBXBuildFile; fileRef = B1EAEC8A24711884003BE9A2 /* URLSession+Convenience.swift */; };
		B1EAEC8F247118D1003BE9A2 /* URLSession+ConvenienceTests.swift in Sources */ = {isa = PBXBuildFile; fileRef = B1EAEC8D247118CB003BE9A2 /* URLSession+ConvenienceTests.swift */; };
		B1EAEC91247128ED003BE9A2 /* ClientMode.swift in Sources */ = {isa = PBXBuildFile; fileRef = B1EAEC90247128ED003BE9A2 /* ClientMode.swift */; };
		B1EDFD88248E741B00E7EAFF /* SwiftProtobuf in Frameworks */ = {isa = PBXBuildFile; productRef = B10FB02F246036F3004CA11E /* SwiftProtobuf */; };
		B1EDFD89248E741B00E7EAFF /* ZIPFoundation in Frameworks */ = {isa = PBXBuildFile; productRef = B1E8C9A4247AB869006DC678 /* ZIPFoundation */; };
		B1EDFD8A248E741B00E7EAFF /* Connectivity in Frameworks */ = {isa = PBXBuildFile; productRef = 3DD767482483D6B5002DD2B3 /* Connectivity */; };
		B1EDFD8B248E741B00E7EAFF /* FMDB in Frameworks */ = {isa = PBXBuildFile; productRef = B1FE13E9248838E400D012E5 /* FMDB */; };
		B1EDFD8D248E74D000E7EAFF /* URL+StaticString.swift in Sources */ = {isa = PBXBuildFile; fileRef = B1EDFD8C248E74D000E7EAFF /* URL+StaticString.swift */; };
		B1F82DF224718C7300E2E56A /* DMConfigurationViewController.swift in Sources */ = {isa = PBXBuildFile; fileRef = B1F82DF124718C7300E2E56A /* DMConfigurationViewController.swift */; };
		B1F8AE482479B4C30093A588 /* api-response-day-2020-05-16 in Resources */ = {isa = PBXBuildFile; fileRef = B1F8AE472479B4C30093A588 /* api-response-day-2020-05-16 */; };
		B1FE13EB24891CFA00D012E5 /* RiskProvider.swift in Sources */ = {isa = PBXBuildFile; fileRef = B1FE13DE248821E000D012E5 /* RiskProvider.swift */; };
		B1FE13EC24891CFE00D012E5 /* RiskProviding.swift in Sources */ = {isa = PBXBuildFile; fileRef = B1FE13DC248821CB00D012E5 /* RiskProviding.swift */; };
		B1FE13ED24891D0400D012E5 /* RiskProviderTests.swift in Sources */ = {isa = PBXBuildFile; fileRef = B1FE13E1248824E900D012E5 /* RiskProviderTests.swift */; };
		B1FE13EF24891D0C00D012E5 /* RiskProvidingConfiguration.swift in Sources */ = {isa = PBXBuildFile; fileRef = B1FE13E52488255900D012E5 /* RiskProvidingConfiguration.swift */; };
		B1FE13F024891D1500D012E5 /* RiskCalculation.swift in Sources */ = {isa = PBXBuildFile; fileRef = B1FE13D72487DEED00D012E5 /* RiskCalculation.swift */; };
		B1FE13F224893CCE00D012E5 /* app_config.pb.swift in Sources */ = {isa = PBXBuildFile; fileRef = B1FE13F124893CCE00D012E5 /* app_config.pb.swift */; };
		B1FE13F52489580D00D012E5 /* app_config_attenuation_duration.pb.swift in Sources */ = {isa = PBXBuildFile; fileRef = B1FE13F32489580D00D012E5 /* app_config_attenuation_duration.pb.swift */; };
		B1FE13F62489580D00D012E5 /* app_config_app_version_config.pb.swift in Sources */ = {isa = PBXBuildFile; fileRef = B1FE13F42489580D00D012E5 /* app_config_app_version_config.pb.swift */; };
		B1FE13FB24896E6700D012E5 /* AppConfigurationProviding.swift in Sources */ = {isa = PBXBuildFile; fileRef = B1FE13FA24896E6700D012E5 /* AppConfigurationProviding.swift */; };
		B1FE13FE24896EF700D012E5 /* CachedAppConfigurationTests.swift in Sources */ = {isa = PBXBuildFile; fileRef = B1FE13FD24896EF700D012E5 /* CachedAppConfigurationTests.swift */; };
		B1FE13FF2489708200D012E5 /* CachedAppConfiguration.swift in Sources */ = {isa = PBXBuildFile; fileRef = B1FE13F824896DDB00D012E5 /* CachedAppConfiguration.swift */; };
		CD2EC329247D82EE00C6B3F9 /* NotificationSettingsViewController.swift in Sources */ = {isa = PBXBuildFile; fileRef = CD2EC328247D82EE00C6B3F9 /* NotificationSettingsViewController.swift */; };
		CD678F6F246C43FC00B6A0F8 /* MockURLSession.swift in Sources */ = {isa = PBXBuildFile; fileRef = CD678F6E246C43FC00B6A0F8 /* MockURLSession.swift */; };
		CD8638532477EBD400A5A07C /* SettingsViewModel.swift in Sources */ = {isa = PBXBuildFile; fileRef = CD8638522477EBD400A5A07C /* SettingsViewModel.swift */; };
		CD99A3A9245C272400BF12AF /* ExposureSubmissionService.swift in Sources */ = {isa = PBXBuildFile; fileRef = CD99A3A8245C272400BF12AF /* ExposureSubmissionService.swift */; };
		CD99A3C7246155C300BF12AF /* Logger.swift in Sources */ = {isa = PBXBuildFile; fileRef = CD99A3C6246155C300BF12AF /* Logger.swift */; };
		CD99A3CA2461A47C00BF12AF /* AppStrings.swift in Sources */ = {isa = PBXBuildFile; fileRef = CD99A3C92461A47C00BF12AF /* AppStrings.swift */; };
		CDCE11D6247D644100F30825 /* NotificationSettingsViewModel.swift in Sources */ = {isa = PBXBuildFile; fileRef = CDCE11D5247D644100F30825 /* NotificationSettingsViewModel.swift */; };
		CDCE11D9247D64C600F30825 /* NotificationSettingsOnTableViewCell.swift in Sources */ = {isa = PBXBuildFile; fileRef = CDCE11D8247D64C600F30825 /* NotificationSettingsOnTableViewCell.swift */; };
		CDCE11DB247D64D600F30825 /* NotificationSettingsOffTableViewCell.swift in Sources */ = {isa = PBXBuildFile; fileRef = CDCE11DA247D64D600F30825 /* NotificationSettingsOffTableViewCell.swift */; };
		CDD87C56247556DE007CE6CA /* MainSettingsTableViewCell.swift in Sources */ = {isa = PBXBuildFile; fileRef = CDD87C54247556DE007CE6CA /* MainSettingsTableViewCell.swift */; };
		CDF27BD3246ADBA70044D32B /* ExposureSubmissionServiceTests.swift in Sources */ = {isa = PBXBuildFile; fileRef = CDF27BD2246ADBA70044D32B /* ExposureSubmissionServiceTests.swift */; };
		CDF27BD5246ADBF30044D32B /* HTTPClientTests.swift in Sources */ = {isa = PBXBuildFile; fileRef = CDF27BD4246ADBF30044D32B /* HTTPClientTests.swift */; };
		EE20EA072469883900770683 /* RiskLegend.storyboard in Resources */ = {isa = PBXBuildFile; fileRef = EE20EA062469883900770683 /* RiskLegend.storyboard */; };
		EE22DB81247FB40A001B0A71 /* ENStateHandler.swift in Sources */ = {isa = PBXBuildFile; fileRef = EE22DB7F247FB409001B0A71 /* ENStateHandler.swift */; };
		EE22DB82247FB40A001B0A71 /* ENSettingModel.swift in Sources */ = {isa = PBXBuildFile; fileRef = EE22DB80247FB409001B0A71 /* ENSettingModel.swift */; };
		EE22DB89247FB43A001B0A71 /* TracingHistoryTableViewCell.swift in Sources */ = {isa = PBXBuildFile; fileRef = EE22DB84247FB43A001B0A71 /* TracingHistoryTableViewCell.swift */; };
		EE22DB8A247FB43A001B0A71 /* ImageTableViewCell.swift in Sources */ = {isa = PBXBuildFile; fileRef = EE22DB85247FB43A001B0A71 /* ImageTableViewCell.swift */; };
		EE22DB8B247FB43A001B0A71 /* ActionDetailTableViewCell.swift in Sources */ = {isa = PBXBuildFile; fileRef = EE22DB86247FB43A001B0A71 /* ActionDetailTableViewCell.swift */; };
		EE22DB8C247FB43A001B0A71 /* DescriptionTableViewCell.swift in Sources */ = {isa = PBXBuildFile; fileRef = EE22DB87247FB43A001B0A71 /* DescriptionTableViewCell.swift */; };
		EE22DB8D247FB43A001B0A71 /* ActionTableViewCell.swift in Sources */ = {isa = PBXBuildFile; fileRef = EE22DB88247FB43A001B0A71 /* ActionTableViewCell.swift */; };
		EE22DB8F247FB46C001B0A71 /* ENStateTests.swift in Sources */ = {isa = PBXBuildFile; fileRef = EE22DB8E247FB46C001B0A71 /* ENStateTests.swift */; };
		EE22DB91247FB479001B0A71 /* MockStateHandlerObserverDelegate.swift in Sources */ = {isa = PBXBuildFile; fileRef = EE22DB90247FB479001B0A71 /* MockStateHandlerObserverDelegate.swift */; };
		EE278B2D245F2BBB008B06F9 /* InviteFriends.storyboard in Resources */ = {isa = PBXBuildFile; fileRef = EE278B2C245F2BBB008B06F9 /* InviteFriends.storyboard */; };
		EE278B30245F2C8A008B06F9 /* FriendsInviteController.swift in Sources */ = {isa = PBXBuildFile; fileRef = EE278B2F245F2C8A008B06F9 /* FriendsInviteController.swift */; };
		EE46E5D82466AEA50057627F /* UIView.swift in Sources */ = {isa = PBXBuildFile; fileRef = EE46E5D72466AEA50057627F /* UIView.swift */; };
		EE70C23D245B09EA00AC9B2F /* Localizable.strings in Resources */ = {isa = PBXBuildFile; fileRef = EE70C23A245B09E900AC9B2F /* Localizable.strings */; };
		EE92A33E245D96DA006B97B0 /* Localizable.stringsdict in Resources */ = {isa = PBXBuildFile; fileRef = EE92A340245D96DA006B97B0 /* Localizable.stringsdict */; };
		EEF1067A246EBF8B009DFB4E /* ResetViewController.swift in Sources */ = {isa = PBXBuildFile; fileRef = EEF10679246EBF8B009DFB4E /* ResetViewController.swift */; };
		F252472F2483955B00C5556B /* DynamicTableViewControllerFake.storyboard in Resources */ = {isa = PBXBuildFile; fileRef = F252472E2483955B00C5556B /* DynamicTableViewControllerFake.storyboard */; };
		F25247312484456800C5556B /* DynamicTableViewModelTests.swift in Sources */ = {isa = PBXBuildFile; fileRef = F25247302484456800C5556B /* DynamicTableViewModelTests.swift */; };
		F2DC808E248989CE00EDC40A /* DynamicTableViewControllerRegisterCellsTests.swift in Sources */ = {isa = PBXBuildFile; fileRef = F2DC808D248989CE00EDC40A /* DynamicTableViewControllerRegisterCellsTests.swift */; };
		F2DC809024898A9400EDC40A /* DynamicTableViewControllerNumberOfRowsAndSectionsTests.swift in Sources */ = {isa = PBXBuildFile; fileRef = F2DC808F24898A9400EDC40A /* DynamicTableViewControllerNumberOfRowsAndSectionsTests.swift */; };
		F2DC809224898B1800EDC40A /* DynamicTableViewControllerHeaderTests.swift in Sources */ = {isa = PBXBuildFile; fileRef = F2DC809124898B1800EDC40A /* DynamicTableViewControllerHeaderTests.swift */; };
		F2DC809424898CE600EDC40A /* DynamicTableViewControllerFooterTests.swift in Sources */ = {isa = PBXBuildFile; fileRef = F2DC809324898CE600EDC40A /* DynamicTableViewControllerFooterTests.swift */; };
		FEDCE09E9F78ABEB4AA9A484 /* ExposureDetectionExecutor.swift in Sources */ = {isa = PBXBuildFile; fileRef = FEDCE0116603B6E00FAEE632 /* ExposureDetectionExecutor.swift */; };
		FEDCE29E414945F14E7CE576 /* ENStateHandler+State.swift in Sources */ = {isa = PBXBuildFile; fileRef = FEDCE1B8926528ED74CDE1B2 /* ENStateHandler+State.swift */; };
		FEDCE50B4AC5E24D4E11AA52 /* RequiresAppDependencies.swift in Sources */ = {isa = PBXBuildFile; fileRef = FEDCE1600374711EC77FF572 /* RequiresAppDependencies.swift */; };
		FEDCE6E2763B0BABFADF36BA /* ExposureDetectionViewController+State.swift in Sources */ = {isa = PBXBuildFile; fileRef = FEDCE4BE82DC5BFE90575663 /* ExposureDetectionViewController+State.swift */; };
		FEDCE77AED78E9C25999BB35 /* SceneDelegate+State.swift in Sources */ = {isa = PBXBuildFile; fileRef = FEDCE838D90CB02C55E15237 /* SceneDelegate+State.swift */; };
		FEDCECC1B2111AB537AEF7E5 /* HomeInteractor+State.swift in Sources */ = {isa = PBXBuildFile; fileRef = FEDCEC452596E54A041BBCE9 /* HomeInteractor+State.swift */; };
/* End PBXBuildFile section */

/* Begin PBXContainerItemProxy section */
		85D7595524570491008175F0 /* PBXContainerItemProxy */ = {
			isa = PBXContainerItemProxy;
			containerPortal = 85D759332457048F008175F0 /* Project object */;
			proxyType = 1;
			remoteGlobalIDString = 85D7593A2457048F008175F0;
			remoteInfo = ENA;
		};
		85D7596024570491008175F0 /* PBXContainerItemProxy */ = {
			isa = PBXContainerItemProxy;
			containerPortal = 85D759332457048F008175F0 /* Project object */;
			proxyType = 1;
			remoteGlobalIDString = 85D7593A2457048F008175F0;
			remoteInfo = ENA;
		};
/* End PBXContainerItemProxy section */

/* Begin PBXCopyFilesBuildPhase section */
		B102BDB924603FD600CD55A2 /* Embed Frameworks */ = {
			isa = PBXCopyFilesBuildPhase;
			buildActionMask = 2147483647;
			dstPath = "";
			dstSubfolderSpec = 10;
			files = (
			);
			name = "Embed Frameworks";
			runOnlyForDeploymentPostprocessing = 0;
		};
/* End PBXCopyFilesBuildPhase section */

/* Begin PBXFileReference section */
		011E13AD24680A4000973467 /* HTTPClient.swift */ = {isa = PBXFileReference; lastKnownFileType = sourcecode.swift; path = HTTPClient.swift; sourceTree = "<group>"; };
		011E4B002483A35A002E6412 /* ENACommunity.entitlements */ = {isa = PBXFileReference; fileEncoding = 4; lastKnownFileType = text.plist.entitlements; path = ENACommunity.entitlements; sourceTree = "<group>"; };
		013DC101245DAC4E00EE58B0 /* Store.swift */ = {isa = PBXFileReference; lastKnownFileType = sourcecode.swift; path = Store.swift; sourceTree = "<group>"; };
		0159E6BF247829BA00894A89 /* temporary_exposure_key_export.pb.swift */ = {isa = PBXFileReference; fileEncoding = 4; lastKnownFileType = sourcecode.swift; name = temporary_exposure_key_export.pb.swift; path = ../../../gen/output/temporary_exposure_key_export.pb.swift; sourceTree = "<group>"; };
		0159E6C0247829BA00894A89 /* temporary_exposure_key_signature_list.pb.swift */ = {isa = PBXFileReference; fileEncoding = 4; lastKnownFileType = sourcecode.swift; name = temporary_exposure_key_signature_list.pb.swift; path = ../../../gen/output/temporary_exposure_key_signature_list.pb.swift; sourceTree = "<group>"; };
		016146902487A43E00660992 /* WebPageHelper.swift */ = {isa = PBXFileReference; lastKnownFileType = sourcecode.swift; path = WebPageHelper.swift; sourceTree = "<group>"; };
		01F5F7212487B9C000229720 /* AppInformationViewController.swift */ = {isa = PBXFileReference; lastKnownFileType = sourcecode.swift; path = AppInformationViewController.swift; sourceTree = "<group>"; };
		0D5611B3247F852C00B5B094 /* SQLiteKeyValueStore.swift */ = {isa = PBXFileReference; lastKnownFileType = sourcecode.swift; path = SQLiteKeyValueStore.swift; sourceTree = "<group>"; };
		0D5611B7247FD36F00B5B094 /* PersistedAndPublished.swift */ = {isa = PBXFileReference; fileEncoding = 4; lastKnownFileType = sourcecode.swift; path = PersistedAndPublished.swift; sourceTree = "<group>"; };
		0DD260FE248D549B007C3B2C /* KeychainHelper.swift */ = {isa = PBXFileReference; lastKnownFileType = sourcecode.swift; path = KeychainHelper.swift; sourceTree = "<group>"; };
		0DFCC2692484D7A700E2811D /* ENA-Bridging-Header.h */ = {isa = PBXFileReference; lastKnownFileType = sourcecode.c.h; path = "ENA-Bridging-Header.h"; sourceTree = "<group>"; };
		0DFCC26F2484DC8200E2811D /* ENATests-Bridging-Header.h */ = {isa = PBXFileReference; lastKnownFileType = sourcecode.c.h; path = "ENATests-Bridging-Header.h"; sourceTree = "<group>"; };
		0DFCC2702484DC8400E2811D /* sqlite3.c */ = {isa = PBXFileReference; fileEncoding = 4; lastKnownFileType = sourcecode.c.c; path = sqlite3.c; sourceTree = "<group>"; };
		0DFCC2712484DC8400E2811D /* sqlite3.h */ = {isa = PBXFileReference; fileEncoding = 4; lastKnownFileType = sourcecode.c.h; path = sqlite3.h; sourceTree = "<group>"; };
		1309194E247972C40066E329 /* PrivacyProtectionViewController.swift */ = {isa = PBXFileReference; lastKnownFileType = sourcecode.swift; path = PrivacyProtectionViewController.swift; sourceTree = "<group>"; };
		130CB19B246D92F800ADE602 /* ENAUITestsOnboarding.swift */ = {isa = PBXFileReference; fileEncoding = 4; lastKnownFileType = sourcecode.swift; path = ENAUITestsOnboarding.swift; sourceTree = "<group>"; };
		13156CFE248C19D000AFC472 /* de */ = {isa = PBXFileReference; lastKnownFileType = text.html; name = de; path = de.lproj/usage.html; sourceTree = "<group>"; };
		13156D00248CDECC00AFC472 /* en */ = {isa = PBXFileReference; lastKnownFileType = text.html; name = en; path = en.lproj/usage.html; sourceTree = "<group>"; };
		134F0DB9247578FF00D88934 /* ENAUITestsHome.swift */ = {isa = PBXFileReference; fileEncoding = 4; lastKnownFileType = sourcecode.swift; path = ENAUITestsHome.swift; sourceTree = "<group>"; };
		134F0DBA247578FF00D88934 /* ENAUITests-Extensions.swift */ = {isa = PBXFileReference; fileEncoding = 4; lastKnownFileType = sourcecode.swift; path = "ENAUITests-Extensions.swift"; sourceTree = "<group>"; };
		134F0F2B2475793400D88934 /* SnapshotHelper.swift */ = {isa = PBXFileReference; fileEncoding = 4; lastKnownFileType = sourcecode.swift; name = SnapshotHelper.swift; path = ../../fastlane/SnapshotHelper.swift; sourceTree = "<group>"; };
		13722043247AEEAD00152764 /* UNNotificationCenter+Extension.swift */ = {isa = PBXFileReference; lastKnownFileType = sourcecode.swift; path = "UNNotificationCenter+Extension.swift"; sourceTree = "<group>"; };
		137846482488027500A50AB8 /* OnboardingInfoViewController+Extension.swift */ = {isa = PBXFileReference; lastKnownFileType = sourcecode.swift; path = "OnboardingInfoViewController+Extension.swift"; sourceTree = "<group>"; };
		138910C4247A909000D739F6 /* ENATaskScheduler.swift */ = {isa = PBXFileReference; lastKnownFileType = sourcecode.swift; path = ENATaskScheduler.swift; sourceTree = "<group>"; };
		13BAE9B02472FB1E00CEE58A /* CellConfiguratorIndexPosition.swift */ = {isa = PBXFileReference; lastKnownFileType = sourcecode.swift; path = CellConfiguratorIndexPosition.swift; sourceTree = "<group>"; };
		13E50468248E3CD20086641C /* ENAUITestsAppInformation.swift */ = {isa = PBXFileReference; lastKnownFileType = sourcecode.swift; path = ENAUITestsAppInformation.swift; sourceTree = "<group>"; };
		2F26CE2D248B9C4F00BE30EE /* UIViewController+BackButton.swift */ = {isa = PBXFileReference; lastKnownFileType = sourcecode.swift; path = "UIViewController+BackButton.swift"; sourceTree = "<group>"; };
		2F3218CD24800F6500A7AC0A /* DynamicTableViewStepCell.swift */ = {isa = PBXFileReference; lastKnownFileType = sourcecode.swift; path = DynamicTableViewStepCell.swift; sourceTree = "<group>"; };
		2F3218CF248063E300A7AC0A /* UIView+Convenience.swift */ = {isa = PBXFileReference; lastKnownFileType = sourcecode.swift; path = "UIView+Convenience.swift"; sourceTree = "<group>"; };
		2F78574F248506BD00323A9C /* HomeTestResultCell.xib */ = {isa = PBXFileReference; fileEncoding = 4; lastKnownFileType = file.xib; path = HomeTestResultCell.xib; sourceTree = "<group>"; };
		2F785750248506BD00323A9C /* HomeTestResultCell.swift */ = {isa = PBXFileReference; fileEncoding = 4; lastKnownFileType = sourcecode.swift; path = HomeTestResultCell.swift; sourceTree = "<group>"; };
		2F80CFD8247ED988000F06AF /* ExposureSubmissionIntroViewController.swift */ = {isa = PBXFileReference; lastKnownFileType = sourcecode.swift; path = ExposureSubmissionIntroViewController.swift; sourceTree = "<group>"; };
		2F80CFDA247EDDB3000F06AF /* ExposureSubmissionHotlineViewController.swift */ = {isa = PBXFileReference; lastKnownFileType = sourcecode.swift; path = ExposureSubmissionHotlineViewController.swift; sourceTree = "<group>"; };
		2F80CFDC247EEB88000F06AF /* DynamicTableViewImageCardCell.swift */ = {isa = PBXFileReference; lastKnownFileType = sourcecode.swift; path = DynamicTableViewImageCardCell.swift; sourceTree = "<group>"; };
		2FF1D62D2487850200381FFB /* NSMutableAttributedString+Generation.swift */ = {isa = PBXFileReference; lastKnownFileType = sourcecode.swift; path = "NSMutableAttributedString+Generation.swift"; sourceTree = "<group>"; };
		2FF1D62F24880FCF00381FFB /* DynamicTableViewRoundedCell.swift */ = {isa = PBXFileReference; lastKnownFileType = sourcecode.swift; path = DynamicTableViewRoundedCell.swift; sourceTree = "<group>"; };
		3DD767452483D4DE002DD2B3 /* ReachabilityService.swift */ = {isa = PBXFileReference; lastKnownFileType = sourcecode.swift; path = ReachabilityService.swift; sourceTree = "<group>"; };
		3DD7674A2483D6C1002DD2B3 /* ConnectivityReachabilityService.swift */ = {isa = PBXFileReference; lastKnownFileType = sourcecode.swift; path = ConnectivityReachabilityService.swift; sourceTree = "<group>"; };
		3DD7674C2483DDAC002DD2B3 /* MockReachabilityService.swift */ = {isa = PBXFileReference; lastKnownFileType = sourcecode.swift; path = MockReachabilityService.swift; sourceTree = "<group>"; };
		4026C2DB24852B7600926FB4 /* AppInformationViewController+LegalModel.swift */ = {isa = PBXFileReference; lastKnownFileType = sourcecode.swift; path = "AppInformationViewController+LegalModel.swift"; sourceTree = "<group>"; };
		4026C2E324854C8D00926FB4 /* AppInformationLegalCell.swift */ = {isa = PBXFileReference; lastKnownFileType = sourcecode.swift; path = AppInformationLegalCell.swift; sourceTree = "<group>"; };
		5111E7622460BB1500ED6498 /* HomeInteractor.swift */ = {isa = PBXFileReference; lastKnownFileType = sourcecode.swift; path = HomeInteractor.swift; sourceTree = "<group>"; };
		51486D9E2484FC0200FCE216 /* HomeRiskLevelCellConfigurator.swift */ = {isa = PBXFileReference; lastKnownFileType = sourcecode.swift; path = HomeRiskLevelCellConfigurator.swift; sourceTree = "<group>"; };
		51486DA02485101500FCE216 /* RiskInactiveCollectionViewCell.swift */ = {isa = PBXFileReference; lastKnownFileType = sourcecode.swift; path = RiskInactiveCollectionViewCell.swift; sourceTree = "<group>"; };
		51486DA12485101500FCE216 /* RiskInactiveCollectionViewCell.xib */ = {isa = PBXFileReference; lastKnownFileType = file.xib; path = RiskInactiveCollectionViewCell.xib; sourceTree = "<group>"; };
		51486DA42485237200FCE216 /* RiskThankYouCollectionViewCell.swift */ = {isa = PBXFileReference; lastKnownFileType = sourcecode.swift; path = RiskThankYouCollectionViewCell.swift; sourceTree = "<group>"; };
		51486DA52485237200FCE216 /* RiskThankYouCollectionViewCell.xib */ = {isa = PBXFileReference; lastKnownFileType = file.xib; path = RiskThankYouCollectionViewCell.xib; sourceTree = "<group>"; };
		514C0A0524772F3400F235F6 /* HomeRiskViewConfigurator.swift */ = {isa = PBXFileReference; lastKnownFileType = sourcecode.swift; path = HomeRiskViewConfigurator.swift; sourceTree = "<group>"; };
		514C0A0724772F5E00F235F6 /* RiskItemView.swift */ = {isa = PBXFileReference; lastKnownFileType = sourcecode.swift; path = RiskItemView.swift; sourceTree = "<group>"; };
		514C0A09247AEEE200F235F6 /* en */ = {isa = PBXFileReference; lastKnownFileType = text.plist.stringsdict; name = en; path = en.lproj/Localizable.stringsdict; sourceTree = "<group>"; };
		514C0A0A247AF9F700F235F6 /* RiskTextItemView.xib */ = {isa = PBXFileReference; lastKnownFileType = file.xib; path = RiskTextItemView.xib; sourceTree = "<group>"; };
		514C0A0C247AFB0200F235F6 /* RiskTextItemView.swift */ = {isa = PBXFileReference; lastKnownFileType = sourcecode.swift; path = RiskTextItemView.swift; sourceTree = "<group>"; };
		514C0A0E247AFEC500F235F6 /* HomeRiskTextItemViewConfigurator.swift */ = {isa = PBXFileReference; lastKnownFileType = sourcecode.swift; path = HomeRiskTextItemViewConfigurator.swift; sourceTree = "<group>"; };
		514C0A10247C15EC00F235F6 /* HomeUnknownRiskCellConfigurator.swift */ = {isa = PBXFileReference; lastKnownFileType = sourcecode.swift; path = HomeUnknownRiskCellConfigurator.swift; sourceTree = "<group>"; };
		514C0A13247C163800F235F6 /* HomeLowRiskCellConfigurator.swift */ = {isa = PBXFileReference; lastKnownFileType = sourcecode.swift; path = HomeLowRiskCellConfigurator.swift; sourceTree = "<group>"; };
		514C0A15247C164700F235F6 /* HomeHighRiskCellConfigurator.swift */ = {isa = PBXFileReference; lastKnownFileType = sourcecode.swift; path = HomeHighRiskCellConfigurator.swift; sourceTree = "<group>"; };
		514C0A19247C16D600F235F6 /* HomeInactiveRiskCellConfigurator.swift */ = {isa = PBXFileReference; lastKnownFileType = sourcecode.swift; path = HomeInactiveRiskCellConfigurator.swift; sourceTree = "<group>"; };
		514E812F24618E3D00636861 /* ExposureDetection.storyboard */ = {isa = PBXFileReference; lastKnownFileType = file.storyboard; path = ExposureDetection.storyboard; sourceTree = "<group>"; };
		514E81332461B97700636861 /* ExposureManager.swift */ = {isa = PBXFileReference; fileEncoding = 4; lastKnownFileType = sourcecode.swift; path = ExposureManager.swift; sourceTree = "<group>"; };
		514EE998246D4C2E00DE4884 /* UITableViewCell+Identifier.swift */ = {isa = PBXFileReference; lastKnownFileType = sourcecode.swift; path = "UITableViewCell+Identifier.swift"; sourceTree = "<group>"; };
		514EE99A246D4C4C00DE4884 /* UITableView+Dequeue.swift */ = {isa = PBXFileReference; lastKnownFileType = sourcecode.swift; path = "UITableView+Dequeue.swift"; sourceTree = "<group>"; };
		514EE99C246D4CFB00DE4884 /* TableViewCellConfigurator.swift */ = {isa = PBXFileReference; lastKnownFileType = sourcecode.swift; path = TableViewCellConfigurator.swift; sourceTree = "<group>"; };
		514EE99F246D4DF800DE4884 /* HomeRiskImageItemViewConfigurator.swift */ = {isa = PBXFileReference; lastKnownFileType = sourcecode.swift; path = HomeRiskImageItemViewConfigurator.swift; sourceTree = "<group>"; };
		515BBDEA2484F8E500CDB674 /* HomeThankYouRiskCellConfigurator.swift */ = {isa = PBXFileReference; lastKnownFileType = sourcecode.swift; path = HomeThankYouRiskCellConfigurator.swift; sourceTree = "<group>"; };
		51895EDB245E16CD0085DA38 /* ENAColor.swift */ = {isa = PBXFileReference; lastKnownFileType = sourcecode.swift; path = ENAColor.swift; sourceTree = "<group>"; };
		518A69FA24687D5800444E66 /* RiskLevel.swift */ = {isa = PBXFileReference; lastKnownFileType = sourcecode.swift; path = RiskLevel.swift; sourceTree = "<group>"; };
		51B5B413246DF07300DC5D3E /* RiskImageItemView.xib */ = {isa = PBXFileReference; lastKnownFileType = file.xib; path = RiskImageItemView.xib; sourceTree = "<group>"; };
		51B5B415246DF13D00DC5D3E /* RiskImageItemView.swift */ = {isa = PBXFileReference; lastKnownFileType = sourcecode.swift; path = RiskImageItemView.swift; sourceTree = "<group>"; };
		51B5B41B246EC8B800DC5D3E /* HomeCardCollectionViewCell.swift */ = {isa = PBXFileReference; lastKnownFileType = sourcecode.swift; path = HomeCardCollectionViewCell.swift; sourceTree = "<group>"; };
		51C737BC245B349700286105 /* OnboardingInfoViewController.swift */ = {isa = PBXFileReference; lastKnownFileType = sourcecode.swift; path = OnboardingInfoViewController.swift; sourceTree = "<group>"; };
		51C737BE245B3B5D00286105 /* OnboardingInfo.swift */ = {isa = PBXFileReference; lastKnownFileType = sourcecode.swift; path = OnboardingInfo.swift; sourceTree = "<group>"; };
		51C7790B24867F16004582F8 /* RiskListItemView.xib */ = {isa = PBXFileReference; lastKnownFileType = file.xib; path = RiskListItemView.xib; sourceTree = "<group>"; };
		51C7790D24867F22004582F8 /* RiskListItemView.swift */ = {isa = PBXFileReference; lastKnownFileType = sourcecode.swift; path = RiskListItemView.swift; sourceTree = "<group>"; };
		51C7790F248684F5004582F8 /* HomeRiskListItemViewConfigurator.swift */ = {isa = PBXFileReference; lastKnownFileType = sourcecode.swift; path = HomeRiskListItemViewConfigurator.swift; sourceTree = "<group>"; };
		51C779112486E549004582F8 /* HomeFindingPositiveRiskCellConfigurator.swift */ = {isa = PBXFileReference; lastKnownFileType = sourcecode.swift; path = HomeFindingPositiveRiskCellConfigurator.swift; sourceTree = "<group>"; };
		51C779132486E5AB004582F8 /* RiskFindingPositiveCollectionViewCell.xib */ = {isa = PBXFileReference; lastKnownFileType = file.xib; path = RiskFindingPositiveCollectionViewCell.xib; sourceTree = "<group>"; };
		51C779152486E5BA004582F8 /* RiskFindingPositiveCollectionViewCell.swift */ = {isa = PBXFileReference; lastKnownFileType = sourcecode.swift; path = RiskFindingPositiveCollectionViewCell.swift; sourceTree = "<group>"; };
		51CE1B2E245F5CFC002CF42A /* HomeViewController.swift */ = {isa = PBXFileReference; lastKnownFileType = sourcecode.swift; path = HomeViewController.swift; sourceTree = "<group>"; };
		51CE1B49246016B0002CF42A /* UICollectionViewCell+Identifier.swift */ = {isa = PBXFileReference; lastKnownFileType = sourcecode.swift; path = "UICollectionViewCell+Identifier.swift"; sourceTree = "<group>"; };
		51CE1B4B246016D1002CF42A /* UICollectionReusableView+Identifier.swift */ = {isa = PBXFileReference; lastKnownFileType = sourcecode.swift; path = "UICollectionReusableView+Identifier.swift"; sourceTree = "<group>"; };
		51CE1B5424604DD2002CF42A /* HomeLayout.swift */ = {isa = PBXFileReference; lastKnownFileType = sourcecode.swift; path = HomeLayout.swift; sourceTree = "<group>"; };
		51CE1B76246078B6002CF42A /* ActivateCollectionViewCell.xib */ = {isa = PBXFileReference; fileEncoding = 4; lastKnownFileType = file.xib; path = ActivateCollectionViewCell.xib; sourceTree = "<group>"; };
		51CE1B77246078B6002CF42A /* SubmitCollectionViewCell.swift */ = {isa = PBXFileReference; fileEncoding = 4; lastKnownFileType = sourcecode.swift; path = SubmitCollectionViewCell.swift; sourceTree = "<group>"; };
		51CE1B78246078B6002CF42A /* ActivateCollectionViewCell.swift */ = {isa = PBXFileReference; fileEncoding = 4; lastKnownFileType = sourcecode.swift; path = ActivateCollectionViewCell.swift; sourceTree = "<group>"; };
		51CE1B79246078B6002CF42A /* RiskLevelCollectionViewCell.xib */ = {isa = PBXFileReference; fileEncoding = 4; lastKnownFileType = file.xib; path = RiskLevelCollectionViewCell.xib; sourceTree = "<group>"; };
		51CE1B7A246078B6002CF42A /* RiskLevelCollectionViewCell.swift */ = {isa = PBXFileReference; fileEncoding = 4; lastKnownFileType = sourcecode.swift; path = RiskLevelCollectionViewCell.swift; sourceTree = "<group>"; };
		51CE1B7B246078B6002CF42A /* InfoCollectionViewCell.xib */ = {isa = PBXFileReference; fileEncoding = 4; lastKnownFileType = file.xib; path = InfoCollectionViewCell.xib; sourceTree = "<group>"; };
		51CE1B7C246078B6002CF42A /* InfoCollectionViewCell.swift */ = {isa = PBXFileReference; fileEncoding = 4; lastKnownFileType = sourcecode.swift; path = InfoCollectionViewCell.swift; sourceTree = "<group>"; };
		51CE1B7E246078B6002CF42A /* SubmitCollectionViewCell.xib */ = {isa = PBXFileReference; fileEncoding = 4; lastKnownFileType = file.xib; path = SubmitCollectionViewCell.xib; sourceTree = "<group>"; };
		51CE1B84246078B6002CF42A /* SectionSystemBackgroundDecorationView.swift */ = {isa = PBXFileReference; fileEncoding = 4; lastKnownFileType = sourcecode.swift; path = SectionSystemBackgroundDecorationView.swift; sourceTree = "<group>"; };
		51CE1BB42460AC82002CF42A /* UICollectionView+Dequeue.swift */ = {isa = PBXFileReference; lastKnownFileType = sourcecode.swift; path = "UICollectionView+Dequeue.swift"; sourceTree = "<group>"; };
		51CE1BB92460AFD8002CF42A /* HomeActivateCellConfigurator.swift */ = {isa = PBXFileReference; lastKnownFileType = sourcecode.swift; path = HomeActivateCellConfigurator.swift; sourceTree = "<group>"; };
		51CE1BBC2460B1CB002CF42A /* CollectionViewCellConfigurator.swift */ = {isa = PBXFileReference; fileEncoding = 4; lastKnownFileType = sourcecode.swift; path = CollectionViewCellConfigurator.swift; sourceTree = "<group>"; };
		51CE1BBE2460B222002CF42A /* HomeRiskCellConfigurator.swift */ = {isa = PBXFileReference; lastKnownFileType = sourcecode.swift; path = HomeRiskCellConfigurator.swift; sourceTree = "<group>"; };
		51CE1BC02460B256002CF42A /* HomeSubmitCellConfigurator.swift */ = {isa = PBXFileReference; lastKnownFileType = sourcecode.swift; path = HomeSubmitCellConfigurator.swift; sourceTree = "<group>"; };
		51CE1BC22460B28D002CF42A /* HomeInfoCellConfigurator.swift */ = {isa = PBXFileReference; lastKnownFileType = sourcecode.swift; path = HomeInfoCellConfigurator.swift; sourceTree = "<group>"; };
		51D420B02458397300AD70CA /* Onboarding.storyboard */ = {isa = PBXFileReference; lastKnownFileType = file.storyboard; path = Onboarding.storyboard; sourceTree = "<group>"; };
		51D420B324583ABB00AD70CA /* AppStoryboard.swift */ = {isa = PBXFileReference; lastKnownFileType = sourcecode.swift; path = AppStoryboard.swift; sourceTree = "<group>"; };
		51D420B624583B7200AD70CA /* NSObject+Identifier.swift */ = {isa = PBXFileReference; lastKnownFileType = sourcecode.swift; path = "NSObject+Identifier.swift"; sourceTree = "<group>"; };
		51D420B824583B8300AD70CA /* UIViewController+AppStoryboard.swift */ = {isa = PBXFileReference; lastKnownFileType = sourcecode.swift; path = "UIViewController+AppStoryboard.swift"; sourceTree = "<group>"; };
		51D420C324583E3300AD70CA /* SettingsViewController.swift */ = {isa = PBXFileReference; lastKnownFileType = sourcecode.swift; path = SettingsViewController.swift; sourceTree = "<group>"; };
		51D420CD245869C800AD70CA /* Home.storyboard */ = {isa = PBXFileReference; lastKnownFileType = file.storyboard; path = Home.storyboard; sourceTree = "<group>"; };
		51D420CF24586AB300AD70CA /* Settings.storyboard */ = {isa = PBXFileReference; lastKnownFileType = file.storyboard; path = Settings.storyboard; sourceTree = "<group>"; };
		51D420D324586DCA00AD70CA /* NotificationName.swift */ = {isa = PBXFileReference; lastKnownFileType = sourcecode.swift; path = NotificationName.swift; sourceTree = "<group>"; };
		51E78562248D439200BBB13E /* ENACloneButton.swift */ = {isa = PBXFileReference; fileEncoding = 4; lastKnownFileType = sourcecode.swift; path = ENACloneButton.swift; sourceTree = "<group>"; };
		51FE277A2475340300BB8144 /* HomeRiskLoadingItemViewConfigurator.swift */ = {isa = PBXFileReference; lastKnownFileType = sourcecode.swift; path = HomeRiskLoadingItemViewConfigurator.swift; sourceTree = "<group>"; };
		51FE277C247535C400BB8144 /* RiskLoadingItemView.xib */ = {isa = PBXFileReference; lastKnownFileType = file.xib; path = RiskLoadingItemView.xib; sourceTree = "<group>"; };
		51FE277E247535E300BB8144 /* RiskLoadingItemView.swift */ = {isa = PBXFileReference; lastKnownFileType = sourcecode.swift; path = RiskLoadingItemView.swift; sourceTree = "<group>"; };
		710ABB1E2475115500948792 /* UITableViewController+Enum.swift */ = {isa = PBXFileReference; lastKnownFileType = sourcecode.swift; path = "UITableViewController+Enum.swift"; sourceTree = "<group>"; };
		710ABB22247513E300948792 /* DynamicTypeTableViewCell.swift */ = {isa = PBXFileReference; lastKnownFileType = sourcecode.swift; path = DynamicTypeTableViewCell.swift; sourceTree = "<group>"; };
		710ABB24247514BD00948792 /* UIViewController+Segue.swift */ = {isa = PBXFileReference; lastKnownFileType = sourcecode.swift; path = "UIViewController+Segue.swift"; sourceTree = "<group>"; };
		710ABB26247533FA00948792 /* DynamicTableViewController.swift */ = {isa = PBXFileReference; lastKnownFileType = sourcecode.swift; path = DynamicTableViewController.swift; sourceTree = "<group>"; };
		710ABB282475353900948792 /* DynamicTableViewModel.swift */ = {isa = PBXFileReference; lastKnownFileType = sourcecode.swift; path = DynamicTableViewModel.swift; sourceTree = "<group>"; };
		71176E2D24891C02004B0C9F /* ENAColorTests.swift */ = {isa = PBXFileReference; lastKnownFileType = sourcecode.swift; path = ENAColorTests.swift; sourceTree = "<group>"; };
		71176E31248957C3004B0C9F /* AppNavigationController.swift */ = {isa = PBXFileReference; lastKnownFileType = sourcecode.swift; path = AppNavigationController.swift; sourceTree = "<group>"; };
		71330E40248109F600EB10F6 /* DynamicTableViewSection.swift */ = {isa = PBXFileReference; lastKnownFileType = sourcecode.swift; path = DynamicTableViewSection.swift; sourceTree = "<group>"; };
		71330E42248109FD00EB10F6 /* DynamicTableViewCell.swift */ = {isa = PBXFileReference; lastKnownFileType = sourcecode.swift; path = DynamicTableViewCell.swift; sourceTree = "<group>"; };
		71330E4424810A0500EB10F6 /* DynamicTableViewHeader.swift */ = {isa = PBXFileReference; lastKnownFileType = sourcecode.swift; path = DynamicTableViewHeader.swift; sourceTree = "<group>"; };
		71330E4624810A0C00EB10F6 /* DynamicTableViewFooter.swift */ = {isa = PBXFileReference; lastKnownFileType = sourcecode.swift; path = DynamicTableViewFooter.swift; sourceTree = "<group>"; };
		71330E4824810A5A00EB10F6 /* DynamicTableViewAction.swift */ = {isa = PBXFileReference; lastKnownFileType = sourcecode.swift; path = DynamicTableViewAction.swift; sourceTree = "<group>"; };
		713EA25A247818B000AB7EE8 /* DynamicTypeButton.swift */ = {isa = PBXFileReference; lastKnownFileType = sourcecode.swift; path = DynamicTypeButton.swift; sourceTree = "<group>"; };
		713EA25C24798A7000AB7EE8 /* ExposureDetectionRoundedView.swift */ = {isa = PBXFileReference; lastKnownFileType = sourcecode.swift; path = ExposureDetectionRoundedView.swift; sourceTree = "<group>"; };
		713EA25E24798A9100AB7EE8 /* ExposureDetectionRiskCell.swift */ = {isa = PBXFileReference; lastKnownFileType = sourcecode.swift; path = ExposureDetectionRiskCell.swift; sourceTree = "<group>"; };
		713EA26024798AD100AB7EE8 /* InsetTableViewCell.swift */ = {isa = PBXFileReference; lastKnownFileType = sourcecode.swift; path = InsetTableViewCell.swift; sourceTree = "<group>"; };
		713EA26224798F8500AB7EE8 /* ExposureDetectionHeaderCell.swift */ = {isa = PBXFileReference; lastKnownFileType = sourcecode.swift; path = ExposureDetectionHeaderCell.swift; sourceTree = "<group>"; };
		713FD5662482811900C1F6DD /* colors.xcassets */ = {isa = PBXFileReference; lastKnownFileType = folder.assetcatalog; path = colors.xcassets; sourceTree = "<group>"; };
		714194E9247A65C60072A090 /* DynamicTableViewHeaderSeparatorView.swift */ = {isa = PBXFileReference; lastKnownFileType = sourcecode.swift; path = DynamicTableViewHeaderSeparatorView.swift; sourceTree = "<group>"; };
		714CD8662472885900F56450 /* ExposureDetectionViewController+DynamicTableViewModel.swift */ = {isa = PBXFileReference; lastKnownFileType = sourcecode.swift; path = "ExposureDetectionViewController+DynamicTableViewModel.swift"; sourceTree = "<group>"; };
		714CD868247297F800F56450 /* NibLoadable.swift */ = {isa = PBXFileReference; lastKnownFileType = sourcecode.swift; path = NibLoadable.swift; sourceTree = "<group>"; };
		7154EB49247D21E200A467FF /* ExposureDetectionLongGuideCell.swift */ = {isa = PBXFileReference; lastKnownFileType = sourcecode.swift; path = ExposureDetectionLongGuideCell.swift; sourceTree = "<group>"; };
		7154EB4B247E862100A467FF /* ExposureDetectionLoadingCell.swift */ = {isa = PBXFileReference; lastKnownFileType = sourcecode.swift; path = ExposureDetectionLoadingCell.swift; sourceTree = "<group>"; };
		717D21E8248C022E00D9717E /* DynamicTableViewHtmlCell.swift */ = {isa = PBXFileReference; lastKnownFileType = sourcecode.swift; path = DynamicTableViewHtmlCell.swift; sourceTree = "<group>"; };
		717D21EA248C072300D9717E /* en */ = {isa = PBXFileReference; lastKnownFileType = text.html; name = en; path = "en.lproj/privacy-policy.html"; sourceTree = "<group>"; };
		71AFBD922464251000F91006 /* .swiftlint.yml */ = {isa = PBXFileReference; lastKnownFileType = text.yaml; path = .swiftlint.yml; sourceTree = "<group>"; };
		71B8044424828A6C00D53506 /* .swiftformat */ = {isa = PBXFileReference; lastKnownFileType = text; path = .swiftformat; sourceTree = "<group>"; };
		71B804462484CC0800D53506 /* ENALabel.swift */ = {isa = PBXFileReference; lastKnownFileType = sourcecode.swift; path = ENALabel.swift; sourceTree = "<group>"; };
		71B804482484D37300D53506 /* RiskLegendViewController.swift */ = {isa = PBXFileReference; lastKnownFileType = sourcecode.swift; path = RiskLegendViewController.swift; sourceTree = "<group>"; };
		71B8044C248525CD00D53506 /* RiskLegendViewController+DynamicTableViewModel.swift */ = {isa = PBXFileReference; lastKnownFileType = sourcecode.swift; path = "RiskLegendViewController+DynamicTableViewModel.swift"; sourceTree = "<group>"; };
		71B8044E248526B600D53506 /* DynamicTableViewSpaceCell.swift */ = {isa = PBXFileReference; lastKnownFileType = sourcecode.swift; path = DynamicTableViewSpaceCell.swift; sourceTree = "<group>"; };
		71B804512485272F00D53506 /* RiskLegendNumberedTitleCell.swift */ = {isa = PBXFileReference; lastKnownFileType = sourcecode.swift; path = RiskLegendNumberedTitleCell.swift; sourceTree = "<group>"; };
		71B804532485273C00D53506 /* RiskLegendDotBodyCell.swift */ = {isa = PBXFileReference; lastKnownFileType = sourcecode.swift; path = RiskLegendDotBodyCell.swift; sourceTree = "<group>"; };
		71CAB9D1248AACAD00F516A5 /* PixelPerfectLayoutConstraint.swift */ = {isa = PBXFileReference; lastKnownFileType = sourcecode.swift; path = PixelPerfectLayoutConstraint.swift; sourceTree = "<group>"; };
		71CAB9D3248AB33500F516A5 /* DynamicTypeSymbolImageView.swift */ = {isa = PBXFileReference; lastKnownFileType = sourcecode.swift; path = DynamicTypeSymbolImageView.swift; sourceTree = "<group>"; };
		71CC3E9C246D5D8000217F2C /* AppInformationViewController+DynamicTableViewModel.swift */ = {isa = PBXFileReference; lastKnownFileType = sourcecode.swift; path = "AppInformationViewController+DynamicTableViewModel.swift"; sourceTree = "<group>"; };
		71CC3E9E246D6B6800217F2C /* AppInformationDetailViewController.swift */ = {isa = PBXFileReference; lastKnownFileType = sourcecode.swift; path = AppInformationDetailViewController.swift; sourceTree = "<group>"; };
		71CC3EA0246D6BBF00217F2C /* DynamicTypeLabel.swift */ = {isa = PBXFileReference; lastKnownFileType = sourcecode.swift; path = DynamicTypeLabel.swift; sourceTree = "<group>"; };
		71CC3EA2246D6C4000217F2C /* UIFont+DynamicType.swift */ = {isa = PBXFileReference; lastKnownFileType = sourcecode.swift; path = "UIFont+DynamicType.swift"; sourceTree = "<group>"; };
		71F2E57A2487AEFC00694F1A /* ena-colors.xcassets */ = {isa = PBXFileReference; lastKnownFileType = folder.assetcatalog; path = "ena-colors.xcassets"; sourceTree = "<group>"; };
		71F5418B248BEDBE006DB793 /* de */ = {isa = PBXFileReference; lastKnownFileType = text.html; name = de; path = "de.lproj/privacy-policy.html"; sourceTree = "<group>"; };
		71F54190248BF677006DB793 /* HtmlTextView.swift */ = {isa = PBXFileReference; lastKnownFileType = sourcecode.swift; path = HtmlTextView.swift; sourceTree = "<group>"; };
		71FD8861246EB27F00E804D0 /* ExposureDetectionViewController.swift */ = {isa = PBXFileReference; lastKnownFileType = sourcecode.swift; path = ExposureDetectionViewController.swift; sourceTree = "<group>"; };
		71FE1C68247A8FE100851FEB /* DynamicTableViewHeaderFooterView.swift */ = {isa = PBXFileReference; lastKnownFileType = sourcecode.swift; path = DynamicTableViewHeaderFooterView.swift; sourceTree = "<group>"; };
		71FE1C6C247AA43400851FEB /* ExposureDetectionViewController+Summary.swift */ = {isa = PBXFileReference; lastKnownFileType = sourcecode.swift; path = "ExposureDetectionViewController+Summary.swift"; sourceTree = "<group>"; };
		71FE1C70247AA7B700851FEB /* DynamicTableViewHeaderImageView.swift */ = {isa = PBXFileReference; fileEncoding = 4; lastKnownFileType = sourcecode.swift; path = DynamicTableViewHeaderImageView.swift; sourceTree = "<group>"; };
		71FE1C73247AC2B500851FEB /* ExposureSubmissionSuccessViewController.swift */ = {isa = PBXFileReference; fileEncoding = 4; lastKnownFileType = sourcecode.swift; path = ExposureSubmissionSuccessViewController.swift; sourceTree = "<group>"; };
		71FE1C74247AC2B500851FEB /* ExposureSubmissionQRScannerViewController.swift */ = {isa = PBXFileReference; fileEncoding = 4; lastKnownFileType = sourcecode.swift; path = ExposureSubmissionQRScannerViewController.swift; sourceTree = "<group>"; };
		71FE1C75247AC2B500851FEB /* ExposureSubmissionOverviewViewController.swift */ = {isa = PBXFileReference; fileEncoding = 4; lastKnownFileType = sourcecode.swift; path = ExposureSubmissionOverviewViewController.swift; sourceTree = "<group>"; };
		71FE1C76247AC2B500851FEB /* ExposureSubmissionTanInputViewController.swift */ = {isa = PBXFileReference; fileEncoding = 4; lastKnownFileType = sourcecode.swift; path = ExposureSubmissionTanInputViewController.swift; sourceTree = "<group>"; };
		71FE1C78247AC2B500851FEB /* ExposureSubmissionTestResultViewController.swift */ = {isa = PBXFileReference; fileEncoding = 4; lastKnownFileType = sourcecode.swift; path = ExposureSubmissionTestResultViewController.swift; sourceTree = "<group>"; };
		71FE1C79247AC2B500851FEB /* ExposureSubmissionNavigationController.swift */ = {isa = PBXFileReference; fileEncoding = 4; lastKnownFileType = sourcecode.swift; path = ExposureSubmissionNavigationController.swift; sourceTree = "<group>"; };
		71FE1C81247AC30300851FEB /* ENATanInput.swift */ = {isa = PBXFileReference; fileEncoding = 4; lastKnownFileType = sourcecode.swift; path = ENATanInput.swift; sourceTree = "<group>"; };
		71FE1C84247AC33D00851FEB /* ExposureSubmissionTestResultHeaderView.swift */ = {isa = PBXFileReference; fileEncoding = 4; lastKnownFileType = sourcecode.swift; path = ExposureSubmissionTestResultHeaderView.swift; sourceTree = "<group>"; };
		71FE1C85247AC33D00851FEB /* ExposureSubmissionTestResultHeaderView.xib */ = {isa = PBXFileReference; fileEncoding = 4; lastKnownFileType = file.xib; path = ExposureSubmissionTestResultHeaderView.xib; sourceTree = "<group>"; };
		71FE1C8A247AC79D00851FEB /* DynamicTableViewIconCell.swift */ = {isa = PBXFileReference; fileEncoding = 4; lastKnownFileType = sourcecode.swift; path = DynamicTableViewIconCell.swift; sourceTree = "<group>"; };
		71FE1C8B247AC79D00851FEB /* DynamicTableViewIconCell.xib */ = {isa = PBXFileReference; fileEncoding = 4; lastKnownFileType = file.xib; path = DynamicTableViewIconCell.xib; sourceTree = "<group>"; };
		85142500245DA0B3009D2791 /* UIViewController+Alert.swift */ = {isa = PBXFileReference; lastKnownFileType = sourcecode.swift; path = "UIViewController+Alert.swift"; sourceTree = "<group>"; };
		8539874E2467094E00D28B62 /* AppIcon.xcassets */ = {isa = PBXFileReference; lastKnownFileType = folder.assetcatalog; path = AppIcon.xcassets; sourceTree = "<group>"; };
		853D987924694A8700490DBA /* ENAButton.swift */ = {isa = PBXFileReference; lastKnownFileType = sourcecode.swift; path = ENAButton.swift; sourceTree = "<group>"; };
		853D98822469DC5000490DBA /* ExposureNotificationSetting.storyboard */ = {isa = PBXFileReference; lastKnownFileType = file.storyboard; path = ExposureNotificationSetting.storyboard; sourceTree = "<group>"; };
		853D98842469DC8100490DBA /* ExposureNotificationSettingViewController.swift */ = {isa = PBXFileReference; lastKnownFileType = sourcecode.swift; path = ExposureNotificationSettingViewController.swift; sourceTree = "<group>"; };
		85790F2E245C6B72003D47E1 /* ENA.entitlements */ = {isa = PBXFileReference; fileEncoding = 4; lastKnownFileType = text.plist.entitlements; path = ENA.entitlements; sourceTree = "<group>"; };
		858F6F6D245A103C009FFD33 /* ExposureNotification.framework */ = {isa = PBXFileReference; lastKnownFileType = wrapper.framework; name = ExposureNotification.framework; path = System/Library/Frameworks/ExposureNotification.framework; sourceTree = SDKROOT; };
		8595BF5E246032D90056EA27 /* ENASwitch.swift */ = {isa = PBXFileReference; lastKnownFileType = sourcecode.swift; path = ENASwitch.swift; sourceTree = "<group>"; };
		859DD511248549790073D59F /* MockDiagnosisKeysRetrieval.swift */ = {isa = PBXFileReference; lastKnownFileType = sourcecode.swift; path = MockDiagnosisKeysRetrieval.swift; sourceTree = "<group>"; };
		85D7593B2457048F008175F0 /* ENA.app */ = {isa = PBXFileReference; explicitFileType = wrapper.application; includeInIndex = 0; path = ENA.app; sourceTree = BUILT_PRODUCTS_DIR; };
		85D7593E2457048F008175F0 /* AppDelegate.swift */ = {isa = PBXFileReference; lastKnownFileType = sourcecode.swift; path = AppDelegate.swift; sourceTree = "<group>"; };
		85D759402457048F008175F0 /* SceneDelegate.swift */ = {isa = PBXFileReference; lastKnownFileType = sourcecode.swift; path = SceneDelegate.swift; sourceTree = "<group>"; };
		85D7594A24570491008175F0 /* Assets.xcassets */ = {isa = PBXFileReference; lastKnownFileType = folder.assetcatalog; path = Assets.xcassets; sourceTree = "<group>"; };
		85D7594D24570491008175F0 /* Base */ = {isa = PBXFileReference; lastKnownFileType = file.storyboard; name = Base; path = Base.lproj/LaunchScreen.storyboard; sourceTree = "<group>"; };
		85D7594F24570491008175F0 /* Info.plist */ = {isa = PBXFileReference; lastKnownFileType = text.plist.xml; path = Info.plist; sourceTree = "<group>"; };
		85D7595424570491008175F0 /* ENATests.xctest */ = {isa = PBXFileReference; explicitFileType = wrapper.cfbundle; includeInIndex = 0; path = ENATests.xctest; sourceTree = BUILT_PRODUCTS_DIR; };
		85D7595A24570491008175F0 /* Info.plist */ = {isa = PBXFileReference; lastKnownFileType = text.plist.xml; path = Info.plist; sourceTree = "<group>"; };
		85D7595F24570491008175F0 /* ENAUITests.xctest */ = {isa = PBXFileReference; explicitFileType = wrapper.cfbundle; includeInIndex = 0; path = ENAUITests.xctest; sourceTree = BUILT_PRODUCTS_DIR; };
		85D7596324570491008175F0 /* ENAUITests.swift */ = {isa = PBXFileReference; lastKnownFileType = sourcecode.swift; path = ENAUITests.swift; sourceTree = "<group>"; };
		85D7596524570491008175F0 /* Info.plist */ = {isa = PBXFileReference; lastKnownFileType = text.plist.xml; path = Info.plist; sourceTree = "<group>"; };
		85E33443247EB357006E74EC /* CircularProgressView.swift */ = {isa = PBXFileReference; lastKnownFileType = sourcecode.swift; path = CircularProgressView.swift; sourceTree = "<group>"; };
		A128F04C2489ABE700EC7F6C /* RiskCalculationTests.swift */ = {isa = PBXFileReference; fileEncoding = 4; lastKnownFileType = sourcecode.swift; path = RiskCalculationTests.swift; sourceTree = "<group>"; };
		A128F058248B459F00EC7F6C /* PublicKeyStore.swift */ = {isa = PBXFileReference; lastKnownFileType = sourcecode.swift; path = PublicKeyStore.swift; sourceTree = "<group>"; };
<<<<<<< HEAD
=======
		A16714BA248D18D20031B111 /* SummaryMetadata.swift */ = {isa = PBXFileReference; lastKnownFileType = sourcecode.swift; path = SummaryMetadata.swift; sourceTree = "<group>"; };
>>>>>>> 449fd32a
		A173665124844F29006BE209 /* SQLiteKeyValueStoreTests.swift */ = {isa = PBXFileReference; fileEncoding = 4; lastKnownFileType = sourcecode.swift; path = SQLiteKeyValueStoreTests.swift; sourceTree = "<group>"; };
		A17366542484978A006BE209 /* OnboardingInfoViewControllerUtils.swift */ = {isa = PBXFileReference; lastKnownFileType = sourcecode.swift; path = OnboardingInfoViewControllerUtils.swift; sourceTree = "<group>"; };
		A17DA5E12486D8E7006F310F /* RiskLevelTests.swift */ = {isa = PBXFileReference; lastKnownFileType = sourcecode.swift; path = RiskLevelTests.swift; sourceTree = "<group>"; };
		A189E45E248C325E001D0996 /* de-config */ = {isa = PBXFileReference; lastKnownFileType = file; path = "de-config"; sourceTree = "<group>"; };
		A189E460248C35BF001D0996 /* PublicKeys.plist */ = {isa = PBXFileReference; lastKnownFileType = text.plist.xml; path = PublicKeys.plist; sourceTree = "<group>"; };
		A328424B248B91E0006B1F09 /* HomeTestResultLoadingCell.xib */ = {isa = PBXFileReference; fileEncoding = 4; lastKnownFileType = file.xib; path = HomeTestResultLoadingCell.xib; sourceTree = "<group>"; };
		A328424C248B91E0006B1F09 /* HomeTestResultLoadingCell.swift */ = {isa = PBXFileReference; fileEncoding = 4; lastKnownFileType = sourcecode.swift; path = HomeTestResultLoadingCell.swift; sourceTree = "<group>"; };
		A328424F248B9269006B1F09 /* HomeTestResultLoadingCellConfigurator.swift */ = {isa = PBXFileReference; lastKnownFileType = sourcecode.swift; path = HomeTestResultLoadingCellConfigurator.swift; sourceTree = "<group>"; };
		A36D07B62486AD0100E46F96 /* HomeTestResultCellConfigurator.swift */ = {isa = PBXFileReference; lastKnownFileType = sourcecode.swift; path = HomeTestResultCellConfigurator.swift; sourceTree = "<group>"; };
		A36D07B82486D61C00E46F96 /* HomeCardCellButtonDelegate.swift */ = {isa = PBXFileReference; lastKnownFileType = sourcecode.swift; path = HomeCardCellButtonDelegate.swift; sourceTree = "<group>"; };
		A3C4F95F24812CD20047F23E /* ExposureSubmissionWarnOthersViewController.swift */ = {isa = PBXFileReference; lastKnownFileType = sourcecode.swift; path = ExposureSubmissionWarnOthersViewController.swift; sourceTree = "<group>"; };
		A3E5E719247D4FFB00237116 /* ExposureSubmissionViewUtils.swift */ = {isa = PBXFileReference; lastKnownFileType = sourcecode.swift; path = ExposureSubmissionViewUtils.swift; sourceTree = "<group>"; };
		A3E5E71D247E6F7A00237116 /* SpinnerInjectable.swift */ = {isa = PBXFileReference; lastKnownFileType = sourcecode.swift; path = SpinnerInjectable.swift; sourceTree = "<group>"; };
		A3FF84EB247BFAF00053E947 /* Hasher.swift */ = {isa = PBXFileReference; lastKnownFileType = sourcecode.swift; path = Hasher.swift; sourceTree = "<group>"; };
		B102BDC22460410600CD55A2 /* README.md */ = {isa = PBXFileReference; lastKnownFileType = net.daringfireball.markdown; path = README.md; sourceTree = "<group>"; };
		B10FD5F3246EAC1700E9D7F2 /* AppleFilesWriter.swift */ = {isa = PBXFileReference; lastKnownFileType = sourcecode.swift; path = AppleFilesWriter.swift; sourceTree = "<group>"; };
		B111EE2B2465D9F7001AEBB4 /* String+Localization.swift */ = {isa = PBXFileReference; lastKnownFileType = sourcecode.swift; path = "String+Localization.swift"; sourceTree = "<group>"; };
		B1125459246F2C6500AB5036 /* ENTemporaryExposureKey+Convert.swift */ = {isa = PBXFileReference; lastKnownFileType = sourcecode.swift; path = "ENTemporaryExposureKey+Convert.swift"; sourceTree = "<group>"; };
		B1175212248A83AB00C3325C /* Risk.swift */ = {isa = PBXFileReference; lastKnownFileType = sourcecode.swift; path = Risk.swift; sourceTree = "<group>"; };
		B1175215248A9F9600C3325C /* ConvertingKeysTests.swift */ = {isa = PBXFileReference; lastKnownFileType = sourcecode.swift; path = ConvertingKeysTests.swift; sourceTree = "<group>"; };
		B1175217248ACFBC00C3325C /* SAP_RiskScoreClass+LowAndHigh.swift */ = {isa = PBXFileReference; lastKnownFileType = sourcecode.swift; path = "SAP_RiskScoreClass+LowAndHigh.swift"; sourceTree = "<group>"; };
		B1175219248ACFFC00C3325C /* SAP_RiskScoreClass+LowAndHighTests.swift */ = {isa = PBXFileReference; lastKnownFileType = sourcecode.swift; path = "SAP_RiskScoreClass+LowAndHighTests.swift"; sourceTree = "<group>"; };
		B12995E8246C344100854AD0 /* HTTPClient+Configuration.swift */ = {isa = PBXFileReference; lastKnownFileType = sourcecode.swift; path = "HTTPClient+Configuration.swift"; sourceTree = "<group>"; };
		B14D0CDA246E968C00D5BEBC /* String+Today.swift */ = {isa = PBXFileReference; lastKnownFileType = sourcecode.swift; path = "String+Today.swift"; sourceTree = "<group>"; };
		B14D0CDC246E972400D5BEBC /* ExposureDetectionDelegate.swift */ = {isa = PBXFileReference; lastKnownFileType = sourcecode.swift; path = ExposureDetectionDelegate.swift; sourceTree = "<group>"; };
		B14D0CDE246E976400D5BEBC /* ExposureDetectionTransaction+DidEndPrematurelyReason.swift */ = {isa = PBXFileReference; lastKnownFileType = sourcecode.swift; path = "ExposureDetectionTransaction+DidEndPrematurelyReason.swift"; sourceTree = "<group>"; };
		B153096924706F1000A4A1BD /* URLSession+Default.swift */ = {isa = PBXFileReference; lastKnownFileType = sourcecode.swift; path = "URLSession+Default.swift"; sourceTree = "<group>"; };
		B153096B24706F2400A4A1BD /* URLSessionConfiguration+Default.swift */ = {isa = PBXFileReference; lastKnownFileType = sourcecode.swift; path = "URLSessionConfiguration+Default.swift"; sourceTree = "<group>"; };
		B15382E3248273DC0010F007 /* MockTestStore.swift */ = {isa = PBXFileReference; lastKnownFileType = sourcecode.swift; path = MockTestStore.swift; sourceTree = "<group>"; };
		B15382E6248290BB0010F007 /* AppleFilesWriterTests.swift */ = {isa = PBXFileReference; lastKnownFileType = sourcecode.swift; path = AppleFilesWriterTests.swift; sourceTree = "<group>"; };
		B15382FD248424F00010F007 /* ExposureDetectionTests.swift */ = {isa = PBXFileReference; lastKnownFileType = sourcecode.swift; path = ExposureDetectionTests.swift; sourceTree = "<group>"; };
		B154F59A246DD5CF003E891E /* Client+Convenience.swift */ = {isa = PBXFileReference; lastKnownFileType = sourcecode.swift; path = "Client+Convenience.swift"; sourceTree = "<group>"; };
		B1569DDE245D70990079FCD7 /* DMViewController.swift */ = {isa = PBXFileReference; lastKnownFileType = sourcecode.swift; path = DMViewController.swift; sourceTree = "<group>"; };
		B16177E724802F9B006E435A /* DownloadedPackagesSQLLiteStoreTests.swift */ = {isa = PBXFileReference; lastKnownFileType = sourcecode.swift; path = DownloadedPackagesSQLLiteStoreTests.swift; sourceTree = "<group>"; };
		B161782424804AC3006E435A /* DownloadedPackagesSQLLiteStore.swift */ = {isa = PBXFileReference; lastKnownFileType = sourcecode.swift; path = DownloadedPackagesSQLLiteStore.swift; sourceTree = "<group>"; };
		B161782624804AF3006E435A /* DownloadedPackagesInMemoryStore.swift */ = {isa = PBXFileReference; lastKnownFileType = sourcecode.swift; path = DownloadedPackagesInMemoryStore.swift; sourceTree = "<group>"; };
		B161782924805784006E435A /* DeltaCalculationResult.swift */ = {isa = PBXFileReference; lastKnownFileType = sourcecode.swift; path = DeltaCalculationResult.swift; sourceTree = "<group>"; };
		B161782C248062CE006E435A /* DeltaCalculationResultTests.swift */ = {isa = PBXFileReference; lastKnownFileType = sourcecode.swift; path = DeltaCalculationResultTests.swift; sourceTree = "<group>"; };
		B1741B3D24619179006275D9 /* DMQRCodeViewController.swift */ = {isa = PBXFileReference; lastKnownFileType = sourcecode.swift; path = DMQRCodeViewController.swift; sourceTree = "<group>"; };
		B1741B402461A511006275D9 /* DMQRCodeScanViewController.swift */ = {isa = PBXFileReference; lastKnownFileType = sourcecode.swift; path = DMQRCodeScanViewController.swift; sourceTree = "<group>"; };
		B1741B422461C105006275D9 /* README.md */ = {isa = PBXFileReference; lastKnownFileType = net.daringfireball.markdown; path = README.md; sourceTree = "<group>"; };
		B1741B432461C257006275D9 /* DMDeveloperMenu.swift */ = {isa = PBXFileReference; lastKnownFileType = sourcecode.swift; path = DMDeveloperMenu.swift; sourceTree = "<group>"; };
		B1741B482462C207006275D9 /* Client.swift */ = {isa = PBXFileReference; fileEncoding = 4; lastKnownFileType = sourcecode.swift; path = Client.swift; sourceTree = "<group>"; };
		B17A44A12464906A00CB195E /* KeyTests.swift */ = {isa = PBXFileReference; lastKnownFileType = sourcecode.swift; path = KeyTests.swift; sourceTree = "<group>"; };
		B18C411C246DB30000B8D8CB /* URL+Helper.swift */ = {isa = PBXFileReference; lastKnownFileType = sourcecode.swift; path = "URL+Helper.swift"; sourceTree = "<group>"; };
		B18CADAD24782FA4006F53F0 /* ExposureStateUpdating.swift */ = {isa = PBXFileReference; lastKnownFileType = sourcecode.swift; path = ExposureStateUpdating.swift; sourceTree = "<group>"; };
		B18E852E248C29D400CF4FB8 /* DetectionMode.swift */ = {isa = PBXFileReference; lastKnownFileType = sourcecode.swift; path = DetectionMode.swift; sourceTree = "<group>"; };
		B1A76E9E24714AC700EA5208 /* HTTPClient+Configuration.swift */ = {isa = PBXFileReference; lastKnownFileType = sourcecode.swift; path = "HTTPClient+Configuration.swift"; sourceTree = "<group>"; };
		B1A9E70D246D73180024CC12 /* ExposureDetection.swift */ = {isa = PBXFileReference; lastKnownFileType = sourcecode.swift; path = ExposureDetection.swift; sourceTree = "<group>"; };
		B1A9E710246D782F0024CC12 /* SAPDownloadedPackage.swift */ = {isa = PBXFileReference; lastKnownFileType = sourcecode.swift; path = SAPDownloadedPackage.swift; sourceTree = "<group>"; };
		B1B9CF1E246ED2E8008F04F5 /* Sap_FilebucketTests.swift */ = {isa = PBXFileReference; lastKnownFileType = sourcecode.swift; path = Sap_FilebucketTests.swift; sourceTree = "<group>"; };
		B1CD333B24865A7D00B06E9B /* TracingStatusHistory.swift */ = {isa = PBXFileReference; lastKnownFileType = sourcecode.swift; path = TracingStatusHistory.swift; sourceTree = "<group>"; };
		B1CD333D24865E0000B06E9B /* TracingStatusHistoryTests.swift */ = {isa = PBXFileReference; lastKnownFileType = sourcecode.swift; path = TracingStatusHistoryTests.swift; sourceTree = "<group>"; };
		B1CF8D0F246C1F4100DBE135 /* ClientModeTests.swift */ = {isa = PBXFileReference; lastKnownFileType = sourcecode.swift; path = ClientModeTests.swift; sourceTree = "<group>"; };
		B1D431C7246C69F300E728AD /* HTTPClient+ConfigurationTests.swift */ = {isa = PBXFileReference; lastKnownFileType = sourcecode.swift; path = "HTTPClient+ConfigurationTests.swift"; sourceTree = "<group>"; };
		B1D431CA246C84A400E728AD /* DownloadedPackagesStore.swift */ = {isa = PBXFileReference; lastKnownFileType = sourcecode.swift; path = DownloadedPackagesStore.swift; sourceTree = "<group>"; };
		B1D431CC246C84ED00E728AD /* KeyPackagesStoreTests.swift */ = {isa = PBXFileReference; lastKnownFileType = sourcecode.swift; path = KeyPackagesStoreTests.swift; sourceTree = "<group>"; };
		B1D6B001247DA0320079DDD3 /* ExposureDetectionViewControllerDelegate.swift */ = {isa = PBXFileReference; lastKnownFileType = sourcecode.swift; path = ExposureDetectionViewControllerDelegate.swift; sourceTree = "<group>"; };
		B1D6B003247DA4920079DDD3 /* UIApplication+CoronaWarn.swift */ = {isa = PBXFileReference; lastKnownFileType = sourcecode.swift; path = "UIApplication+CoronaWarn.swift"; sourceTree = "<group>"; };
		B1D7D68624766D2100E4DA5D /* submission_payload.pb.swift */ = {isa = PBXFileReference; fileEncoding = 4; lastKnownFileType = sourcecode.swift; name = submission_payload.pb.swift; path = ../../../gen/output/submission_payload.pb.swift; sourceTree = "<group>"; };
		B1D7D68A24766D2100E4DA5D /* apple_export.pb.swift */ = {isa = PBXFileReference; fileEncoding = 4; lastKnownFileType = sourcecode.swift; name = apple_export.pb.swift; path = ../../../gen/output/apple_export.pb.swift; sourceTree = "<group>"; };
		B1DDDABB247137B000A07175 /* HTTPClientConfigurationEndpointTests.swift */ = {isa = PBXFileReference; lastKnownFileType = sourcecode.swift; path = HTTPClientConfigurationEndpointTests.swift; sourceTree = "<group>"; };
		B1E8C99A2479D239006DC678 /* Info_AppStore.plist */ = {isa = PBXFileReference; fileEncoding = 4; lastKnownFileType = text.plist.xml; path = Info_AppStore.plist; sourceTree = "<group>"; };
		B1E8C99C2479D4E7006DC678 /* DMSubmissionStateViewController.swift */ = {isa = PBXFileReference; fileEncoding = 4; lastKnownFileType = sourcecode.swift; path = DMSubmissionStateViewController.swift; sourceTree = "<group>"; };
		B1EAEC8A24711884003BE9A2 /* URLSession+Convenience.swift */ = {isa = PBXFileReference; lastKnownFileType = sourcecode.swift; path = "URLSession+Convenience.swift"; sourceTree = "<group>"; };
		B1EAEC8D247118CB003BE9A2 /* URLSession+ConvenienceTests.swift */ = {isa = PBXFileReference; lastKnownFileType = sourcecode.swift; path = "URLSession+ConvenienceTests.swift"; sourceTree = "<group>"; };
		B1EAEC90247128ED003BE9A2 /* ClientMode.swift */ = {isa = PBXFileReference; lastKnownFileType = sourcecode.swift; path = ClientMode.swift; sourceTree = "<group>"; };
		B1EDFD8C248E74D000E7EAFF /* URL+StaticString.swift */ = {isa = PBXFileReference; lastKnownFileType = sourcecode.swift; path = "URL+StaticString.swift"; sourceTree = "<group>"; };
		B1F82DF124718C7300E2E56A /* DMConfigurationViewController.swift */ = {isa = PBXFileReference; lastKnownFileType = sourcecode.swift; path = DMConfigurationViewController.swift; sourceTree = "<group>"; };
		B1F8AE472479B4C30093A588 /* api-response-day-2020-05-16 */ = {isa = PBXFileReference; lastKnownFileType = file; path = "api-response-day-2020-05-16"; sourceTree = "<group>"; };
		B1FE13D72487DEED00D012E5 /* RiskCalculation.swift */ = {isa = PBXFileReference; lastKnownFileType = sourcecode.swift; path = RiskCalculation.swift; sourceTree = "<group>"; };
		B1FE13DC248821CB00D012E5 /* RiskProviding.swift */ = {isa = PBXFileReference; lastKnownFileType = sourcecode.swift; path = RiskProviding.swift; sourceTree = "<group>"; };
		B1FE13DE248821E000D012E5 /* RiskProvider.swift */ = {isa = PBXFileReference; lastKnownFileType = sourcecode.swift; path = RiskProvider.swift; sourceTree = "<group>"; };
		B1FE13E1248824E900D012E5 /* RiskProviderTests.swift */ = {isa = PBXFileReference; lastKnownFileType = sourcecode.swift; path = RiskProviderTests.swift; sourceTree = "<group>"; };
		B1FE13E52488255900D012E5 /* RiskProvidingConfiguration.swift */ = {isa = PBXFileReference; lastKnownFileType = sourcecode.swift; path = RiskProvidingConfiguration.swift; sourceTree = "<group>"; };
		B1FE13F124893CCE00D012E5 /* app_config.pb.swift */ = {isa = PBXFileReference; fileEncoding = 4; lastKnownFileType = sourcecode.swift; name = app_config.pb.swift; path = ../../../gen/output/app_config.pb.swift; sourceTree = "<group>"; };
		B1FE13F32489580D00D012E5 /* app_config_attenuation_duration.pb.swift */ = {isa = PBXFileReference; fileEncoding = 4; lastKnownFileType = sourcecode.swift; name = app_config_attenuation_duration.pb.swift; path = ../../../gen/output/app_config_attenuation_duration.pb.swift; sourceTree = "<group>"; };
		B1FE13F42489580D00D012E5 /* app_config_app_version_config.pb.swift */ = {isa = PBXFileReference; fileEncoding = 4; lastKnownFileType = sourcecode.swift; name = app_config_app_version_config.pb.swift; path = ../../../gen/output/app_config_app_version_config.pb.swift; sourceTree = "<group>"; };
		B1FE13F824896DDB00D012E5 /* CachedAppConfiguration.swift */ = {isa = PBXFileReference; lastKnownFileType = sourcecode.swift; path = CachedAppConfiguration.swift; sourceTree = "<group>"; };
		B1FE13FA24896E6700D012E5 /* AppConfigurationProviding.swift */ = {isa = PBXFileReference; lastKnownFileType = sourcecode.swift; path = AppConfigurationProviding.swift; sourceTree = "<group>"; };
		B1FE13FD24896EF700D012E5 /* CachedAppConfigurationTests.swift */ = {isa = PBXFileReference; lastKnownFileType = sourcecode.swift; path = CachedAppConfigurationTests.swift; sourceTree = "<group>"; };
		CD2EC328247D82EE00C6B3F9 /* NotificationSettingsViewController.swift */ = {isa = PBXFileReference; lastKnownFileType = sourcecode.swift; path = NotificationSettingsViewController.swift; sourceTree = "<group>"; };
		CD678F6A246C43E200B6A0F8 /* MockExposureManager.swift */ = {isa = PBXFileReference; lastKnownFileType = sourcecode.swift; path = MockExposureManager.swift; sourceTree = "<group>"; };
		CD678F6C246C43EE00B6A0F8 /* ClientMock.swift */ = {isa = PBXFileReference; lastKnownFileType = sourcecode.swift; path = ClientMock.swift; sourceTree = "<group>"; };
		CD678F6E246C43FC00B6A0F8 /* MockURLSession.swift */ = {isa = PBXFileReference; lastKnownFileType = sourcecode.swift; path = MockURLSession.swift; sourceTree = "<group>"; };
		CD7F5C732466F6D400D3D03C /* ENATest.entitlements */ = {isa = PBXFileReference; lastKnownFileType = text.plist.entitlements; path = ENATest.entitlements; sourceTree = "<group>"; };
		CD8638522477EBD400A5A07C /* SettingsViewModel.swift */ = {isa = PBXFileReference; lastKnownFileType = sourcecode.swift; path = SettingsViewModel.swift; sourceTree = "<group>"; };
		CD99A39C245B22EE00BF12AF /* ExposureSubmission.storyboard */ = {isa = PBXFileReference; fileEncoding = 4; lastKnownFileType = file.storyboard; path = ExposureSubmission.storyboard; sourceTree = "<group>"; };
		CD99A3A8245C272400BF12AF /* ExposureSubmissionService.swift */ = {isa = PBXFileReference; lastKnownFileType = sourcecode.swift; path = ExposureSubmissionService.swift; sourceTree = "<group>"; };
		CD99A3C6246155C300BF12AF /* Logger.swift */ = {isa = PBXFileReference; fileEncoding = 4; lastKnownFileType = sourcecode.swift; path = Logger.swift; sourceTree = "<group>"; };
		CD99A3C92461A47C00BF12AF /* AppStrings.swift */ = {isa = PBXFileReference; lastKnownFileType = sourcecode.swift; path = AppStrings.swift; sourceTree = "<group>"; };
		CDCE11D5247D644100F30825 /* NotificationSettingsViewModel.swift */ = {isa = PBXFileReference; lastKnownFileType = sourcecode.swift; path = NotificationSettingsViewModel.swift; sourceTree = "<group>"; };
		CDCE11D8247D64C600F30825 /* NotificationSettingsOnTableViewCell.swift */ = {isa = PBXFileReference; lastKnownFileType = sourcecode.swift; path = NotificationSettingsOnTableViewCell.swift; sourceTree = "<group>"; };
		CDCE11DA247D64D600F30825 /* NotificationSettingsOffTableViewCell.swift */ = {isa = PBXFileReference; lastKnownFileType = sourcecode.swift; path = NotificationSettingsOffTableViewCell.swift; sourceTree = "<group>"; };
		CDD87C54247556DE007CE6CA /* MainSettingsTableViewCell.swift */ = {isa = PBXFileReference; lastKnownFileType = sourcecode.swift; path = MainSettingsTableViewCell.swift; sourceTree = "<group>"; };
		CDD87C5C247559E3007CE6CA /* LabelTableViewCell.swift */ = {isa = PBXFileReference; lastKnownFileType = sourcecode.swift; path = LabelTableViewCell.swift; sourceTree = "<group>"; };
		CDF27BD2246ADBA70044D32B /* ExposureSubmissionServiceTests.swift */ = {isa = PBXFileReference; lastKnownFileType = sourcecode.swift; path = ExposureSubmissionServiceTests.swift; sourceTree = "<group>"; };
		CDF27BD4246ADBF30044D32B /* HTTPClientTests.swift */ = {isa = PBXFileReference; lastKnownFileType = sourcecode.swift; path = HTTPClientTests.swift; sourceTree = "<group>"; };
		EE20EA062469883900770683 /* RiskLegend.storyboard */ = {isa = PBXFileReference; lastKnownFileType = file.storyboard; path = RiskLegend.storyboard; sourceTree = "<group>"; };
		EE22DB7F247FB409001B0A71 /* ENStateHandler.swift */ = {isa = PBXFileReference; fileEncoding = 4; lastKnownFileType = sourcecode.swift; path = ENStateHandler.swift; sourceTree = "<group>"; };
		EE22DB80247FB409001B0A71 /* ENSettingModel.swift */ = {isa = PBXFileReference; fileEncoding = 4; lastKnownFileType = sourcecode.swift; path = ENSettingModel.swift; sourceTree = "<group>"; };
		EE22DB84247FB43A001B0A71 /* TracingHistoryTableViewCell.swift */ = {isa = PBXFileReference; fileEncoding = 4; lastKnownFileType = sourcecode.swift; path = TracingHistoryTableViewCell.swift; sourceTree = "<group>"; };
		EE22DB85247FB43A001B0A71 /* ImageTableViewCell.swift */ = {isa = PBXFileReference; fileEncoding = 4; lastKnownFileType = sourcecode.swift; path = ImageTableViewCell.swift; sourceTree = "<group>"; };
		EE22DB86247FB43A001B0A71 /* ActionDetailTableViewCell.swift */ = {isa = PBXFileReference; fileEncoding = 4; lastKnownFileType = sourcecode.swift; path = ActionDetailTableViewCell.swift; sourceTree = "<group>"; };
		EE22DB87247FB43A001B0A71 /* DescriptionTableViewCell.swift */ = {isa = PBXFileReference; fileEncoding = 4; lastKnownFileType = sourcecode.swift; path = DescriptionTableViewCell.swift; sourceTree = "<group>"; };
		EE22DB88247FB43A001B0A71 /* ActionTableViewCell.swift */ = {isa = PBXFileReference; fileEncoding = 4; lastKnownFileType = sourcecode.swift; path = ActionTableViewCell.swift; sourceTree = "<group>"; };
		EE22DB8E247FB46C001B0A71 /* ENStateTests.swift */ = {isa = PBXFileReference; fileEncoding = 4; lastKnownFileType = sourcecode.swift; path = ENStateTests.swift; sourceTree = "<group>"; };
		EE22DB90247FB479001B0A71 /* MockStateHandlerObserverDelegate.swift */ = {isa = PBXFileReference; fileEncoding = 4; lastKnownFileType = sourcecode.swift; path = MockStateHandlerObserverDelegate.swift; sourceTree = "<group>"; };
		EE278B2C245F2BBB008B06F9 /* InviteFriends.storyboard */ = {isa = PBXFileReference; lastKnownFileType = file.storyboard; path = InviteFriends.storyboard; sourceTree = "<group>"; };
		EE278B2F245F2C8A008B06F9 /* FriendsInviteController.swift */ = {isa = PBXFileReference; lastKnownFileType = sourcecode.swift; path = FriendsInviteController.swift; sourceTree = "<group>"; };
		EE46E5D72466AEA50057627F /* UIView.swift */ = {isa = PBXFileReference; fileEncoding = 4; lastKnownFileType = sourcecode.swift; path = UIView.swift; sourceTree = "<group>"; };
		EE70C23B245B09E900AC9B2F /* de */ = {isa = PBXFileReference; lastKnownFileType = text.plist.strings; name = de; path = de.lproj/Localizable.strings; sourceTree = "<group>"; };
		EE70C23C245B09E900AC9B2F /* en */ = {isa = PBXFileReference; lastKnownFileType = text.plist.strings; name = en; path = en.lproj/Localizable.strings; sourceTree = "<group>"; };
		EE92A33F245D96DA006B97B0 /* de */ = {isa = PBXFileReference; lastKnownFileType = text.plist.stringsdict; name = de; path = de.lproj/Localizable.stringsdict; sourceTree = "<group>"; };
		EEF10679246EBF8B009DFB4E /* ResetViewController.swift */ = {isa = PBXFileReference; fileEncoding = 4; lastKnownFileType = sourcecode.swift; path = ResetViewController.swift; sourceTree = "<group>"; };
		F247572A24838AC8003E1FC5 /* DynamicTableViewControllerRowsTests.swift */ = {isa = PBXFileReference; lastKnownFileType = sourcecode.swift; path = DynamicTableViewControllerRowsTests.swift; sourceTree = "<group>"; };
		F252472E2483955B00C5556B /* DynamicTableViewControllerFake.storyboard */ = {isa = PBXFileReference; lastKnownFileType = file.storyboard; path = DynamicTableViewControllerFake.storyboard; sourceTree = "<group>"; };
		F25247302484456800C5556B /* DynamicTableViewModelTests.swift */ = {isa = PBXFileReference; lastKnownFileType = sourcecode.swift; path = DynamicTableViewModelTests.swift; sourceTree = "<group>"; };
		F2DC808D248989CE00EDC40A /* DynamicTableViewControllerRegisterCellsTests.swift */ = {isa = PBXFileReference; lastKnownFileType = sourcecode.swift; path = DynamicTableViewControllerRegisterCellsTests.swift; sourceTree = "<group>"; };
		F2DC808F24898A9400EDC40A /* DynamicTableViewControllerNumberOfRowsAndSectionsTests.swift */ = {isa = PBXFileReference; lastKnownFileType = sourcecode.swift; path = DynamicTableViewControllerNumberOfRowsAndSectionsTests.swift; sourceTree = "<group>"; };
		F2DC809124898B1800EDC40A /* DynamicTableViewControllerHeaderTests.swift */ = {isa = PBXFileReference; lastKnownFileType = sourcecode.swift; path = DynamicTableViewControllerHeaderTests.swift; sourceTree = "<group>"; };
		F2DC809324898CE600EDC40A /* DynamicTableViewControllerFooterTests.swift */ = {isa = PBXFileReference; lastKnownFileType = sourcecode.swift; path = DynamicTableViewControllerFooterTests.swift; sourceTree = "<group>"; };
		FEDCE0116603B6E00FAEE632 /* ExposureDetectionExecutor.swift */ = {isa = PBXFileReference; fileEncoding = 4; lastKnownFileType = sourcecode.swift; path = ExposureDetectionExecutor.swift; sourceTree = "<group>"; };
		FEDCE1600374711EC77FF572 /* RequiresAppDependencies.swift */ = {isa = PBXFileReference; fileEncoding = 4; lastKnownFileType = sourcecode.swift; path = RequiresAppDependencies.swift; sourceTree = "<group>"; };
		FEDCE1B8926528ED74CDE1B2 /* ENStateHandler+State.swift */ = {isa = PBXFileReference; fileEncoding = 4; lastKnownFileType = sourcecode.swift; path = "ENStateHandler+State.swift"; sourceTree = "<group>"; };
		FEDCE4BE82DC5BFE90575663 /* ExposureDetectionViewController+State.swift */ = {isa = PBXFileReference; fileEncoding = 4; lastKnownFileType = sourcecode.swift; path = "ExposureDetectionViewController+State.swift"; sourceTree = "<group>"; };
		FEDCE838D90CB02C55E15237 /* SceneDelegate+State.swift */ = {isa = PBXFileReference; fileEncoding = 4; lastKnownFileType = sourcecode.swift; path = "SceneDelegate+State.swift"; sourceTree = "<group>"; };
		FEDCEC452596E54A041BBCE9 /* HomeInteractor+State.swift */ = {isa = PBXFileReference; fileEncoding = 4; lastKnownFileType = sourcecode.swift; path = "HomeInteractor+State.swift"; sourceTree = "<group>"; };
/* End PBXFileReference section */

/* Begin PBXFrameworksBuildPhase section */
		85D759382457048F008175F0 /* Frameworks */ = {
			isa = PBXFrameworksBuildPhase;
			buildActionMask = 2147483647;
			files = (
				B1EDFD8B248E741B00E7EAFF /* FMDB in Frameworks */,
				858F6F6E245A103C009FFD33 /* ExposureNotification.framework in Frameworks */,
				B1EDFD88248E741B00E7EAFF /* SwiftProtobuf in Frameworks */,
				B1EDFD89248E741B00E7EAFF /* ZIPFoundation in Frameworks */,
				B1EDFD8A248E741B00E7EAFF /* Connectivity in Frameworks */,
			);
			runOnlyForDeploymentPostprocessing = 0;
		};
		85D7595124570491008175F0 /* Frameworks */ = {
			isa = PBXFrameworksBuildPhase;
			buildActionMask = 2147483647;
			files = (
			);
			runOnlyForDeploymentPostprocessing = 0;
		};
		85D7595C24570491008175F0 /* Frameworks */ = {
			isa = PBXFrameworksBuildPhase;
			buildActionMask = 2147483647;
			files = (
			);
			runOnlyForDeploymentPostprocessing = 0;
		};
/* End PBXFrameworksBuildPhase section */

/* Begin PBXGroup section */
		13091950247972CF0066E329 /* PrivacyProtectionViewController */ = {
			isa = PBXGroup;
			children = (
				1309194E247972C40066E329 /* PrivacyProtectionViewController.swift */,
			);
			path = PrivacyProtectionViewController;
			sourceTree = "<group>";
		};
		130CB19A246D92F800ADE602 /* Onboarding */ = {
			isa = PBXGroup;
			children = (
				130CB19B246D92F800ADE602 /* ENAUITestsOnboarding.swift */,
			);
			path = Onboarding;
			sourceTree = "<group>";
		};
		134F0DB8247578FF00D88934 /* Home */ = {
			isa = PBXGroup;
			children = (
				134F0DB9247578FF00D88934 /* ENAUITestsHome.swift */,
			);
			path = Home;
			sourceTree = "<group>";
		};
		138910C3247A907500D739F6 /* Task Scheduling */ = {
			isa = PBXGroup;
			children = (
				138910C4247A909000D739F6 /* ENATaskScheduler.swift */,
			);
			path = "Task Scheduling";
			sourceTree = "<group>";
		};
		13E5046A248E3CE60086641C /* AppInformation */ = {
			isa = PBXGroup;
			children = (
				13E50468248E3CD20086641C /* ENAUITestsAppInformation.swift */,
			);
			path = AppInformation;
			sourceTree = "<group>";
		};
		3DD767442483D3E2002DD2B3 /* ReachabilityService */ = {
			isa = PBXGroup;
			children = (
				3DD767452483D4DE002DD2B3 /* ReachabilityService.swift */,
				3DD7674A2483D6C1002DD2B3 /* ConnectivityReachabilityService.swift */,
			);
			path = ReachabilityService;
			sourceTree = "<group>";
		};
		5107E3D72459B2D60042FC9B /* Frameworks */ = {
			isa = PBXGroup;
			children = (
				858F6F6D245A103C009FFD33 /* ExposureNotification.framework */,
			);
			name = Frameworks;
			sourceTree = "<group>";
		};
		514C0A12247C15F000F235F6 /* HomeRiskCellConfigurators */ = {
			isa = PBXGroup;
			children = (
				51CE1BBE2460B222002CF42A /* HomeRiskCellConfigurator.swift */,
				51486D9E2484FC0200FCE216 /* HomeRiskLevelCellConfigurator.swift */,
				514C0A10247C15EC00F235F6 /* HomeUnknownRiskCellConfigurator.swift */,
				514C0A13247C163800F235F6 /* HomeLowRiskCellConfigurator.swift */,
				514C0A15247C164700F235F6 /* HomeHighRiskCellConfigurator.swift */,
				514C0A19247C16D600F235F6 /* HomeInactiveRiskCellConfigurator.swift */,
				515BBDEA2484F8E500CDB674 /* HomeThankYouRiskCellConfigurator.swift */,
				51C779112486E549004582F8 /* HomeFindingPositiveRiskCellConfigurator.swift */,
			);
			path = HomeRiskCellConfigurators;
			sourceTree = "<group>";
		};
		514E81312461946E00636861 /* ExposureDetection */ = {
			isa = PBXGroup;
			children = (
				71FE1C6C247AA43400851FEB /* ExposureDetectionViewController+Summary.swift */,
				71FD8861246EB27F00E804D0 /* ExposureDetectionViewController.swift */,
				B1D6B001247DA0320079DDD3 /* ExposureDetectionViewControllerDelegate.swift */,
				714CD8662472885900F56450 /* ExposureDetectionViewController+DynamicTableViewModel.swift */,
			);
			path = ExposureDetection;
			sourceTree = "<group>";
		};
		514E81322461B97700636861 /* Exposure */ = {
			isa = PBXGroup;
			children = (
				B15382DD2482707A0010F007 /* __tests__ */,
				514E81332461B97700636861 /* ExposureManager.swift */,
				CD678F6A246C43E200B6A0F8 /* MockExposureManager.swift */,
				518A69FA24687D5800444E66 /* RiskLevel.swift */,
				A16714BA248D18D20031B111 /* SummaryMetadata.swift */,
			);
			path = Exposure;
			sourceTree = "<group>";
		};
		514EE991246D4A1600DE4884 /* Risk Items */ = {
			isa = PBXGroup;
			children = (
				514C0A0724772F5E00F235F6 /* RiskItemView.swift */,
				51B5B415246DF13D00DC5D3E /* RiskImageItemView.swift */,
				51B5B413246DF07300DC5D3E /* RiskImageItemView.xib */,
				51FE277E247535E300BB8144 /* RiskLoadingItemView.swift */,
				51FE277C247535C400BB8144 /* RiskLoadingItemView.xib */,
				514C0A0C247AFB0200F235F6 /* RiskTextItemView.swift */,
				514C0A0A247AF9F700F235F6 /* RiskTextItemView.xib */,
				51C7790D24867F22004582F8 /* RiskListItemView.swift */,
				51C7790B24867F16004582F8 /* RiskListItemView.xib */,
			);
			path = "Risk Items";
			sourceTree = "<group>";
		};
		514EE996246D4BDD00DE4884 /* UICollectionView */ = {
			isa = PBXGroup;
			children = (
				51CE1B49246016B0002CF42A /* UICollectionViewCell+Identifier.swift */,
				51CE1B4B246016D1002CF42A /* UICollectionReusableView+Identifier.swift */,
				51CE1BB42460AC82002CF42A /* UICollectionView+Dequeue.swift */,
			);
			path = UICollectionView;
			sourceTree = "<group>";
		};
		514EE997246D4BEB00DE4884 /* UITableView */ = {
			isa = PBXGroup;
			children = (
				710ABB24247514BD00948792 /* UIViewController+Segue.swift */,
				710ABB1E2475115500948792 /* UITableViewController+Enum.swift */,
				514EE998246D4C2E00DE4884 /* UITableViewCell+Identifier.swift */,
				514EE99A246D4C4C00DE4884 /* UITableView+Dequeue.swift */,
			);
			path = UITableView;
			sourceTree = "<group>";
		};
		515BBDE92484F77300CDB674 /* HomeRiskViewConfigurators */ = {
			isa = PBXGroup;
			children = (
				514C0A0524772F3400F235F6 /* HomeRiskViewConfigurator.swift */,
				514EE99F246D4DF800DE4884 /* HomeRiskImageItemViewConfigurator.swift */,
				514C0A0E247AFEC500F235F6 /* HomeRiskTextItemViewConfigurator.swift */,
				51C7790F248684F5004582F8 /* HomeRiskListItemViewConfigurator.swift */,
				51FE277A2475340300BB8144 /* HomeRiskLoadingItemViewConfigurator.swift */,
			);
			path = HomeRiskViewConfigurators;
			sourceTree = "<group>";
		};
		518A6A1C246A9F6600444E66 /* HomeRiskCellConfigurator */ = {
			isa = PBXGroup;
			children = (
				515BBDE92484F77300CDB674 /* HomeRiskViewConfigurators */,
				514C0A12247C15F000F235F6 /* HomeRiskCellConfigurators */,
			);
			path = HomeRiskCellConfigurator;
			sourceTree = "<group>";
		};
		51B5B419246E058100DC5D3E /* Risk */ = {
			isa = PBXGroup;
			children = (
				51CE1B7A246078B6002CF42A /* RiskLevelCollectionViewCell.swift */,
				51CE1B79246078B6002CF42A /* RiskLevelCollectionViewCell.xib */,
				51486DA02485101500FCE216 /* RiskInactiveCollectionViewCell.swift */,
				51486DA12485101500FCE216 /* RiskInactiveCollectionViewCell.xib */,
				51486DA42485237200FCE216 /* RiskThankYouCollectionViewCell.swift */,
				51486DA52485237200FCE216 /* RiskThankYouCollectionViewCell.xib */,
				51C779152486E5BA004582F8 /* RiskFindingPositiveCollectionViewCell.swift */,
				51C779132486E5AB004582F8 /* RiskFindingPositiveCollectionViewCell.xib */,
				514EE991246D4A1600DE4884 /* Risk Items */,
			);
			path = Risk;
			sourceTree = "<group>";
		};
		51B5B41A246E059700DC5D3E /* Common */ = {
			isa = PBXGroup;
			children = (
				713EA26024798AD100AB7EE8 /* InsetTableViewCell.swift */,
				71F54190248BF677006DB793 /* HtmlTextView.swift */,
			);
			path = Common;
			sourceTree = "<group>";
		};
		51CE1B74246078B6002CF42A /* Home Screen */ = {
			isa = PBXGroup;
			children = (
				51CE1B75246078B6002CF42A /* Cells */,
				51CE1B83246078B6002CF42A /* Decorations */,
			);
			path = "Home Screen";
			sourceTree = "<group>";
		};
		51CE1B75246078B6002CF42A /* Cells */ = {
			isa = PBXGroup;
			children = (
				51B5B419246E058100DC5D3E /* Risk */,
				A328424C248B91E0006B1F09 /* HomeTestResultLoadingCell.swift */,
				A328424B248B91E0006B1F09 /* HomeTestResultLoadingCell.xib */,
				2F785750248506BD00323A9C /* HomeTestResultCell.swift */,
				2F78574F248506BD00323A9C /* HomeTestResultCell.xib */,
				51B5B41B246EC8B800DC5D3E /* HomeCardCollectionViewCell.swift */,
				51CE1B78246078B6002CF42A /* ActivateCollectionViewCell.swift */,
				51CE1B76246078B6002CF42A /* ActivateCollectionViewCell.xib */,
				51CE1B77246078B6002CF42A /* SubmitCollectionViewCell.swift */,
				51CE1B7E246078B6002CF42A /* SubmitCollectionViewCell.xib */,
				51CE1B7C246078B6002CF42A /* InfoCollectionViewCell.swift */,
				51CE1B7B246078B6002CF42A /* InfoCollectionViewCell.xib */,
			);
			path = Cells;
			sourceTree = "<group>";
		};
		51CE1B83246078B6002CF42A /* Decorations */ = {
			isa = PBXGroup;
			children = (
				51CE1B84246078B6002CF42A /* SectionSystemBackgroundDecorationView.swift */,
			);
			path = Decorations;
			sourceTree = "<group>";
		};
		51CE1BB82460AE69002CF42A /* Home */ = {
			isa = PBXGroup;
			children = (
				51CE1BB92460AFD8002CF42A /* HomeActivateCellConfigurator.swift */,
				518A6A1C246A9F6600444E66 /* HomeRiskCellConfigurator */,
				51CE1BC02460B256002CF42A /* HomeSubmitCellConfigurator.swift */,
				51CE1BC22460B28D002CF42A /* HomeInfoCellConfigurator.swift */,
				13BAE9B02472FB1E00CEE58A /* CellConfiguratorIndexPosition.swift */,
				A36D07B62486AD0100E46F96 /* HomeTestResultCellConfigurator.swift */,
				A328424F248B9269006B1F09 /* HomeTestResultLoadingCellConfigurator.swift */,
			);
			path = Home;
			sourceTree = "<group>";
		};
		51CE1BBB2460B1BA002CF42A /* Protocols */ = {
			isa = PBXGroup;
			children = (
				B18CADAD24782FA4006F53F0 /* ExposureStateUpdating.swift */,
				51CE1BBC2460B1CB002CF42A /* CollectionViewCellConfigurator.swift */,
				514EE99C246D4CFB00DE4884 /* TableViewCellConfigurator.swift */,
				A3E5E71D247E6F7A00237116 /* SpinnerInjectable.swift */,
				A36D07B82486D61C00E46F96 /* HomeCardCellButtonDelegate.swift */,
				FEDCE1600374711EC77FF572 /* RequiresAppDependencies.swift */,
			);
			path = Protocols;
			sourceTree = "<group>";
		};
		51D420AF2458308400AD70CA /* Onboarding */ = {
			isa = PBXGroup;
			children = (
				51C737BC245B349700286105 /* OnboardingInfoViewController.swift */,
				A17366542484978A006BE209 /* OnboardingInfoViewControllerUtils.swift */,
				137846482488027500A50AB8 /* OnboardingInfoViewController+Extension.swift */,
			);
			path = Onboarding;
			sourceTree = "<group>";
		};
		51D420B224583AA400AD70CA /* Workers */ = {
			isa = PBXGroup;
			children = (
				A1C2B2DA24834934004A3BD5 /* __tests__ */,
				0D5611B7247FD36F00B5B094 /* PersistedAndPublished.swift */,
				CD99A3C6246155C300BF12AF /* Logger.swift */,
				013DC101245DAC4E00EE58B0 /* Store.swift */,
				B1CD333B24865A7D00B06E9B /* TracingStatusHistory.swift */,
				A3FF84EB247BFAF00053E947 /* Hasher.swift */,
				0D5611B3247F852C00B5B094 /* SQLiteKeyValueStore.swift */,
				016146902487A43E00660992 /* WebPageHelper.swift */,
				A128F058248B459F00EC7F6C /* PublicKeyStore.swift */,
				0DD260FE248D549B007C3B2C /* KeychainHelper.swift */,
			);
			path = Workers;
			sourceTree = "<group>";
		};
		51D420B524583B5100AD70CA /* Extensions */ = {
			isa = PBXGroup;
			children = (
				71176E2C24891BCF004B0C9F /* __tests__ */,
				514EE996246D4BDD00DE4884 /* UICollectionView */,
				514EE997246D4BEB00DE4884 /* UITableView */,
				51895EDB245E16CD0085DA38 /* ENAColor.swift */,
				13722043247AEEAD00152764 /* UNNotificationCenter+Extension.swift */,
				51D420B624583B7200AD70CA /* NSObject+Identifier.swift */,
				51D420B824583B8300AD70CA /* UIViewController+AppStoryboard.swift */,
				B1EDFD8C248E74D000E7EAFF /* URL+StaticString.swift */,
				51D420D324586DCA00AD70CA /* NotificationName.swift */,
				85142500245DA0B3009D2791 /* UIViewController+Alert.swift */,
				EE46E5D72466AEA50057627F /* UIView.swift */,
				B111EE2B2465D9F7001AEBB4 /* String+Localization.swift */,
				71CC3EA2246D6C4000217F2C /* UIFont+DynamicType.swift */,
				B14D0CDA246E968C00D5BEBC /* String+Today.swift */,
				B153096924706F1000A4A1BD /* URLSession+Default.swift */,
				B153096B24706F2400A4A1BD /* URLSessionConfiguration+Default.swift */,
				B1D6B003247DA4920079DDD3 /* UIApplication+CoronaWarn.swift */,
				2F3218CF248063E300A7AC0A /* UIView+Convenience.swift */,
				2FF1D62D2487850200381FFB /* NSMutableAttributedString+Generation.swift */,
				2F26CE2D248B9C4F00BE30EE /* UIViewController+BackButton.swift */,
			);
			path = Extensions;
			sourceTree = "<group>";
		};
		51D420C124583D3100AD70CA /* Home */ = {
			isa = PBXGroup;
			children = (
				51CE1B2E245F5CFC002CF42A /* HomeViewController.swift */,
				5111E7622460BB1500ED6498 /* HomeInteractor.swift */,
				51CE1B5424604DD2002CF42A /* HomeLayout.swift */,
			);
			path = Home;
			sourceTree = "<group>";
		};
		51D420C224583D7B00AD70CA /* Settings */ = {
			isa = PBXGroup;
			children = (
				CDD87C6024766163007CE6CA /* Cells */,
				51D420C324583E3300AD70CA /* SettingsViewController.swift */,
				EEF10679246EBF8B009DFB4E /* ResetViewController.swift */,
				CD2EC328247D82EE00C6B3F9 /* NotificationSettingsViewController.swift */,
			);
			path = Settings;
			sourceTree = "<group>";
		};
		51D420D524598AC200AD70CA /* Source */ = {
			isa = PBXGroup;
			children = (
				B111EDEC2465B1F4001AEBB4 /* Client */,
				CD99A3C82461A44B00BF12AF /* View Helpers */,
				51CE1BBB2460B1BA002CF42A /* Protocols */,
				8595BF5D246032C40056EA27 /* Views */,
				B1569DD5245D6C790079FCD7 /* Developer Menu */,
				51EE9A6A245C0F7900F2544F /* Models */,
				85D759802459A82D008175F0 /* Services */,
				85D759712457059A008175F0 /* Scenes */,
				51D420B224583AA400AD70CA /* Workers */,
				51D420B524583B5100AD70CA /* Extensions */,
				85D7593E2457048F008175F0 /* AppDelegate.swift */,
				85D759402457048F008175F0 /* SceneDelegate.swift */,
			);
			path = Source;
			sourceTree = "<group>";
		};
		51EE9A6A245C0F7900F2544F /* Models */ = {
			isa = PBXGroup;
			children = (
				138910C3247A907500D739F6 /* Task Scheduling */,
				CD8638512477EBAA00A5A07C /* Settings */,
				B1125458246F2C2100AB5036 /* Converting Keys */,
				514E81322461B97700636861 /* Exposure */,
				51CE1BB82460AE69002CF42A /* Home */,
				51EE9A6C245C0FB500F2544F /* Onboarding */,
				B18E852E248C29D400CF4FB8 /* DetectionMode.swift */,
				FEDCE21C117BF675C80F5989 /* States */,
			);
			path = Models;
			sourceTree = "<group>";
		};
		51EE9A6C245C0FB500F2544F /* Onboarding */ = {
			isa = PBXGroup;
			children = (
				51C737BE245B3B5D00286105 /* OnboardingInfo.swift */,
			);
			path = Onboarding;
			sourceTree = "<group>";
		};
		71176E2C24891BCF004B0C9F /* __tests__ */ = {
			isa = PBXGroup;
			children = (
				71176E2D24891C02004B0C9F /* ENAColorTests.swift */,
			);
			path = __tests__;
			sourceTree = "<group>";
		};
		71176E30248957B1004B0C9F /* App */ = {
			isa = PBXGroup;
			children = (
				71176E31248957C3004B0C9F /* AppNavigationController.swift */,
			);
			path = App;
			sourceTree = "<group>";
		};
		71B804502485272200D53506 /* RiskLegend */ = {
			isa = PBXGroup;
			children = (
				71B804512485272F00D53506 /* RiskLegendNumberedTitleCell.swift */,
				71B804532485273C00D53506 /* RiskLegendDotBodyCell.swift */,
			);
			path = RiskLegend;
			sourceTree = "<group>";
		};
		71F76D0E24767AF100515A01 /* DynamicTableViewController */ = {
			isa = PBXGroup;
			children = (
				F247572E2483934B003E1FC5 /* __tests__ */,
				71F76D0F24767B2500515A01 /* Views */,
				710ABB26247533FA00948792 /* DynamicTableViewController.swift */,
				710ABB282475353900948792 /* DynamicTableViewModel.swift */,
				71330E40248109F600EB10F6 /* DynamicTableViewSection.swift */,
				71330E4424810A0500EB10F6 /* DynamicTableViewHeader.swift */,
				71330E4624810A0C00EB10F6 /* DynamicTableViewFooter.swift */,
				71330E42248109FD00EB10F6 /* DynamicTableViewCell.swift */,
				71330E4824810A5A00EB10F6 /* DynamicTableViewAction.swift */,
			);
			path = DynamicTableViewController;
			sourceTree = "<group>";
		};
		71F76D0F24767B2500515A01 /* Views */ = {
			isa = PBXGroup;
			children = (
				71FE1C68247A8FE100851FEB /* DynamicTableViewHeaderFooterView.swift */,
				71FE1C70247AA7B700851FEB /* DynamicTableViewHeaderImageView.swift */,
				714194E9247A65C60072A090 /* DynamicTableViewHeaderSeparatorView.swift */,
				710ABB22247513E300948792 /* DynamicTypeTableViewCell.swift */,
				71FE1C8A247AC79D00851FEB /* DynamicTableViewIconCell.swift */,
				71FE1C8B247AC79D00851FEB /* DynamicTableViewIconCell.xib */,
				2F80CFDC247EEB88000F06AF /* DynamicTableViewImageCardCell.swift */,
				2F3218CD24800F6500A7AC0A /* DynamicTableViewStepCell.swift */,
				71B8044E248526B600D53506 /* DynamicTableViewSpaceCell.swift */,
				2FF1D62F24880FCF00381FFB /* DynamicTableViewRoundedCell.swift */,
				717D21E8248C022E00D9717E /* DynamicTableViewHtmlCell.swift */,
			);
			path = Views;
			sourceTree = "<group>";
		};
		71FE1C83247AC33D00851FEB /* ExposureSubmission */ = {
			isa = PBXGroup;
			children = (
				71FE1C84247AC33D00851FEB /* ExposureSubmissionTestResultHeaderView.swift */,
				71FE1C85247AC33D00851FEB /* ExposureSubmissionTestResultHeaderView.xib */,
			);
			path = ExposureSubmission;
			sourceTree = "<group>";
		};
		853D987824694A1E00490DBA /* BaseElements */ = {
			isa = PBXGroup;
			children = (
				853D987924694A8700490DBA /* ENAButton.swift */,
				51E78562248D439200BBB13E /* ENACloneButton.swift */,
				8595BF5E246032D90056EA27 /* ENASwitch.swift */,
				71FE1C81247AC30300851FEB /* ENATanInput.swift */,
				71B804462484CC0800D53506 /* ENALabel.swift */,
			);
			path = BaseElements;
			sourceTree = "<group>";
		};
		858F6F71245AEC05009FFD33 /* ENSetting */ = {
			isa = PBXGroup;
			children = (
				EE22DB80247FB409001B0A71 /* ENSettingModel.swift */,
				EE22DB7F247FB409001B0A71 /* ENStateHandler.swift */,
				853D98842469DC8100490DBA /* ExposureNotificationSettingViewController.swift */,
			);
			path = ENSetting;
			sourceTree = "<group>";
		};
		8595BF5D246032C40056EA27 /* Views */ = {
			isa = PBXGroup;
			children = (
				EE22DB83247FB43A001B0A71 /* ENSetting */,
				51B5B41A246E059700DC5D3E /* Common */,
				853D987824694A1E00490DBA /* BaseElements */,
				EEF790092466ED410065EBD5 /* ExposureDetection */,
				71FE1C83247AC33D00851FEB /* ExposureSubmission */,
				51CE1B74246078B6002CF42A /* Home Screen */,
				71B804502485272200D53506 /* RiskLegend */,
				71CC3EA0246D6BBF00217F2C /* DynamicTypeLabel.swift */,
				713EA25A247818B000AB7EE8 /* DynamicTypeButton.swift */,
				85E33443247EB357006E74EC /* CircularProgressView.swift */,
				71CAB9D3248AB33500F516A5 /* DynamicTypeSymbolImageView.swift */,
			);
			path = Views;
			sourceTree = "<group>";
		};
		85D759322457048F008175F0 = {
			isa = PBXGroup;
			children = (
				0DFCC2702484DC8400E2811D /* sqlite3.c */,
				0DFCC2712484DC8400E2811D /* sqlite3.h */,
				71B8044424828A6C00D53506 /* .swiftformat */,
				71AFBD922464251000F91006 /* .swiftlint.yml */,
				85D7593D2457048F008175F0 /* ENA */,
				85D7595724570491008175F0 /* ENATests */,
				85D7596224570491008175F0 /* ENAUITests */,
				85D7593C2457048F008175F0 /* Products */,
				5107E3D72459B2D60042FC9B /* Frameworks */,
				B1741B572462EB26006275D9 /* Recovered References */,
				0DFCC2692484D7A700E2811D /* ENA-Bridging-Header.h */,
				0DFCC26F2484DC8200E2811D /* ENATests-Bridging-Header.h */,
			);
			sourceTree = "<group>";
			usesTabs = 1;
		};
		85D7593C2457048F008175F0 /* Products */ = {
			isa = PBXGroup;
			children = (
				85D7593B2457048F008175F0 /* ENA.app */,
				85D7595424570491008175F0 /* ENATests.xctest */,
				85D7595F24570491008175F0 /* ENAUITests.xctest */,
			);
			name = Products;
			sourceTree = "<group>";
		};
		85D7593D2457048F008175F0 /* ENA */ = {
			isa = PBXGroup;
			children = (
				B102BDC12460405F00CD55A2 /* Backend */,
				51D420D524598AC200AD70CA /* Source */,
				85D7597424570615008175F0 /* Resources */,
			);
			path = ENA;
			sourceTree = "<group>";
		};
		85D7595724570491008175F0 /* ENATests */ = {
			isa = PBXGroup;
			children = (
				B18C411A246DB2F000B8D8CB /* Helper */,
				85D7595A24570491008175F0 /* Info.plist */,
			);
			path = ENATests;
			sourceTree = "<group>";
		};
		85D7596224570491008175F0 /* ENAUITests */ = {
			isa = PBXGroup;
			children = (
				134F0DBA247578FF00D88934 /* ENAUITests-Extensions.swift */,
				130CB19A246D92F800ADE602 /* Onboarding */,
				134F0DB8247578FF00D88934 /* Home */,
				13E5046A248E3CE60086641C /* AppInformation */,
				85D7596324570491008175F0 /* ENAUITests.swift */,
				134F0F2B2475793400D88934 /* SnapshotHelper.swift */,
				85D7596524570491008175F0 /* Info.plist */,
			);
			path = ENAUITests;
			sourceTree = "<group>";
		};
		85D759712457059A008175F0 /* Scenes */ = {
			isa = PBXGroup;
			children = (
				71176E30248957B1004B0C9F /* App */,
				71F76D0E24767AF100515A01 /* DynamicTableViewController */,
				EE20EA0824699A3A00770683 /* RiskLegend */,
				EE85998B2462EFD4002E7AE2 /* AppInformation */,
				51D420AF2458308400AD70CA /* Onboarding */,
				51D420C124583D3100AD70CA /* Home */,
				514E81312461946E00636861 /* ExposureDetection */,
				EE278B2E245F2C58008B06F9 /* FriendsInvite */,
				CD99A398245B229F00BF12AF /* ExposureSubmission */,
				858F6F71245AEC05009FFD33 /* ENSetting */,
				51D420C224583D7B00AD70CA /* Settings */,
				13091950247972CF0066E329 /* PrivacyProtectionViewController */,
			);
			path = Scenes;
			sourceTree = "<group>";
		};
		85D7597424570615008175F0 /* Resources */ = {
			isa = PBXGroup;
			children = (
				011E4B002483A35A002E6412 /* ENACommunity.entitlements */,
				CD7F5C732466F6D400D3D03C /* ENATest.entitlements */,
				85790F2E245C6B72003D47E1 /* ENA.entitlements */,
				EE70C239245B09E900AC9B2F /* Localization */,
				85D7594F24570491008175F0 /* Info.plist */,
				B1E8C99A2479D239006DC678 /* Info_AppStore.plist */,
				85D75976245706BD008175F0 /* Assets */,
				85D75975245706B0008175F0 /* Storyboards */,
				A189E460248C35BF001D0996 /* PublicKeys.plist */,
			);
			path = Resources;
			sourceTree = "<group>";
		};
		85D75975245706B0008175F0 /* Storyboards */ = {
			isa = PBXGroup;
			children = (
				CD99A39C245B22EE00BF12AF /* ExposureSubmission.storyboard */,
				85D7594C24570491008175F0 /* LaunchScreen.storyboard */,
				51D420B02458397300AD70CA /* Onboarding.storyboard */,
				51D420CD245869C800AD70CA /* Home.storyboard */,
				514E812F24618E3D00636861 /* ExposureDetection.storyboard */,
				51D420CF24586AB300AD70CA /* Settings.storyboard */,
				EE278B2C245F2BBB008B06F9 /* InviteFriends.storyboard */,
				853D98822469DC5000490DBA /* ExposureNotificationSetting.storyboard */,
				EE20EA062469883900770683 /* RiskLegend.storyboard */,
			);
			path = Storyboards;
			sourceTree = "<group>";
		};
		85D75976245706BD008175F0 /* Assets */ = {
			isa = PBXGroup;
			children = (
				8539874E2467094E00D28B62 /* AppIcon.xcassets */,
				85D7594A24570491008175F0 /* Assets.xcassets */,
				713FD5662482811900C1F6DD /* colors.xcassets */,
				71F2E57A2487AEFC00694F1A /* ena-colors.xcassets */,
			);
			path = Assets;
			sourceTree = "<group>";
		};
		85D759802459A82D008175F0 /* Services */ = {
			isa = PBXGroup;
			children = (
				B1175211248A837300C3325C /* Risk */,
				B15382DC248270220010F007 /* __tests__ */,
				3DD767442483D3E2002DD2B3 /* ReachabilityService */,
				B14D0CD8246E939600D5BEBC /* Exposure Transaction */,
				B1D431C9246C848E00E728AD /* DownloadedPackagesStore */,
				CD99A3A8245C272400BF12AF /* ExposureSubmissionService.swift */,
			);
			path = Services;
			sourceTree = "<group>";
		};
		A128F04B2489ABE700EC7F6C /* __tests__ */ = {
			isa = PBXGroup;
			children = (
				A128F04C2489ABE700EC7F6C /* RiskCalculationTests.swift */,
				B1175219248ACFFC00C3325C /* SAP_RiskScoreClass+LowAndHighTests.swift */,
			);
			path = __tests__;
			sourceTree = "<group>";
		};
		A1C2B2DA24834934004A3BD5 /* __tests__ */ = {
			isa = PBXGroup;
			children = (
				A173665124844F29006BE209 /* SQLiteKeyValueStoreTests.swift */,
				B1CD333D24865E0000B06E9B /* TracingStatusHistoryTests.swift */,
			);
			path = __tests__;
			sourceTree = "<group>";
		};
		B102BDC12460405F00CD55A2 /* Backend */ = {
			isa = PBXGroup;
			children = (
				B15382DA24826F7E0010F007 /* __tests__ */,
				0159E6BF247829BA00894A89 /* temporary_exposure_key_export.pb.swift */,
				0159E6C0247829BA00894A89 /* temporary_exposure_key_signature_list.pb.swift */,
				B1D7D68A24766D2100E4DA5D /* apple_export.pb.swift */,
				B1D7D68624766D2100E4DA5D /* submission_payload.pb.swift */,
				B1FE13F124893CCE00D012E5 /* app_config.pb.swift */,
				B1FE13F42489580D00D012E5 /* app_config_app_version_config.pb.swift */,
				B1FE13F32489580D00D012E5 /* app_config_attenuation_duration.pb.swift */,
				B102BDC22460410600CD55A2 /* README.md */,
			);
			path = Backend;
			sourceTree = "<group>";
		};
		B111EDEC2465B1F4001AEBB4 /* Client */ = {
			isa = PBXGroup;
			children = (
				B1741B482462C207006275D9 /* Client.swift */,
				B154F59A246DD5CF003E891E /* Client+Convenience.swift */,
				B1DDDABA2471379900A07175 /* __tests__ */,
				B1125455246F293A00AB5036 /* HTTP Client */,
				B1DDDABD24713B6000A07175 /* Model */,
			);
			path = Client;
			sourceTree = "<group>";
		};
		B1125455246F293A00AB5036 /* HTTP Client */ = {
			isa = PBXGroup;
			children = (
				B1EAEC8C24711889003BE9A2 /* __tests__ */,
				011E13AD24680A4000973467 /* HTTPClient.swift */,
				B12995E8246C344100854AD0 /* HTTPClient+Configuration.swift */,
				B1EAEC8A24711884003BE9A2 /* URLSession+Convenience.swift */,
				B1A9E710246D782F0024CC12 /* SAPDownloadedPackage.swift */,
			);
			path = "HTTP Client";
			sourceTree = "<group>";
		};
		B1125458246F2C2100AB5036 /* Converting Keys */ = {
			isa = PBXGroup;
			children = (
				B1175214248A9F8300C3325C /* __tests__ */,
				B1125459246F2C6500AB5036 /* ENTemporaryExposureKey+Convert.swift */,
			);
			path = "Converting Keys";
			sourceTree = "<group>";
		};
		B1175211248A837300C3325C /* Risk */ = {
			isa = PBXGroup;
			children = (
				B1FE13D62487DEDD00D012E5 /* Calculation */,
				B1FE13D92488216300D012E5 /* Provider */,
				B1175212248A83AB00C3325C /* Risk.swift */,
			);
			path = Risk;
			sourceTree = "<group>";
		};
		B1175214248A9F8300C3325C /* __tests__ */ = {
			isa = PBXGroup;
			children = (
				B1175215248A9F9600C3325C /* ConvertingKeysTests.swift */,
			);
			path = __tests__;
			sourceTree = "<group>";
		};
		B14D0CD8246E939600D5BEBC /* Exposure Transaction */ = {
			isa = PBXGroup;
			children = (
				B161782B248062A0006E435A /* __tests__ */,
				B161782924805784006E435A /* DeltaCalculationResult.swift */,
				B1A9E70D246D73180024CC12 /* ExposureDetection.swift */,
				B10FD5F3246EAC1700E9D7F2 /* AppleFilesWriter.swift */,
				B14D0CDE246E976400D5BEBC /* ExposureDetectionTransaction+DidEndPrematurelyReason.swift */,
				B14D0CDC246E972400D5BEBC /* ExposureDetectionDelegate.swift */,
				FEDCE0116603B6E00FAEE632 /* ExposureDetectionExecutor.swift */,
			);
			path = "Exposure Transaction";
			sourceTree = "<group>";
		};
		B15382DA24826F7E0010F007 /* __tests__ */ = {
			isa = PBXGroup;
			children = (
				B1F8AE472479B4C30093A588 /* api-response-day-2020-05-16 */,
				A189E45E248C325E001D0996 /* de-config */,
				B17A44A12464906A00CB195E /* KeyTests.swift */,
				B1B9CF1E246ED2E8008F04F5 /* Sap_FilebucketTests.swift */,
			);
			path = __tests__;
			sourceTree = "<group>";
		};
		B15382DB24826FD70010F007 /* Mocks */ = {
			isa = PBXGroup;
			children = (
				CD678F6C246C43EE00B6A0F8 /* ClientMock.swift */,
				CD678F6E246C43FC00B6A0F8 /* MockURLSession.swift */,
			);
			path = Mocks;
			sourceTree = "<group>";
		};
		B15382DC248270220010F007 /* __tests__ */ = {
			isa = PBXGroup;
			children = (
				B15382E0248273A50010F007 /* Mocks */,
				CDF27BD2246ADBA70044D32B /* ExposureSubmissionServiceTests.swift */,
			);
			path = __tests__;
			sourceTree = "<group>";
		};
		B15382DD2482707A0010F007 /* __tests__ */ = {
			isa = PBXGroup;
			children = (
				B15382DE248270B50010F007 /* Mocks */,
				EE22DB8E247FB46C001B0A71 /* ENStateTests.swift */,
				A17DA5E12486D8E7006F310F /* RiskLevelTests.swift */,
			);
			path = __tests__;
			sourceTree = "<group>";
		};
		B15382DE248270B50010F007 /* Mocks */ = {
			isa = PBXGroup;
			children = (
				EE22DB90247FB479001B0A71 /* MockStateHandlerObserverDelegate.swift */,
				3DD7674C2483DDAC002DD2B3 /* MockReachabilityService.swift */,
			);
			path = Mocks;
			sourceTree = "<group>";
		};
		B15382DF248270E90010F007 /* Helper */ = {
			isa = PBXGroup;
			children = (
				B1A76E9E24714AC700EA5208 /* HTTPClient+Configuration.swift */,
			);
			path = Helper;
			sourceTree = "<group>";
		};
		B15382E0248273A50010F007 /* Mocks */ = {
			isa = PBXGroup;
			children = (
				B15382E3248273DC0010F007 /* MockTestStore.swift */,
				859DD511248549790073D59F /* MockDiagnosisKeysRetrieval.swift */,
			);
			path = Mocks;
			sourceTree = "<group>";
		};
		B1569DD5245D6C790079FCD7 /* Developer Menu */ = {
			isa = PBXGroup;
			children = (
				B1741B432461C257006275D9 /* DMDeveloperMenu.swift */,
				B1E8C99C2479D4E7006DC678 /* DMSubmissionStateViewController.swift */,
				B1741B402461A511006275D9 /* DMQRCodeScanViewController.swift */,
				B1741B3D24619179006275D9 /* DMQRCodeViewController.swift */,
				B1569DDE245D70990079FCD7 /* DMViewController.swift */,
				B1F82DF124718C7300E2E56A /* DMConfigurationViewController.swift */,
				B1741B422461C105006275D9 /* README.md */,
			);
			path = "Developer Menu";
			sourceTree = "<group>";
		};
		B16177E624802F85006E435A /* __tests__ */ = {
			isa = PBXGroup;
			children = (
				B16177E724802F9B006E435A /* DownloadedPackagesSQLLiteStoreTests.swift */,
			);
			path = __tests__;
			sourceTree = "<group>";
		};
		B161782B248062A0006E435A /* __tests__ */ = {
			isa = PBXGroup;
			children = (
				B161782C248062CE006E435A /* DeltaCalculationResultTests.swift */,
				B15382E6248290BB0010F007 /* AppleFilesWriterTests.swift */,
				B15382FD248424F00010F007 /* ExposureDetectionTests.swift */,
			);
			path = __tests__;
			sourceTree = "<group>";
		};
		B1741B572462EB26006275D9 /* Recovered References */ = {
			isa = PBXGroup;
			children = (
			);
			name = "Recovered References";
			sourceTree = "<group>";
		};
		B18C411A246DB2F000B8D8CB /* Helper */ = {
			isa = PBXGroup;
			children = (
				B18C411C246DB30000B8D8CB /* URL+Helper.swift */,
			);
			path = Helper;
			sourceTree = "<group>";
		};
		B1A76EA124714F2900EA5208 /* __tests__ */ = {
			isa = PBXGroup;
			children = (
				B1CF8D0F246C1F4100DBE135 /* ClientModeTests.swift */,
			);
			path = __tests__;
			sourceTree = "<group>";
		};
		B1D431C9246C848E00E728AD /* DownloadedPackagesStore */ = {
			isa = PBXGroup;
			children = (
				B1D431CA246C84A400E728AD /* DownloadedPackagesStore.swift */,
				B161782624804AF3006E435A /* DownloadedPackagesInMemoryStore.swift */,
				B161782424804AC3006E435A /* DownloadedPackagesSQLLiteStore.swift */,
				B16177E624802F85006E435A /* __tests__ */,
				B1D431CC246C84ED00E728AD /* KeyPackagesStoreTests.swift */,
			);
			path = DownloadedPackagesStore;
			sourceTree = "<group>";
		};
		B1DDDABA2471379900A07175 /* __tests__ */ = {
			isa = PBXGroup;
			children = (
				B15382DB24826FD70010F007 /* Mocks */,
				B1DDDABB247137B000A07175 /* HTTPClientConfigurationEndpointTests.swift */,
			);
			path = __tests__;
			sourceTree = "<group>";
		};
		B1DDDABD24713B6000A07175 /* Model */ = {
			isa = PBXGroup;
			children = (
				B1A76EA124714F2900EA5208 /* __tests__ */,
				B1EAEC90247128ED003BE9A2 /* ClientMode.swift */,
			);
			path = Model;
			sourceTree = "<group>";
		};
		B1EAEC8C24711889003BE9A2 /* __tests__ */ = {
			isa = PBXGroup;
			children = (
				B15382DF248270E90010F007 /* Helper */,
				B1EAEC8D247118CB003BE9A2 /* URLSession+ConvenienceTests.swift */,
				B1D431C7246C69F300E728AD /* HTTPClient+ConfigurationTests.swift */,
				CDF27BD4246ADBF30044D32B /* HTTPClientTests.swift */,
			);
			path = __tests__;
			sourceTree = "<group>";
		};
		B1FE13D62487DEDD00D012E5 /* Calculation */ = {
			isa = PBXGroup;
			children = (
				A128F04B2489ABE700EC7F6C /* __tests__ */,
				B1FE13D72487DEED00D012E5 /* RiskCalculation.swift */,
				B1175217248ACFBC00C3325C /* SAP_RiskScoreClass+LowAndHigh.swift */,
			);
			path = Calculation;
			sourceTree = "<group>";
		};
		B1FE13D92488216300D012E5 /* Provider */ = {
			isa = PBXGroup;
			children = (
				B1FE13F724896DC400D012E5 /* Helper */,
				B1FE13E32488253200D012E5 /* Model */,
				B1FE13E0248824D700D012E5 /* __tests__ */,
				B1FE13DC248821CB00D012E5 /* RiskProviding.swift */,
				B1FE13DE248821E000D012E5 /* RiskProvider.swift */,
			);
			path = Provider;
			sourceTree = "<group>";
		};
		B1FE13E0248824D700D012E5 /* __tests__ */ = {
			isa = PBXGroup;
			children = (
				B1FE13E1248824E900D012E5 /* RiskProviderTests.swift */,
			);
			path = __tests__;
			sourceTree = "<group>";
		};
		B1FE13E32488253200D012E5 /* Model */ = {
			isa = PBXGroup;
			children = (
				B1FE13E52488255900D012E5 /* RiskProvidingConfiguration.swift */,
			);
			path = Model;
			sourceTree = "<group>";
		};
		B1FE13F724896DC400D012E5 /* Helper */ = {
			isa = PBXGroup;
			children = (
				B1FE13FC24896EE700D012E5 /* __tests__ */,
				B1FE13F824896DDB00D012E5 /* CachedAppConfiguration.swift */,
				B1FE13FA24896E6700D012E5 /* AppConfigurationProviding.swift */,
			);
			path = Helper;
			sourceTree = "<group>";
		};
		B1FE13FC24896EE700D012E5 /* __tests__ */ = {
			isa = PBXGroup;
			children = (
				B1FE13FD24896EF700D012E5 /* CachedAppConfigurationTests.swift */,
			);
			path = __tests__;
			sourceTree = "<group>";
		};
		CD8638512477EBAA00A5A07C /* Settings */ = {
			isa = PBXGroup;
			children = (
				CD8638522477EBD400A5A07C /* SettingsViewModel.swift */,
				CDCE11D5247D644100F30825 /* NotificationSettingsViewModel.swift */,
			);
			path = Settings;
			sourceTree = "<group>";
		};
		CD99A398245B229F00BF12AF /* ExposureSubmission */ = {
			isa = PBXGroup;
			children = (
				71FE1C79247AC2B500851FEB /* ExposureSubmissionNavigationController.swift */,
				71FE1C75247AC2B500851FEB /* ExposureSubmissionOverviewViewController.swift */,
				71FE1C76247AC2B500851FEB /* ExposureSubmissionTanInputViewController.swift */,
				71FE1C78247AC2B500851FEB /* ExposureSubmissionTestResultViewController.swift */,
				71FE1C73247AC2B500851FEB /* ExposureSubmissionSuccessViewController.swift */,
				71FE1C74247AC2B500851FEB /* ExposureSubmissionQRScannerViewController.swift */,
				A3E5E719247D4FFB00237116 /* ExposureSubmissionViewUtils.swift */,
				2F80CFD8247ED988000F06AF /* ExposureSubmissionIntroViewController.swift */,
				2F80CFDA247EDDB3000F06AF /* ExposureSubmissionHotlineViewController.swift */,
				A3C4F95F24812CD20047F23E /* ExposureSubmissionWarnOthersViewController.swift */,
			);
			path = ExposureSubmission;
			sourceTree = "<group>";
		};
		CD99A3C82461A44B00BF12AF /* View Helpers */ = {
			isa = PBXGroup;
			children = (
				51D420B324583ABB00AD70CA /* AppStoryboard.swift */,
				CD99A3C92461A47C00BF12AF /* AppStrings.swift */,
				714CD868247297F800F56450 /* NibLoadable.swift */,
				71CAB9D1248AACAD00F516A5 /* PixelPerfectLayoutConstraint.swift */,
			);
			path = "View Helpers";
			sourceTree = "<group>";
		};
		CDCE11D7247D645800F30825 /* Notifications */ = {
			isa = PBXGroup;
			children = (
				CDCE11D8247D64C600F30825 /* NotificationSettingsOnTableViewCell.swift */,
				CDCE11DA247D64D600F30825 /* NotificationSettingsOffTableViewCell.swift */,
			);
			path = Notifications;
			sourceTree = "<group>";
		};
		CDD87C6024766163007CE6CA /* Cells */ = {
			isa = PBXGroup;
			children = (
				CDCE11D7247D645800F30825 /* Notifications */,
				CDD87C54247556DE007CE6CA /* MainSettingsTableViewCell.swift */,
				CDD87C5C247559E3007CE6CA /* LabelTableViewCell.swift */,
			);
			path = Cells;
			sourceTree = "<group>";
		};
		EE20EA0824699A3A00770683 /* RiskLegend */ = {
			isa = PBXGroup;
			children = (
				71B804482484D37300D53506 /* RiskLegendViewController.swift */,
				71B8044C248525CD00D53506 /* RiskLegendViewController+DynamicTableViewModel.swift */,
			);
			path = RiskLegend;
			sourceTree = "<group>";
		};
		EE22DB83247FB43A001B0A71 /* ENSetting */ = {
			isa = PBXGroup;
			children = (
				EE22DB84247FB43A001B0A71 /* TracingHistoryTableViewCell.swift */,
				EE22DB85247FB43A001B0A71 /* ImageTableViewCell.swift */,
				EE22DB86247FB43A001B0A71 /* ActionDetailTableViewCell.swift */,
				EE22DB87247FB43A001B0A71 /* DescriptionTableViewCell.swift */,
				EE22DB88247FB43A001B0A71 /* ActionTableViewCell.swift */,
			);
			path = ENSetting;
			sourceTree = "<group>";
		};
		EE278B2E245F2C58008B06F9 /* FriendsInvite */ = {
			isa = PBXGroup;
			children = (
				EE278B2F245F2C8A008B06F9 /* FriendsInviteController.swift */,
			);
			path = FriendsInvite;
			sourceTree = "<group>";
		};
		EE70C239245B09E900AC9B2F /* Localization */ = {
			isa = PBXGroup;
			children = (
				13156CFF248C19D000AFC472 /* usage.html */,
				71F5418A248BEDBE006DB793 /* privacy-policy.html */,
				EE70C23A245B09E900AC9B2F /* Localizable.strings */,
				EE92A340245D96DA006B97B0 /* Localizable.stringsdict */,
			);
			path = Localization;
			sourceTree = "<group>";
		};
		EE85998B2462EFD4002E7AE2 /* AppInformation */ = {
			isa = PBXGroup;
			children = (
				01F5F7212487B9C000229720 /* AppInformationViewController.swift */,
				71CC3E9C246D5D8000217F2C /* AppInformationViewController+DynamicTableViewModel.swift */,
				4026C2DB24852B7600926FB4 /* AppInformationViewController+LegalModel.swift */,
				71CC3E9E246D6B6800217F2C /* AppInformationDetailViewController.swift */,
				4026C2E324854C8D00926FB4 /* AppInformationLegalCell.swift */,
			);
			path = AppInformation;
			sourceTree = "<group>";
		};
		EEF790092466ED410065EBD5 /* ExposureDetection */ = {
			isa = PBXGroup;
			children = (
				713EA26224798F8500AB7EE8 /* ExposureDetectionHeaderCell.swift */,
				713EA25E24798A9100AB7EE8 /* ExposureDetectionRiskCell.swift */,
				713EA25C24798A7000AB7EE8 /* ExposureDetectionRoundedView.swift */,
				7154EB49247D21E200A467FF /* ExposureDetectionLongGuideCell.swift */,
				7154EB4B247E862100A467FF /* ExposureDetectionLoadingCell.swift */,
			);
			path = ExposureDetection;
			sourceTree = "<group>";
		};
		F247572E2483934B003E1FC5 /* __tests__ */ = {
			isa = PBXGroup;
			children = (
				F2DC808D248989CE00EDC40A /* DynamicTableViewControllerRegisterCellsTests.swift */,
				F2DC808F24898A9400EDC40A /* DynamicTableViewControllerNumberOfRowsAndSectionsTests.swift */,
				F2DC809124898B1800EDC40A /* DynamicTableViewControllerHeaderTests.swift */,
				F2DC809324898CE600EDC40A /* DynamicTableViewControllerFooterTests.swift */,
				F247572A24838AC8003E1FC5 /* DynamicTableViewControllerRowsTests.swift */,
				F252472E2483955B00C5556B /* DynamicTableViewControllerFake.storyboard */,
				F25247302484456800C5556B /* DynamicTableViewModelTests.swift */,
			);
			path = __tests__;
			sourceTree = "<group>";
		};
		FEDCE21C117BF675C80F5989 /* States */ = {
			isa = PBXGroup;
			children = (
				FEDCE1B8926528ED74CDE1B2 /* ENStateHandler+State.swift */,
				FEDCE4BE82DC5BFE90575663 /* ExposureDetectionViewController+State.swift */,
				FEDCEC452596E54A041BBCE9 /* HomeInteractor+State.swift */,
				FEDCE838D90CB02C55E15237 /* SceneDelegate+State.swift */,
			);
			path = States;
			sourceTree = "<group>";
		};
/* End PBXGroup section */

/* Begin PBXNativeTarget section */
		85D7593A2457048F008175F0 /* ENA */ = {
			isa = PBXNativeTarget;
			buildConfigurationList = 85D7596824570491008175F0 /* Build configuration list for PBXNativeTarget "ENA" */;
			buildPhases = (
				71AFBD9324642AF500F91006 /* SwiftLint */,
				85D759372457048F008175F0 /* Sources */,
				85D759382457048F008175F0 /* Frameworks */,
				85D759392457048F008175F0 /* Resources */,
				B102BDB924603FD600CD55A2 /* Embed Frameworks */,
			);
			buildRules = (
			);
			dependencies = (
			);
			name = ENA;
			packageProductDependencies = (
				B10FB02F246036F3004CA11E /* SwiftProtobuf */,
				B1E8C9A4247AB869006DC678 /* ZIPFoundation */,
				3DD767482483D6B5002DD2B3 /* Connectivity */,
				B1FE13E9248838E400D012E5 /* FMDB */,
			);
			productName = ENA;
			productReference = 85D7593B2457048F008175F0 /* ENA.app */;
			productType = "com.apple.product-type.application";
		};
		85D7595324570491008175F0 /* ENATests */ = {
			isa = PBXNativeTarget;
			buildConfigurationList = 85D7596B24570491008175F0 /* Build configuration list for PBXNativeTarget "ENATests" */;
			buildPhases = (
				85D7595024570491008175F0 /* Sources */,
				85D7595124570491008175F0 /* Frameworks */,
				85D7595224570491008175F0 /* Resources */,
			);
			buildRules = (
			);
			dependencies = (
				85D7595624570491008175F0 /* PBXTargetDependency */,
			);
			name = ENATests;
			productName = ENATests;
			productReference = 85D7595424570491008175F0 /* ENATests.xctest */;
			productType = "com.apple.product-type.bundle.unit-test";
		};
		85D7595E24570491008175F0 /* ENAUITests */ = {
			isa = PBXNativeTarget;
			buildConfigurationList = 85D7596E24570491008175F0 /* Build configuration list for PBXNativeTarget "ENAUITests" */;
			buildPhases = (
				85D7595B24570491008175F0 /* Sources */,
				85D7595C24570491008175F0 /* Frameworks */,
				85D7595D24570491008175F0 /* Resources */,
			);
			buildRules = (
			);
			dependencies = (
				85D7596124570491008175F0 /* PBXTargetDependency */,
			);
			name = ENAUITests;
			productName = ENAUITests;
			productReference = 85D7595F24570491008175F0 /* ENAUITests.xctest */;
			productType = "com.apple.product-type.bundle.ui-testing";
		};
/* End PBXNativeTarget section */

/* Begin PBXProject section */
		85D759332457048F008175F0 /* Project object */ = {
			isa = PBXProject;
			attributes = {
				LastSwiftUpdateCheck = 1150;
				LastUpgradeCheck = 1150;
				ORGANIZATIONNAME = "SAP SE";
				TargetAttributes = {
					85D7593A2457048F008175F0 = {
						CreatedOnToolsVersion = 11.4.1;
						LastSwiftMigration = 1150;
					};
					85D7595324570491008175F0 = {
						CreatedOnToolsVersion = 11.4.1;
						LastSwiftMigration = 1150;
						TestTargetID = 85D7593A2457048F008175F0;
					};
					85D7595E24570491008175F0 = {
						CreatedOnToolsVersion = 11.4.1;
						TestTargetID = 85D7593A2457048F008175F0;
					};
				};
			};
			buildConfigurationList = 85D759362457048F008175F0 /* Build configuration list for PBXProject "ENA" */;
			compatibilityVersion = "Xcode 9.3";
			developmentRegion = en;
			hasScannedForEncodings = 0;
			knownRegions = (
				en,
				Base,
				de,
			);
			mainGroup = 85D759322457048F008175F0;
			packageReferences = (
				B10FB02E246036F3004CA11E /* XCRemoteSwiftPackageReference "swift-protobuf" */,
				B1E8C9A3247AB869006DC678 /* XCRemoteSwiftPackageReference "ZIPFoundation" */,
				B180E607247C1F6100240CED /* XCRemoteSwiftPackageReference "fmdb" */,
				3DD767472483D6B5002DD2B3 /* XCRemoteSwiftPackageReference "Connectivity" */,
			);
			productRefGroup = 85D7593C2457048F008175F0 /* Products */;
			projectDirPath = "";
			projectRoot = "";
			targets = (
				85D7593A2457048F008175F0 /* ENA */,
				85D7595324570491008175F0 /* ENATests */,
				85D7595E24570491008175F0 /* ENAUITests */,
			);
		};
/* End PBXProject section */

/* Begin PBXResourcesBuildPhase section */
		85D759392457048F008175F0 /* Resources */ = {
			isa = PBXResourcesBuildPhase;
			buildActionMask = 2147483647;
			files = (
				514E813024618E3D00636861 /* ExposureDetection.storyboard in Resources */,
				51486DA32485101500FCE216 /* RiskInactiveCollectionViewCell.xib in Resources */,
				13156CFD248C19D000AFC472 /* usage.html in Resources */,
				51486DA72485237200FCE216 /* RiskThankYouCollectionViewCell.xib in Resources */,
				2F785752248506BD00323A9C /* HomeTestResultCell.xib in Resources */,
				85D7594E24570491008175F0 /* LaunchScreen.storyboard in Resources */,
				713FD5672482811A00C1F6DD /* colors.xcassets in Resources */,
				EE20EA072469883900770683 /* RiskLegend.storyboard in Resources */,
				71FE1C8D247AC79D00851FEB /* DynamicTableViewIconCell.xib in Resources */,
				51CE1B8D246078B6002CF42A /* SubmitCollectionViewCell.xib in Resources */,
				71F2E57B2487AEFC00694F1A /* ena-colors.xcassets in Resources */,
				71FE1C87247AC33D00851FEB /* ExposureSubmissionTestResultHeaderView.xib in Resources */,
				51C7790C24867F16004582F8 /* RiskListItemView.xib in Resources */,
				EE92A33E245D96DA006B97B0 /* Localizable.stringsdict in Resources */,
				A328424D248B91E0006B1F09 /* HomeTestResultLoadingCell.xib in Resources */,
				EE278B2D245F2BBB008B06F9 /* InviteFriends.storyboard in Resources */,
				EE70C23D245B09EA00AC9B2F /* Localizable.strings in Resources */,
				A189E461248C35BF001D0996 /* PublicKeys.plist in Resources */,
				51CE1B85246078B6002CF42A /* ActivateCollectionViewCell.xib in Resources */,
				51C779142486E5AB004582F8 /* RiskFindingPositiveCollectionViewCell.xib in Resources */,
				51D420CE245869C800AD70CA /* Home.storyboard in Resources */,
				8539874F2467094E00D28B62 /* AppIcon.xcassets in Resources */,
				514C0A0B247AF9F700F235F6 /* RiskTextItemView.xib in Resources */,
				51B5B414246DF07300DC5D3E /* RiskImageItemView.xib in Resources */,
				85D7594B24570491008175F0 /* Assets.xcassets in Resources */,
				51CE1B88246078B6002CF42A /* RiskLevelCollectionViewCell.xib in Resources */,
				51D420D024586AB300AD70CA /* Settings.storyboard in Resources */,
				71F5418E248BEE08006DB793 /* privacy-policy.html in Resources */,
				01DC23252462DFD0001B727C /* ExposureSubmission.storyboard in Resources */,
				51CE1B8A246078B6002CF42A /* InfoCollectionViewCell.xib in Resources */,
				51FE277D247535C400BB8144 /* RiskLoadingItemView.xib in Resources */,
				853D98832469DC5000490DBA /* ExposureNotificationSetting.storyboard in Resources */,
				51D420B12458397300AD70CA /* Onboarding.storyboard in Resources */,
			);
			runOnlyForDeploymentPostprocessing = 0;
		};
		85D7595224570491008175F0 /* Resources */ = {
			isa = PBXResourcesBuildPhase;
			buildActionMask = 2147483647;
			files = (
				B1F8AE482479B4C30093A588 /* api-response-day-2020-05-16 in Resources */,
				A189E45F248C325E001D0996 /* de-config in Resources */,
				F252472F2483955B00C5556B /* DynamicTableViewControllerFake.storyboard in Resources */,
			);
			runOnlyForDeploymentPostprocessing = 0;
		};
		85D7595D24570491008175F0 /* Resources */ = {
			isa = PBXResourcesBuildPhase;
			buildActionMask = 2147483647;
			files = (
				13E5046C248E434B0086641C /* Localizable.strings in Resources */,
				13E5046D248E434B0086641C /* Localizable.stringsdict in Resources */,
			);
			runOnlyForDeploymentPostprocessing = 0;
		};
/* End PBXResourcesBuildPhase section */

/* Begin PBXShellScriptBuildPhase section */
		71AFBD9324642AF500F91006 /* SwiftLint */ = {
			isa = PBXShellScriptBuildPhase;
			buildActionMask = 2147483647;
			files = (
			);
			inputFileListPaths = (
			);
			inputPaths = (
			);
			name = SwiftLint;
			outputFileListPaths = (
			);
			outputPaths = (
			);
			runOnlyForDeploymentPostprocessing = 0;
			shellPath = /bin/sh;
			shellScript = "if which swiftlint >/dev/null; then\n  swiftlint\nelse\n  echo \"warning: SwiftLint is not available.\"\n  echo \"Use 'brew install swiftlint' to install SwiftLint or download it manually from https://github.com/realm/SwiftLint.\"\nfi\n\n";
			showEnvVarsInLog = 0;
		};
/* End PBXShellScriptBuildPhase section */

/* Begin PBXSourcesBuildPhase section */
		85D759372457048F008175F0 /* Sources */ = {
			isa = PBXSourcesBuildPhase;
			buildActionMask = 2147483647;
			files = (
				B1A89F3B24819CE800DA1CEC /* LabelTableViewCell.swift in Sources */,
				B1A89F3A24819CD300DA1CEC /* HomeRiskImageItemViewConfigurator.swift in Sources */,
				B1A89F3924819CC200DA1CEC /* ExposureStateUpdating.swift in Sources */,
				B1C6ECFF247F089E0066138F /* RiskImageItemView.swift in Sources */,
				51486DA62485237200FCE216 /* RiskThankYouCollectionViewCell.swift in Sources */,
				71330E43248109FD00EB10F6 /* DynamicTableViewCell.swift in Sources */,
				B14D0CDD246E972400D5BEBC /* ExposureDetectionDelegate.swift in Sources */,
				B161782E2480658F006E435A /* DeltaCalculationResult.swift in Sources */,
				B11E619B246EE4B0004A056A /* DynamicTypeLabel.swift in Sources */,
				B1D7D69224766D2100E4DA5D /* apple_export.pb.swift in Sources */,
				7187A5582481231C00FCC755 /* DynamicTableViewAction.swift in Sources */,
				A128F059248B459F00EC7F6C /* PublicKeyStore.swift in Sources */,
				A3FF84EC247BFAF00053E947 /* Hasher.swift in Sources */,
				51895EDC245E16CD0085DA38 /* ENAColor.swift in Sources */,
				51FE277B2475340300BB8144 /* HomeRiskLoadingItemViewConfigurator.swift in Sources */,
				0D5611B4247F852C00B5B094 /* SQLiteKeyValueStore.swift in Sources */,
				13BAE9B12472FB1E00CEE58A /* CellConfiguratorIndexPosition.swift in Sources */,
				515BBDEB2484F8E500CDB674 /* HomeThankYouRiskCellConfigurator.swift in Sources */,
				514C0A0D247AFB0200F235F6 /* RiskTextItemView.swift in Sources */,
				CD99A3A9245C272400BF12AF /* ExposureSubmissionService.swift in Sources */,
				71F54191248BF677006DB793 /* HtmlTextView.swift in Sources */,
				51B5B41C246EC8B800DC5D3E /* HomeCardCollectionViewCell.swift in Sources */,
				B1EDFD8D248E74D000E7EAFF /* URL+StaticString.swift in Sources */,
				011E13AE24680A4000973467 /* HTTPClient.swift in Sources */,
				A3E5E71A247D4FFB00237116 /* ExposureSubmissionViewUtils.swift in Sources */,
				853D987A24694A8700490DBA /* ENAButton.swift in Sources */,
				CD8638532477EBD400A5A07C /* SettingsViewModel.swift in Sources */,
				51CE1BB52460AC83002CF42A /* UICollectionView+Dequeue.swift in Sources */,
				B17F2D48248CEB4C00CAA38F /* DetectionMode.swift in Sources */,
				137846492488027600A50AB8 /* OnboardingInfoViewController+Extension.swift in Sources */,
				85E33444247EB357006E74EC /* CircularProgressView.swift in Sources */,
				71FD8862246EB27F00E804D0 /* ExposureDetectionViewController.swift in Sources */,
				514EE99D246D4CFB00DE4884 /* TableViewCellConfigurator.swift in Sources */,
				B1741B4D2462C21F006275D9 /* DMQRCodeViewController.swift in Sources */,
				B1741B4B2462C21C006275D9 /* DMQRCodeScanViewController.swift in Sources */,
				B1DDDABE24713BAD00A07175 /* SAPDownloadedPackage.swift in Sources */,
				71FE1C7C247AC2B500851FEB /* ExposureSubmissionOverviewViewController.swift in Sources */,
				B1FE13F52489580D00D012E5 /* app_config_attenuation_duration.pb.swift in Sources */,
				B1FE13EC24891CFE00D012E5 /* RiskProviding.swift in Sources */,
				011E4B032483A92A002E6412 /* MockExposureManager.swift in Sources */,
				51FE277F247535E300BB8144 /* RiskLoadingItemView.swift in Sources */,
				514C0A0824772F5E00F235F6 /* RiskItemView.swift in Sources */,
				B1175213248A83AB00C3325C /* Risk.swift in Sources */,
				A36D07B92486D61C00E46F96 /* HomeCardCellButtonDelegate.swift in Sources */,
				B1A89F3824819C2B00DA1CEC /* HomeInteractor.swift in Sources */,
				514C0A16247C164700F235F6 /* HomeHighRiskCellConfigurator.swift in Sources */,
				71FE1C7B247AC2B500851FEB /* ExposureSubmissionQRScannerViewController.swift in Sources */,
				717D21E9248C022E00D9717E /* DynamicTableViewHtmlCell.swift in Sources */,
				71FE1C82247AC30300851FEB /* ENATanInput.swift in Sources */,
				7154EB4A247D21E200A467FF /* ExposureDetectionLongGuideCell.swift in Sources */,
				51CE1B4A246016B0002CF42A /* UICollectionViewCell+Identifier.swift in Sources */,
				71B8044F248526B600D53506 /* DynamicTableViewSpaceCell.swift in Sources */,
				B1EAEC91247128ED003BE9A2 /* ClientMode.swift in Sources */,
				B161782724804AF3006E435A /* DownloadedPackagesInMemoryStore.swift in Sources */,
				8595BF5F246032D90056EA27 /* ENASwitch.swift in Sources */,
				71FE1C7A247AC2B500851FEB /* ExposureSubmissionSuccessViewController.swift in Sources */,
				51486DA22485101500FCE216 /* RiskInactiveCollectionViewCell.swift in Sources */,
				71B804522485272F00D53506 /* RiskLegendNumberedTitleCell.swift in Sources */,
				B1FE13FF2489708200D012E5 /* CachedAppConfiguration.swift in Sources */,
				EE22DB8B247FB43A001B0A71 /* ActionDetailTableViewCell.swift in Sources */,
				71FE1C71247AA7B700851FEB /* DynamicTableViewHeaderImageView.swift in Sources */,
				0159E6C2247829BA00894A89 /* temporary_exposure_key_signature_list.pb.swift in Sources */,
				B1CD333C24865A7D00B06E9B /* TracingStatusHistory.swift in Sources */,
				51D420B724583B7200AD70CA /* NSObject+Identifier.swift in Sources */,
				CDCE11D6247D644100F30825 /* NotificationSettingsViewModel.swift in Sources */,
				51CE1B86246078B6002CF42A /* SubmitCollectionViewCell.swift in Sources */,
				71330E4724810A0C00EB10F6 /* DynamicTableViewFooter.swift in Sources */,
				A36D07B72486AD0100E46F96 /* HomeTestResultCellConfigurator.swift in Sources */,
				B1D431CB246C84A400E728AD /* DownloadedPackagesStore.swift in Sources */,
				714194EA247A65C60072A090 /* DynamicTableViewHeaderSeparatorView.swift in Sources */,
				2F26CE2E248B9C4F00BE30EE /* UIViewController+BackButton.swift in Sources */,
				A16714BB248D18D20031B111 /* SummaryMetadata.swift in Sources */,
				71FE1C6D247AA43400851FEB /* ExposureDetectionViewController+Summary.swift in Sources */,
				51C779162486E5BA004582F8 /* RiskFindingPositiveCollectionViewCell.swift in Sources */,
				B10FD5F4246EAC1700E9D7F2 /* AppleFilesWriter.swift in Sources */,
				B1FE13F024891D1500D012E5 /* RiskCalculation.swift in Sources */,
				514C0A14247C163800F235F6 /* HomeLowRiskCellConfigurator.swift in Sources */,
				51C779122486E549004582F8 /* HomeFindingPositiveRiskCellConfigurator.swift in Sources */,
				B1741B4E2462C21F006275D9 /* DMViewController.swift in Sources */,
				71CAB9D4248AB33500F516A5 /* DynamicTypeSymbolImageView.swift in Sources */,
				EE22DB8C247FB43A001B0A71 /* DescriptionTableViewCell.swift in Sources */,
				2F3218D0248063E300A7AC0A /* UIView+Convenience.swift in Sources */,
				B1741B4C2462C21F006275D9 /* DMDeveloperMenu.swift in Sources */,
				514C0A11247C15EC00F235F6 /* HomeUnknownRiskCellConfigurator.swift in Sources */,
				710ABB23247513E300948792 /* DynamicTypeTableViewCell.swift in Sources */,
				71FE1C7D247AC2B500851FEB /* ExposureSubmissionTanInputViewController.swift in Sources */,
				EE22DB81247FB40A001B0A71 /* ENStateHandler.swift in Sources */,
				714CD869247297F800F56450 /* NibLoadable.swift in Sources */,
				2F80CFDB247EDDB3000F06AF /* ExposureSubmissionHotlineViewController.swift in Sources */,
				2F80CFD9247ED988000F06AF /* ExposureSubmissionIntroViewController.swift in Sources */,
				51CE1BC12460B256002CF42A /* HomeSubmitCellConfigurator.swift in Sources */,
				A3C4F96024812CD20047F23E /* ExposureSubmissionWarnOthersViewController.swift in Sources */,
				B1741B582462EBDB006275D9 /* HomeViewController.swift in Sources */,
				3DD767462483D4DE002DD2B3 /* ReachabilityService.swift in Sources */,
				4026C2E424854C8D00926FB4 /* AppInformationLegalCell.swift in Sources */,
				51C737BF245B3B5D00286105 /* OnboardingInfo.swift in Sources */,
				B1FE13EB24891CFA00D012E5 /* RiskProvider.swift in Sources */,
				51E78563248D439200BBB13E /* ENACloneButton.swift in Sources */,
				B143DBDF2477F292000A29E8 /* ExposureNotificationSettingViewController.swift in Sources */,
				016146912487A43E00660992 /* WebPageHelper.swift in Sources */,
				51D420B924583B8300AD70CA /* UIViewController+AppStoryboard.swift in Sources */,
				71B804542485273C00D53506 /* RiskLegendDotBodyCell.swift in Sources */,
				EE22DB8A247FB43A001B0A71 /* ImageTableViewCell.swift in Sources */,
				B11E619C246EE4E9004A056A /* UIFont+DynamicType.swift in Sources */,
				71330E4524810A0500EB10F6 /* DynamicTableViewHeader.swift in Sources */,
				B1EAEC8B24711884003BE9A2 /* URLSession+Convenience.swift in Sources */,
				7154EB4C247E862100A467FF /* ExposureDetectionLoadingCell.swift in Sources */,
				A17366552484978A006BE209 /* OnboardingInfoViewControllerUtils.swift in Sources */,
				B153096A24706F1000A4A1BD /* URLSession+Default.swift in Sources */,
				2FF1D62E2487850200381FFB /* NSMutableAttributedString+Generation.swift in Sources */,
				51CE1B4C246016D1002CF42A /* UICollectionReusableView+Identifier.swift in Sources */,
				013DC102245DAC4E00EE58B0 /* Store.swift in Sources */,
				B1FE13EF24891D0C00D012E5 /* RiskProvidingConfiguration.swift in Sources */,
				51CE1B89246078B6002CF42A /* RiskLevelCollectionViewCell.swift in Sources */,
				B1F82DF224718C7300E2E56A /* DMConfigurationViewController.swift in Sources */,
				514C0A0F247AFEC500F235F6 /* HomeRiskTextItemViewConfigurator.swift in Sources */,
				A3284250248B9269006B1F09 /* HomeTestResultLoadingCellConfigurator.swift in Sources */,
				713EA25D24798A7000AB7EE8 /* ExposureDetectionRoundedView.swift in Sources */,
				3DD7674B2483D6C1002DD2B3 /* ConnectivityReachabilityService.swift in Sources */,
				B1D7D68E24766D2100E4DA5D /* submission_payload.pb.swift in Sources */,
				B1B381432472EF8B0056BEEE /* HTTPClient+Configuration.swift in Sources */,
				A328424E248B91E0006B1F09 /* HomeTestResultLoadingCell.swift in Sources */,
				B1A89F372481814E00DA1CEC /* PersistedAndPublished.swift in Sources */,
				51D420B424583ABB00AD70CA /* AppStoryboard.swift in Sources */,
				4026C2DC24852B7600926FB4 /* AppInformationViewController+LegalModel.swift in Sources */,
				EE278B30245F2C8A008B06F9 /* FriendsInviteController.swift in Sources */,
				710ABB27247533FA00948792 /* DynamicTableViewController.swift in Sources */,
				713EA26124798AD100AB7EE8 /* InsetTableViewCell.swift in Sources */,
				51CE1B87246078B6002CF42A /* ActivateCollectionViewCell.swift in Sources */,
				B1C6ED00247F23730066138F /* NotificationName.swift in Sources */,
				EE22DB8D247FB43A001B0A71 /* ActionTableViewCell.swift in Sources */,
				51CE1BBD2460B1CB002CF42A /* CollectionViewCellConfigurator.swift in Sources */,
				CD2EC329247D82EE00C6B3F9 /* NotificationSettingsViewController.swift in Sources */,
				51C737BD245B349700286105 /* OnboardingInfoViewController.swift in Sources */,
				B1FE13FB24896E6700D012E5 /* AppConfigurationProviding.swift in Sources */,
				514EE999246D4C2E00DE4884 /* UITableViewCell+Identifier.swift in Sources */,
				2F785753248506BD00323A9C /* HomeTestResultCell.swift in Sources */,
				13722044247AEEAD00152764 /* UNNotificationCenter+Extension.swift in Sources */,
				B10FD5ED246EAADC00E9D7F2 /* AppInformationDetailViewController.swift in Sources */,
				CDCE11D9247D64C600F30825 /* NotificationSettingsOnTableViewCell.swift in Sources */,
				0DD260FF248D549B007C3B2C /* KeychainHelper.swift in Sources */,
				2FF1D63024880FCF00381FFB /* DynamicTableViewRoundedCell.swift in Sources */,
				85D7593F2457048F008175F0 /* AppDelegate.swift in Sources */,
				CDD87C56247556DE007CE6CA /* MainSettingsTableViewCell.swift in Sources */,
				B153096C24706F2400A4A1BD /* URLSessionConfiguration+Default.swift in Sources */,
				B1BD9E7E24898A2300BD3930 /* ExposureDetectionViewController+DynamicTableViewModel.swift in Sources */,
				0159E6C1247829BA00894A89 /* temporary_exposure_key_export.pb.swift in Sources */,
				71FE1C80247AC2B500851FEB /* ExposureSubmissionNavigationController.swift in Sources */,
				CD99A3C7246155C300BF12AF /* Logger.swift in Sources */,
				85D759412457048F008175F0 /* SceneDelegate.swift in Sources */,
				71B8044D248525CD00D53506 /* RiskLegendViewController+DynamicTableViewModel.swift in Sources */,
				B1FE13F62489580D00D012E5 /* app_config_app_version_config.pb.swift in Sources */,
				859DD512248549790073D59F /* MockDiagnosisKeysRetrieval.swift in Sources */,
				EE22DB89247FB43A001B0A71 /* TracingHistoryTableViewCell.swift in Sources */,
				71B804472484CC0800D53506 /* ENALabel.swift in Sources */,
				71FE1C7F247AC2B500851FEB /* ExposureSubmissionTestResultViewController.swift in Sources */,
				B1D6B002247DA0320079DDD3 /* ExposureDetectionViewControllerDelegate.swift in Sources */,
				713EA25B247818B000AB7EE8 /* DynamicTypeButton.swift in Sources */,
				2F3218CE24800F6500A7AC0A /* DynamicTableViewStepCell.swift in Sources */,
				51C77910248684F5004582F8 /* HomeRiskListItemViewConfigurator.swift in Sources */,
				B1D6B004247DA4920079DDD3 /* UIApplication+CoronaWarn.swift in Sources */,
				51CE1BC32460B28D002CF42A /* HomeInfoCellConfigurator.swift in Sources */,
				2F80CFDD247EEB88000F06AF /* DynamicTableViewImageCardCell.swift in Sources */,
				138910C5247A909000D739F6 /* ENATaskScheduler.swift in Sources */,
				71B804492484D37300D53506 /* RiskLegendViewController.swift in Sources */,
				514EE99B246D4C4C00DE4884 /* UITableView+Dequeue.swift in Sources */,
				713EA25F24798A9100AB7EE8 /* ExposureDetectionRiskCell.swift in Sources */,
				01F5F7222487B9C000229720 /* AppInformationViewController.swift in Sources */,
				B10FD5F1246EAB1000E9D7F2 /* AppInformationViewController+DynamicTableViewModel.swift in Sources */,
				51C7790E24867F22004582F8 /* RiskListItemView.swift in Sources */,
				71CAB9D2248AACAD00F516A5 /* PixelPerfectLayoutConstraint.swift in Sources */,
				B14D0CDF246E976400D5BEBC /* ExposureDetectionTransaction+DidEndPrematurelyReason.swift in Sources */,
				71FE1C69247A8FE100851FEB /* DynamicTableViewHeaderFooterView.swift in Sources */,
				B111EE2C2465D9F7001AEBB4 /* String+Localization.swift in Sources */,
				B1FE13F224893CCE00D012E5 /* app_config.pb.swift in Sources */,
				EEF1067A246EBF8B009DFB4E /* ResetViewController.swift in Sources */,
				51CE1BBA2460AFD8002CF42A /* HomeActivateCellConfigurator.swift in Sources */,
				71FE1C86247AC33D00851FEB /* ExposureSubmissionTestResultHeaderView.swift in Sources */,
				1309194F247972C40066E329 /* PrivacyProtectionViewController.swift in Sources */,
				CDCE11DB247D64D600F30825 /* NotificationSettingsOffTableViewCell.swift in Sources */,
				EE46E5D82466AEA50057627F /* UIView.swift in Sources */,
				51CE1B91246078B6002CF42A /* SectionSystemBackgroundDecorationView.swift in Sources */,
				B112545A246F2C6500AB5036 /* ENTemporaryExposureKey+Convert.swift in Sources */,
				51486D9F2484FC0200FCE216 /* HomeRiskLevelCellConfigurator.swift in Sources */,
				B1E8C99D2479D4E7006DC678 /* DMSubmissionStateViewController.swift in Sources */,
				71FE1C8C247AC79D00851FEB /* DynamicTableViewIconCell.swift in Sources */,
				710ABB25247514BD00948792 /* UIViewController+Segue.swift in Sources */,
				51CE1B5524604DD2002CF42A /* HomeLayout.swift in Sources */,
				51D420C424583E3300AD70CA /* SettingsViewController.swift in Sources */,
				514C0A1A247C16D600F235F6 /* HomeInactiveRiskCellConfigurator.swift in Sources */,
				71330E41248109F600EB10F6 /* DynamicTableViewSection.swift in Sources */,
				710ABB292475353900948792 /* DynamicTableViewModel.swift in Sources */,
				A3E5E71E247E6F7A00237116 /* SpinnerInjectable.swift in Sources */,
				518A69FB24687D5800444E66 /* RiskLevel.swift in Sources */,
				B1175218248ACFBC00C3325C /* SAP_RiskScoreClass+LowAndHigh.swift in Sources */,
				0DFCC2722484DC8400E2811D /* sqlite3.c in Sources */,
				B1741B492462C207006275D9 /* Client.swift in Sources */,
				514C0A0624772F3400F235F6 /* HomeRiskViewConfigurator.swift in Sources */,
				710ABB1F2475115500948792 /* UITableViewController+Enum.swift in Sources */,
				51CE1B8B246078B6002CF42A /* InfoCollectionViewCell.swift in Sources */,
				B14D0CDB246E968C00D5BEBC /* String+Today.swift in Sources */,
				85142501245DA0B3009D2791 /* UIViewController+Alert.swift in Sources */,
				CD99A3CA2461A47C00BF12AF /* AppStrings.swift in Sources */,
				514E81342461B97800636861 /* ExposureManager.swift in Sources */,
				71176E32248957C3004B0C9F /* AppNavigationController.swift in Sources */,
				B14D0CD9246E946E00D5BEBC /* ExposureDetection.swift in Sources */,
				B154F59B246DD5CF003E891E /* Client+Convenience.swift in Sources */,
				B161782524804AC3006E435A /* DownloadedPackagesSQLLiteStore.swift in Sources */,
				51CE1BBF2460B222002CF42A /* HomeRiskCellConfigurator.swift in Sources */,
				EE22DB82247FB40A001B0A71 /* ENSettingModel.swift in Sources */,
				713EA26324798F8500AB7EE8 /* ExposureDetectionHeaderCell.swift in Sources */,
				FEDCE09E9F78ABEB4AA9A484 /* ExposureDetectionExecutor.swift in Sources */,
				FEDCE50B4AC5E24D4E11AA52 /* RequiresAppDependencies.swift in Sources */,
				FEDCE29E414945F14E7CE576 /* ENStateHandler+State.swift in Sources */,
				FEDCE6E2763B0BABFADF36BA /* ExposureDetectionViewController+State.swift in Sources */,
				FEDCECC1B2111AB537AEF7E5 /* HomeInteractor+State.swift in Sources */,
				FEDCE77AED78E9C25999BB35 /* SceneDelegate+State.swift in Sources */,
			);
			runOnlyForDeploymentPostprocessing = 0;
		};
		85D7595024570491008175F0 /* Sources */ = {
			isa = PBXSourcesBuildPhase;
			buildActionMask = 2147483647;
			files = (
				B1EAEC8F247118D1003BE9A2 /* URLSession+ConvenienceTests.swift in Sources */,
				A128F04E2489ABEE00EC7F6C /* RiskCalculationTests.swift in Sources */,
				B1A76EA224714F7900EA5208 /* ClientModeTests.swift in Sources */,
				B16177E824802F9B006E435A /* DownloadedPackagesSQLLiteStoreTests.swift in Sources */,
				B1175216248A9F9600C3325C /* ConvertingKeysTests.swift in Sources */,
				CD678F6F246C43FC00B6A0F8 /* MockURLSession.swift in Sources */,
				F2DC808E248989CE00EDC40A /* DynamicTableViewControllerRegisterCellsTests.swift in Sources */,
				EE22DB91247FB479001B0A71 /* MockStateHandlerObserverDelegate.swift in Sources */,
				A173665324844F41006BE209 /* SQLiteKeyValueStoreTests.swift in Sources */,
				F2DC809424898CE600EDC40A /* DynamicTableViewControllerFooterTests.swift in Sources */,
				B15382E5248273F30010F007 /* MockTestStore.swift in Sources */,
				F25247312484456800C5556B /* DynamicTableViewModelTests.swift in Sources */,
				B15382E7248290BB0010F007 /* AppleFilesWriterTests.swift in Sources */,
				B117521A248ACFFC00C3325C /* SAP_RiskScoreClass+LowAndHighTests.swift in Sources */,
				B1A76E9F24714AC700EA5208 /* HTTPClient+Configuration.swift in Sources */,
				F2DC809224898B1800EDC40A /* DynamicTableViewControllerHeaderTests.swift in Sources */,
				B1D431C8246C69F300E728AD /* HTTPClient+ConfigurationTests.swift in Sources */,
				B15382FE248424F00010F007 /* ExposureDetectionTests.swift in Sources */,
				CDF27BD3246ADBA70044D32B /* ExposureSubmissionServiceTests.swift in Sources */,
				B1CD333E24865E0000B06E9B /* TracingStatusHistoryTests.swift in Sources */,
				B1FE13ED24891D0400D012E5 /* RiskProviderTests.swift in Sources */,
				B1218920248AD79900496210 /* ClientMock.swift in Sources */,
				EE22DB8F247FB46C001B0A71 /* ENStateTests.swift in Sources */,
				B1DDDABC247137B000A07175 /* HTTPClientConfigurationEndpointTests.swift in Sources */,
				B1B9CF1F246ED2E8008F04F5 /* Sap_FilebucketTests.swift in Sources */,
				B17A44A22464906A00CB195E /* KeyTests.swift in Sources */,
				B161782D248062CE006E435A /* DeltaCalculationResultTests.swift in Sources */,
				3DD7674E2483DE18002DD2B3 /* MockReachabilityService.swift in Sources */,
				71176E2F248922B0004B0C9F /* ENAColorTests.swift in Sources */,
				B18C411D246DB30000B8D8CB /* URL+Helper.swift in Sources */,
				CDF27BD5246ADBF30044D32B /* HTTPClientTests.swift in Sources */,
				A17DA5E32486D8EF006F310F /* RiskLevelTests.swift in Sources */,
				B1FE13FE24896EF700D012E5 /* CachedAppConfigurationTests.swift in Sources */,
				F2DC809024898A9400EDC40A /* DynamicTableViewControllerNumberOfRowsAndSectionsTests.swift in Sources */,
				B1D431CE246C84F200E728AD /* KeyPackagesStoreTests.swift in Sources */,
			);
			runOnlyForDeploymentPostprocessing = 0;
		};
		85D7595B24570491008175F0 /* Sources */ = {
			isa = PBXSourcesBuildPhase;
			buildActionMask = 2147483647;
			files = (
				134F0DBC247578FF00D88934 /* ENAUITestsHome.swift in Sources */,
				134F0DBD247578FF00D88934 /* ENAUITests-Extensions.swift in Sources */,
				85D7596424570491008175F0 /* ENAUITests.swift in Sources */,
				13E50469248E3CD20086641C /* ENAUITestsAppInformation.swift in Sources */,
				130CB19C246D92F800ADE602 /* ENAUITestsOnboarding.swift in Sources */,
				13E5046B248E3DF30086641C /* AppStrings.swift in Sources */,
				134F0F2C2475793400D88934 /* SnapshotHelper.swift in Sources */,
			);
			runOnlyForDeploymentPostprocessing = 0;
		};
/* End PBXSourcesBuildPhase section */

/* Begin PBXTargetDependency section */
		85D7595624570491008175F0 /* PBXTargetDependency */ = {
			isa = PBXTargetDependency;
			target = 85D7593A2457048F008175F0 /* ENA */;
			targetProxy = 85D7595524570491008175F0 /* PBXContainerItemProxy */;
		};
		85D7596124570491008175F0 /* PBXTargetDependency */ = {
			isa = PBXTargetDependency;
			target = 85D7593A2457048F008175F0 /* ENA */;
			targetProxy = 85D7596024570491008175F0 /* PBXContainerItemProxy */;
		};
/* End PBXTargetDependency section */

/* Begin PBXVariantGroup section */
		13156CFF248C19D000AFC472 /* usage.html */ = {
			isa = PBXVariantGroup;
			children = (
				13156CFE248C19D000AFC472 /* de */,
				13156D00248CDECC00AFC472 /* en */,
			);
			name = usage.html;
			sourceTree = "<group>";
		};
		71F5418A248BEDBE006DB793 /* privacy-policy.html */ = {
			isa = PBXVariantGroup;
			children = (
				71F5418B248BEDBE006DB793 /* de */,
				717D21EA248C072300D9717E /* en */,
			);
			name = "privacy-policy.html";
			sourceTree = "<group>";
		};
		85D7594C24570491008175F0 /* LaunchScreen.storyboard */ = {
			isa = PBXVariantGroup;
			children = (
				85D7594D24570491008175F0 /* Base */,
			);
			name = LaunchScreen.storyboard;
			sourceTree = "<group>";
		};
		EE70C23A245B09E900AC9B2F /* Localizable.strings */ = {
			isa = PBXVariantGroup;
			children = (
				EE70C23B245B09E900AC9B2F /* de */,
				EE70C23C245B09E900AC9B2F /* en */,
			);
			name = Localizable.strings;
			sourceTree = "<group>";
		};
		EE92A340245D96DA006B97B0 /* Localizable.stringsdict */ = {
			isa = PBXVariantGroup;
			children = (
				EE92A33F245D96DA006B97B0 /* de */,
				514C0A09247AEEE200F235F6 /* en */,
			);
			name = Localizable.stringsdict;
			sourceTree = "<group>";
		};
/* End PBXVariantGroup section */

/* Begin XCBuildConfiguration section */
		011E4AFC2483A269002E6412 /* Community */ = {
			isa = XCBuildConfiguration;
			buildSettings = {
				ALWAYS_SEARCH_USER_PATHS = NO;
				CLANG_ANALYZER_LOCALIZABILITY_NONLOCALIZED = YES;
				CLANG_ANALYZER_NONNULL = YES;
				CLANG_ANALYZER_NUMBER_OBJECT_CONVERSION = YES_AGGRESSIVE;
				CLANG_CXX_LANGUAGE_STANDARD = "gnu++14";
				CLANG_CXX_LIBRARY = "libc++";
				CLANG_ENABLE_MODULES = YES;
				CLANG_ENABLE_OBJC_ARC = YES;
				CLANG_ENABLE_OBJC_WEAK = YES;
				CLANG_WARN_BLOCK_CAPTURE_AUTORELEASING = YES;
				CLANG_WARN_BOOL_CONVERSION = YES;
				CLANG_WARN_COMMA = YES;
				CLANG_WARN_CONSTANT_CONVERSION = YES;
				CLANG_WARN_DEPRECATED_OBJC_IMPLEMENTATIONS = YES;
				CLANG_WARN_DIRECT_OBJC_ISA_USAGE = YES_ERROR;
				CLANG_WARN_DOCUMENTATION_COMMENTS = YES;
				CLANG_WARN_EMPTY_BODY = YES;
				CLANG_WARN_ENUM_CONVERSION = YES;
				CLANG_WARN_INFINITE_RECURSION = YES;
				CLANG_WARN_INT_CONVERSION = YES;
				CLANG_WARN_NON_LITERAL_NULL_CONVERSION = YES;
				CLANG_WARN_OBJC_IMPLICIT_RETAIN_SELF = YES;
				CLANG_WARN_OBJC_LITERAL_CONVERSION = YES;
				CLANG_WARN_OBJC_ROOT_CLASS = YES_ERROR;
				CLANG_WARN_RANGE_LOOP_ANALYSIS = YES;
				CLANG_WARN_STRICT_PROTOTYPES = YES;
				CLANG_WARN_SUSPICIOUS_MOVE = YES;
				CLANG_WARN_UNGUARDED_AVAILABILITY = YES_AGGRESSIVE;
				CLANG_WARN_UNREACHABLE_CODE = YES;
				CLANG_WARN__DUPLICATE_METHOD_MATCH = YES;
				COPY_PHASE_STRIP = NO;
				DEBUG_INFORMATION_FORMAT = dwarf;
				ENABLE_STRICT_OBJC_MSGSEND = YES;
				ENABLE_TESTABILITY = YES;
				GCC_C_LANGUAGE_STANDARD = gnu11;
				GCC_DYNAMIC_NO_PIC = NO;
				GCC_NO_COMMON_BLOCKS = YES;
				GCC_OPTIMIZATION_LEVEL = 0;
				GCC_PREPROCESSOR_DEFINITIONS = (
					"DEBUG=1",
					"$(inherited)",
				);
				GCC_WARN_64_TO_32_BIT_CONVERSION = YES;
				GCC_WARN_ABOUT_RETURN_TYPE = YES_ERROR;
				GCC_WARN_UNDECLARED_SELECTOR = YES;
				GCC_WARN_UNINITIALIZED_AUTOS = YES_AGGRESSIVE;
				GCC_WARN_UNUSED_FUNCTION = YES;
				GCC_WARN_UNUSED_VARIABLE = YES;
				IPHONEOS_DEPLOYMENT_TARGET = 13.5;
				MTL_ENABLE_DEBUG_INFO = INCLUDE_SOURCE;
				MTL_FAST_MATH = YES;
				ONLY_ACTIVE_ARCH = YES;
				SDKROOT = iphoneos;
				SWIFT_ACTIVE_COMPILATION_CONDITIONS = DEBUG;
				SWIFT_OPTIMIZATION_LEVEL = "-Onone";
			};
			name = Community;
		};
		011E4AFD2483A269002E6412 /* Community */ = {
			isa = XCBuildConfiguration;
			buildSettings = {
				ASSETCATALOG_COMPILER_APPICON_NAME = AppIcon;
				CLANG_ENABLE_MODULES = YES;
				CODE_SIGN_ENTITLEMENTS = "${PROJECT}/Resources/ENACommunity.entitlements";
				CODE_SIGN_IDENTITY = "Apple Development";
				CODE_SIGN_STYLE = Automatic;
				CURRENT_PROJECT_VERSION = 1290;
				DEVELOPMENT_TEAM = $IPHONE_APP_DEV_TEAM;
				GCC_PREPROCESSOR_DEFINITIONS = (
					"DEBUG=1",
					"$(inherited)",
					"SQLITE_HAS_CODEC=1",
				);
				INFOPLIST_FILE = ENA/Resources/Info.plist;
				IPHONE_APP_CODE_SIGN_IDENTITY = "iPhone Developer";
				IPHONE_APP_DEV_TEAM = "";
				IPHONE_APP_DIST_PROF_SPECIFIER = "523TP53AQF/Corona-Warn-App-Dev";
				LD_RUNPATH_SEARCH_PATHS = (
					"$(inherited)",
					"@executable_path/Frameworks",
				);
				MARKETING_VERSION = 0.8.2;
				OTHER_CFLAGS = (
					"-DSQLITE_HAS_CODEC",
					"-DSQLITE_TEMP_STORE=3",
					"-DSQLCIPHER_CRYPTO_CC",
					"-DNDEBUG",
				);
				PRODUCT_BUNDLE_IDENTIFIER = "de.rki.coronawarnapp-dev";
				PRODUCT_NAME = "$(TARGET_NAME)";
				PROVISIONING_PROFILE_SPECIFIER = "";
				SWIFT_ACTIVE_COMPILATION_CONDITIONS = COMMUNITY;
				SWIFT_OBJC_BRIDGING_HEADER = "ENA-Bridging-Header.h";
				SWIFT_OPTIMIZATION_LEVEL = "-Onone";
				SWIFT_VERSION = 5.0;
				TARGETED_DEVICE_FAMILY = 1;
			};
			name = Community;
		};
		011E4AFE2483A269002E6412 /* Community */ = {
			isa = XCBuildConfiguration;
			buildSettings = {
				ALWAYS_EMBED_SWIFT_STANDARD_LIBRARIES = YES;
				BUNDLE_LOADER = "$(TEST_HOST)";
				CLANG_ENABLE_MODULES = YES;
				CODE_SIGN_STYLE = Automatic;
				DEVELOPMENT_TEAM = 523TP53AQF;
				GCC_PREPROCESSOR_DEFINITIONS = (
					"DEBUG=1",
					"$(inherited)",
					"SQLITE_HAS_CODEC=1",
				);
				INFOPLIST_FILE = ENATests/Info.plist;
				IPHONEOS_DEPLOYMENT_TARGET = 13.5;
				LD_RUNPATH_SEARCH_PATHS = (
					"$(inherited)",
					"@executable_path/Frameworks",
					"@loader_path/Frameworks",
				);
				OTHER_CFLAGS = (
					"-DSQLITE_HAS_CODEC",
					"-DSQLITE_TEMP_STORE=3",
					"-DSQLCIPHER_CRYPTO_CC",
					"-DNDEBUG",
				);
				PRODUCT_BUNDLE_IDENTIFIER = com.sap.ux.ENATests;
				PRODUCT_NAME = "$(TARGET_NAME)";
				SWIFT_OBJC_BRIDGING_HEADER = "ENATests-Bridging-Header.h";
				SWIFT_OPTIMIZATION_LEVEL = "-Onone";
				SWIFT_VERSION = 5.0;
				TARGETED_DEVICE_FAMILY = "1,2";
				TEST_HOST = "$(BUILT_PRODUCTS_DIR)/ENA.app/ENA";
			};
			name = Community;
		};
		011E4AFF2483A269002E6412 /* Community */ = {
			isa = XCBuildConfiguration;
			buildSettings = {
				ALWAYS_EMBED_SWIFT_STANDARD_LIBRARIES = YES;
				CODE_SIGN_STYLE = Automatic;
				DEVELOPMENT_TEAM = 523TP53AQF;
				INFOPLIST_FILE = ENAUITests/Info.plist;
				LD_RUNPATH_SEARCH_PATHS = (
					"$(inherited)",
					"@executable_path/Frameworks",
					"@loader_path/Frameworks",
				);
				PRODUCT_BUNDLE_IDENTIFIER = com.sap.ux.ENAUITests;
				PRODUCT_NAME = "$(TARGET_NAME)";
				PROVISIONING_PROFILE_SPECIFIER = "";
				"PROVISIONING_PROFILE_SPECIFIER[sdk=macosx*]" = "";
				SWIFT_ACTIVE_COMPILATION_CONDITIONS = "DEBUG COMMUNITY";
				SWIFT_VERSION = 5.0;
				TARGETED_DEVICE_FAMILY = "1,2";
				TEST_TARGET_NAME = ENA;
			};
			name = Community;
		};
		01DE5A74248E3CF800F6D7F2 /* UITesting */ = {
			isa = XCBuildConfiguration;
			buildSettings = {
				ALWAYS_SEARCH_USER_PATHS = NO;
				CLANG_ANALYZER_LOCALIZABILITY_NONLOCALIZED = YES;
				CLANG_ANALYZER_NONNULL = YES;
				CLANG_ANALYZER_NUMBER_OBJECT_CONVERSION = YES_AGGRESSIVE;
				CLANG_CXX_LANGUAGE_STANDARD = "gnu++14";
				CLANG_CXX_LIBRARY = "libc++";
				CLANG_ENABLE_MODULES = YES;
				CLANG_ENABLE_OBJC_ARC = YES;
				CLANG_ENABLE_OBJC_WEAK = YES;
				CLANG_WARN_BLOCK_CAPTURE_AUTORELEASING = YES;
				CLANG_WARN_BOOL_CONVERSION = YES;
				CLANG_WARN_COMMA = YES;
				CLANG_WARN_CONSTANT_CONVERSION = YES;
				CLANG_WARN_DEPRECATED_OBJC_IMPLEMENTATIONS = YES;
				CLANG_WARN_DIRECT_OBJC_ISA_USAGE = YES_ERROR;
				CLANG_WARN_DOCUMENTATION_COMMENTS = YES;
				CLANG_WARN_EMPTY_BODY = YES;
				CLANG_WARN_ENUM_CONVERSION = YES;
				CLANG_WARN_INFINITE_RECURSION = YES;
				CLANG_WARN_INT_CONVERSION = YES;
				CLANG_WARN_NON_LITERAL_NULL_CONVERSION = YES;
				CLANG_WARN_OBJC_IMPLICIT_RETAIN_SELF = YES;
				CLANG_WARN_OBJC_LITERAL_CONVERSION = YES;
				CLANG_WARN_OBJC_ROOT_CLASS = YES_ERROR;
				CLANG_WARN_RANGE_LOOP_ANALYSIS = YES;
				CLANG_WARN_STRICT_PROTOTYPES = YES;
				CLANG_WARN_SUSPICIOUS_MOVE = YES;
				CLANG_WARN_UNGUARDED_AVAILABILITY = YES_AGGRESSIVE;
				CLANG_WARN_UNREACHABLE_CODE = YES;
				CLANG_WARN__DUPLICATE_METHOD_MATCH = YES;
				COPY_PHASE_STRIP = NO;
				DEBUG_INFORMATION_FORMAT = dwarf;
				ENABLE_STRICT_OBJC_MSGSEND = YES;
				ENABLE_TESTABILITY = YES;
				GCC_C_LANGUAGE_STANDARD = gnu11;
				GCC_DYNAMIC_NO_PIC = NO;
				GCC_NO_COMMON_BLOCKS = YES;
				GCC_OPTIMIZATION_LEVEL = 0;
				GCC_PREPROCESSOR_DEFINITIONS = (
					"DEBUG=1",
					"$(inherited)",
				);
				GCC_WARN_64_TO_32_BIT_CONVERSION = YES;
				GCC_WARN_ABOUT_RETURN_TYPE = YES_ERROR;
				GCC_WARN_UNDECLARED_SELECTOR = YES;
				GCC_WARN_UNINITIALIZED_AUTOS = YES_AGGRESSIVE;
				GCC_WARN_UNUSED_FUNCTION = YES;
				GCC_WARN_UNUSED_VARIABLE = YES;
				IPHONEOS_DEPLOYMENT_TARGET = 13.5;
				MTL_ENABLE_DEBUG_INFO = INCLUDE_SOURCE;
				MTL_FAST_MATH = YES;
				ONLY_ACTIVE_ARCH = YES;
				SDKROOT = iphoneos;
				SWIFT_ACTIVE_COMPILATION_CONDITIONS = DEBUG;
				SWIFT_OPTIMIZATION_LEVEL = "-Onone";
			};
			name = UITesting;
		};
		01DE5A75248E3CF800F6D7F2 /* UITesting */ = {
			isa = XCBuildConfiguration;
			buildSettings = {
				ASSETCATALOG_COMPILER_APPICON_NAME = AppIcon;
				CLANG_ENABLE_MODULES = YES;
				CODE_SIGN_ENTITLEMENTS = "${PROJECT}/Resources/ENACommunity.entitlements";
				CODE_SIGN_IDENTITY = "Apple Development";
				CODE_SIGN_STYLE = Automatic;
				CURRENT_PROJECT_VERSION = 1285;
				DEVELOPMENT_TEAM = $IPHONE_APP_DEV_TEAM;
				GCC_PREPROCESSOR_DEFINITIONS = (
					"DEBUG=1",
					"$(inherited)",
					"SQLITE_HAS_CODEC=1",
				);
				INFOPLIST_FILE = ENA/Resources/Info.plist;
				IPHONE_APP_CODE_SIGN_IDENTITY = "iPhone Developer";
				IPHONE_APP_DEV_TEAM = "";
				IPHONE_APP_DIST_PROF_SPECIFIER = "523TP53AQF/Corona-Warn-App-Dev";
				LD_RUNPATH_SEARCH_PATHS = (
					"$(inherited)",
					"@executable_path/Frameworks",
				);
				MARKETING_VERSION = 0.8.2;
				OTHER_CFLAGS = (
					"-DSQLITE_HAS_CODEC",
					"-DSQLITE_TEMP_STORE=3",
					"-DSQLCIPHER_CRYPTO_CC",
					"-DNDEBUG",
				);
				PRODUCT_BUNDLE_IDENTIFIER = "de.rki.coronawarnapp-dev";
				PRODUCT_NAME = "$(TARGET_NAME)";
				PROVISIONING_PROFILE_SPECIFIER = "";
				SWIFT_ACTIVE_COMPILATION_CONDITIONS = "DEBUG UITESTING";
				SWIFT_OBJC_BRIDGING_HEADER = "ENA-Bridging-Header.h";
				SWIFT_OPTIMIZATION_LEVEL = "-Onone";
				SWIFT_VERSION = 5.0;
				TARGETED_DEVICE_FAMILY = 1;
			};
			name = UITesting;
		};
		01DE5A76248E3CF800F6D7F2 /* UITesting */ = {
			isa = XCBuildConfiguration;
			buildSettings = {
				ALWAYS_EMBED_SWIFT_STANDARD_LIBRARIES = YES;
				BUNDLE_LOADER = "$(TEST_HOST)";
				CLANG_ENABLE_MODULES = YES;
				CODE_SIGN_STYLE = Automatic;
				DEVELOPMENT_TEAM = 523TP53AQF;
				GCC_PREPROCESSOR_DEFINITIONS = (
					"DEBUG=1",
					"$(inherited)",
					"SQLITE_HAS_CODEC=1",
				);
				INFOPLIST_FILE = ENATests/Info.plist;
				IPHONEOS_DEPLOYMENT_TARGET = 13.5;
				LD_RUNPATH_SEARCH_PATHS = (
					"$(inherited)",
					"@executable_path/Frameworks",
					"@loader_path/Frameworks",
				);
				OTHER_CFLAGS = (
					"-DSQLITE_HAS_CODEC",
					"-DSQLITE_TEMP_STORE=3",
					"-DSQLCIPHER_CRYPTO_CC",
					"-DNDEBUG",
				);
				PRODUCT_BUNDLE_IDENTIFIER = com.sap.ux.ENATests;
				PRODUCT_NAME = "$(TARGET_NAME)";
				SWIFT_OBJC_BRIDGING_HEADER = "ENATests-Bridging-Header.h";
				SWIFT_OPTIMIZATION_LEVEL = "-Onone";
				SWIFT_VERSION = 5.0;
				TARGETED_DEVICE_FAMILY = "1,2";
				TEST_HOST = "$(BUILT_PRODUCTS_DIR)/ENA.app/ENA";
			};
			name = UITesting;
		};
		01DE5A77248E3CF800F6D7F2 /* UITesting */ = {
			isa = XCBuildConfiguration;
			buildSettings = {
				ALWAYS_EMBED_SWIFT_STANDARD_LIBRARIES = YES;
				CODE_SIGN_STYLE = Automatic;
				DEVELOPMENT_TEAM = 523TP53AQF;
				INFOPLIST_FILE = ENAUITests/Info.plist;
				LD_RUNPATH_SEARCH_PATHS = (
					"$(inherited)",
					"@executable_path/Frameworks",
					"@loader_path/Frameworks",
				);
				PRODUCT_BUNDLE_IDENTIFIER = com.sap.ux.ENAUITests;
				PRODUCT_NAME = "$(TARGET_NAME)";
				PROVISIONING_PROFILE_SPECIFIER = "";
				"PROVISIONING_PROFILE_SPECIFIER[sdk=macosx*]" = "";
				SWIFT_ACTIVE_COMPILATION_CONDITIONS = "DEBUG UITESTING";
				SWIFT_VERSION = 5.0;
				TARGETED_DEVICE_FAMILY = "1,2";
				TEST_TARGET_NAME = ENA;
			};
			name = UITesting;
		};
		85D7596624570491008175F0 /* Debug */ = {
			isa = XCBuildConfiguration;
			buildSettings = {
				ALWAYS_SEARCH_USER_PATHS = NO;
				CLANG_ANALYZER_LOCALIZABILITY_NONLOCALIZED = YES;
				CLANG_ANALYZER_NONNULL = YES;
				CLANG_ANALYZER_NUMBER_OBJECT_CONVERSION = YES_AGGRESSIVE;
				CLANG_CXX_LANGUAGE_STANDARD = "gnu++14";
				CLANG_CXX_LIBRARY = "libc++";
				CLANG_ENABLE_MODULES = YES;
				CLANG_ENABLE_OBJC_ARC = YES;
				CLANG_ENABLE_OBJC_WEAK = YES;
				CLANG_WARN_BLOCK_CAPTURE_AUTORELEASING = YES;
				CLANG_WARN_BOOL_CONVERSION = YES;
				CLANG_WARN_COMMA = YES;
				CLANG_WARN_CONSTANT_CONVERSION = YES;
				CLANG_WARN_DEPRECATED_OBJC_IMPLEMENTATIONS = YES;
				CLANG_WARN_DIRECT_OBJC_ISA_USAGE = YES_ERROR;
				CLANG_WARN_DOCUMENTATION_COMMENTS = YES;
				CLANG_WARN_EMPTY_BODY = YES;
				CLANG_WARN_ENUM_CONVERSION = YES;
				CLANG_WARN_INFINITE_RECURSION = YES;
				CLANG_WARN_INT_CONVERSION = YES;
				CLANG_WARN_NON_LITERAL_NULL_CONVERSION = YES;
				CLANG_WARN_OBJC_IMPLICIT_RETAIN_SELF = YES;
				CLANG_WARN_OBJC_LITERAL_CONVERSION = YES;
				CLANG_WARN_OBJC_ROOT_CLASS = YES_ERROR;
				CLANG_WARN_RANGE_LOOP_ANALYSIS = YES;
				CLANG_WARN_STRICT_PROTOTYPES = YES;
				CLANG_WARN_SUSPICIOUS_MOVE = YES;
				CLANG_WARN_UNGUARDED_AVAILABILITY = YES_AGGRESSIVE;
				CLANG_WARN_UNREACHABLE_CODE = YES;
				CLANG_WARN__DUPLICATE_METHOD_MATCH = YES;
				COPY_PHASE_STRIP = NO;
				DEBUG_INFORMATION_FORMAT = dwarf;
				ENABLE_STRICT_OBJC_MSGSEND = YES;
				ENABLE_TESTABILITY = YES;
				GCC_C_LANGUAGE_STANDARD = gnu11;
				GCC_DYNAMIC_NO_PIC = NO;
				GCC_NO_COMMON_BLOCKS = YES;
				GCC_OPTIMIZATION_LEVEL = 0;
				GCC_PREPROCESSOR_DEFINITIONS = (
					"DEBUG=1",
					"$(inherited)",
				);
				GCC_WARN_64_TO_32_BIT_CONVERSION = YES;
				GCC_WARN_ABOUT_RETURN_TYPE = YES_ERROR;
				GCC_WARN_UNDECLARED_SELECTOR = YES;
				GCC_WARN_UNINITIALIZED_AUTOS = YES_AGGRESSIVE;
				GCC_WARN_UNUSED_FUNCTION = YES;
				GCC_WARN_UNUSED_VARIABLE = YES;
				IPHONEOS_DEPLOYMENT_TARGET = 13.5;
				MTL_ENABLE_DEBUG_INFO = INCLUDE_SOURCE;
				MTL_FAST_MATH = YES;
				ONLY_ACTIVE_ARCH = YES;
				SDKROOT = iphoneos;
				SWIFT_ACTIVE_COMPILATION_CONDITIONS = DEBUG;
				SWIFT_OPTIMIZATION_LEVEL = "-Onone";
			};
			name = Debug;
		};
		85D7596724570491008175F0 /* Release */ = {
			isa = XCBuildConfiguration;
			buildSettings = {
				ALWAYS_SEARCH_USER_PATHS = NO;
				CLANG_ANALYZER_LOCALIZABILITY_NONLOCALIZED = YES;
				CLANG_ANALYZER_NONNULL = YES;
				CLANG_ANALYZER_NUMBER_OBJECT_CONVERSION = YES_AGGRESSIVE;
				CLANG_CXX_LANGUAGE_STANDARD = "gnu++14";
				CLANG_CXX_LIBRARY = "libc++";
				CLANG_ENABLE_MODULES = YES;
				CLANG_ENABLE_OBJC_ARC = YES;
				CLANG_ENABLE_OBJC_WEAK = YES;
				CLANG_WARN_BLOCK_CAPTURE_AUTORELEASING = YES;
				CLANG_WARN_BOOL_CONVERSION = YES;
				CLANG_WARN_COMMA = YES;
				CLANG_WARN_CONSTANT_CONVERSION = YES;
				CLANG_WARN_DEPRECATED_OBJC_IMPLEMENTATIONS = YES;
				CLANG_WARN_DIRECT_OBJC_ISA_USAGE = YES_ERROR;
				CLANG_WARN_DOCUMENTATION_COMMENTS = YES;
				CLANG_WARN_EMPTY_BODY = YES;
				CLANG_WARN_ENUM_CONVERSION = YES;
				CLANG_WARN_INFINITE_RECURSION = YES;
				CLANG_WARN_INT_CONVERSION = YES;
				CLANG_WARN_NON_LITERAL_NULL_CONVERSION = YES;
				CLANG_WARN_OBJC_IMPLICIT_RETAIN_SELF = YES;
				CLANG_WARN_OBJC_LITERAL_CONVERSION = YES;
				CLANG_WARN_OBJC_ROOT_CLASS = YES_ERROR;
				CLANG_WARN_RANGE_LOOP_ANALYSIS = YES;
				CLANG_WARN_STRICT_PROTOTYPES = YES;
				CLANG_WARN_SUSPICIOUS_MOVE = YES;
				CLANG_WARN_UNGUARDED_AVAILABILITY = YES_AGGRESSIVE;
				CLANG_WARN_UNREACHABLE_CODE = YES;
				CLANG_WARN__DUPLICATE_METHOD_MATCH = YES;
				COPY_PHASE_STRIP = NO;
				DEBUG_INFORMATION_FORMAT = "dwarf-with-dsym";
				ENABLE_NS_ASSERTIONS = NO;
				ENABLE_STRICT_OBJC_MSGSEND = YES;
				GCC_C_LANGUAGE_STANDARD = gnu11;
				GCC_NO_COMMON_BLOCKS = YES;
				GCC_WARN_64_TO_32_BIT_CONVERSION = YES;
				GCC_WARN_ABOUT_RETURN_TYPE = YES_ERROR;
				GCC_WARN_UNDECLARED_SELECTOR = YES;
				GCC_WARN_UNINITIALIZED_AUTOS = YES_AGGRESSIVE;
				GCC_WARN_UNUSED_FUNCTION = YES;
				GCC_WARN_UNUSED_VARIABLE = YES;
				IPHONEOS_DEPLOYMENT_TARGET = 13.5;
				MTL_ENABLE_DEBUG_INFO = NO;
				MTL_FAST_MATH = YES;
				SDKROOT = iphoneos;
				SWIFT_COMPILATION_MODE = wholemodule;
				SWIFT_OPTIMIZATION_LEVEL = "-O";
				VALIDATE_PRODUCT = YES;
			};
			name = Release;
		};
		85D7596924570491008175F0 /* Debug */ = {
			isa = XCBuildConfiguration;
			buildSettings = {
				ASSETCATALOG_COMPILER_APPICON_NAME = AppIcon;
				CLANG_ENABLE_MODULES = YES;
				CODE_SIGN_ENTITLEMENTS = "${PROJECT}/Resources/ENATest.entitlements";
				CODE_SIGN_IDENTITY = $IPHONE_APP_CODE_SIGN_IDENTITY;
				CODE_SIGN_STYLE = Manual;
				CURRENT_PROJECT_VERSION = 1290;
				GCC_PREPROCESSOR_DEFINITIONS = (
					"DEBUG=1",
					"$(inherited)",
					"SQLITE_HAS_CODEC=1",
				);
				INFOPLIST_FILE = ENA/Resources/Info.plist;
				IPHONE_APP_CODE_SIGN_IDENTITY = "iPhone Developer";
				IPHONE_APP_DEV_TEAM = 523TP53AQF;
				IPHONE_APP_DIST_PROF_SPECIFIER = "523TP53AQF/Corona-Warn-App-Dev";
				LD_RUNPATH_SEARCH_PATHS = (
					"$(inherited)",
					"@executable_path/Frameworks",
				);
				MARKETING_VERSION = 0.8.2;
				OTHER_CFLAGS = (
					"-DSQLITE_HAS_CODEC",
					"-DSQLITE_TEMP_STORE=3",
					"-DSQLCIPHER_CRYPTO_CC",
					"-DNDEBUG",
				);
				PRODUCT_BUNDLE_IDENTIFIER = "de.rki.coronawarnapp-dev";
				PRODUCT_NAME = "$(TARGET_NAME)";
				PROVISIONING_PROFILE_SPECIFIER = $IPHONE_APP_DIST_PROF_SPECIFIER;
				SWIFT_OBJC_BRIDGING_HEADER = "ENA-Bridging-Header.h";
				SWIFT_OPTIMIZATION_LEVEL = "-Onone";
				SWIFT_VERSION = 5.0;
				TARGETED_DEVICE_FAMILY = 1;
			};
			name = Debug;
		};
		85D7596A24570491008175F0 /* Release */ = {
			isa = XCBuildConfiguration;
			buildSettings = {
				ASSETCATALOG_COMPILER_APPICON_NAME = AppIcon;
				CLANG_ENABLE_MODULES = YES;
				CODE_SIGN_ENTITLEMENTS = "${PROJECT}/Resources/ENA.entitlements";
				CODE_SIGN_IDENTITY = $IPHONE_APP_CODE_SIGN_IDENTITY;
				CODE_SIGN_STYLE = Manual;
				CURRENT_PROJECT_VERSION = 1290;
				GCC_PREPROCESSOR_DEFINITIONS = "SQLITE_HAS_CODEC=1";
				INFOPLIST_FILE = ENA/Resources/Info.plist;
				IPHONE_APP_CODE_SIGN_IDENTITY = "iPhone Developer";
				IPHONE_APP_DEV_TEAM = 523TP53AQF;
				IPHONE_APP_DIST_PROF_SPECIFIER = "523TP53AQF/Corona-Warn-App-Dev";
				LD_RUNPATH_SEARCH_PATHS = (
					"$(inherited)",
					"@executable_path/Frameworks",
				);
				MARKETING_VERSION = 0.8.2;
				OTHER_CFLAGS = (
					"-DSQLITE_HAS_CODEC",
					"-DSQLITE_TEMP_STORE=3",
					"-DSQLCIPHER_CRYPTO_CC",
					"-DNDEBUG",
				);
				PRODUCT_BUNDLE_IDENTIFIER = "de.rki.coronawarnapp-dev";
				PRODUCT_NAME = "$(TARGET_NAME)";
				PROVISIONING_PROFILE_SPECIFIER = $IPHONE_APP_DIST_PROF_SPECIFIER;
				SWIFT_OBJC_BRIDGING_HEADER = "ENA-Bridging-Header.h";
				SWIFT_VERSION = 5.0;
				TARGETED_DEVICE_FAMILY = 1;
			};
			name = Release;
		};
		85D7596C24570491008175F0 /* Debug */ = {
			isa = XCBuildConfiguration;
			buildSettings = {
				ALWAYS_EMBED_SWIFT_STANDARD_LIBRARIES = YES;
				BUNDLE_LOADER = "$(TEST_HOST)";
				CLANG_ENABLE_MODULES = YES;
				CODE_SIGN_STYLE = Automatic;
				DEVELOPMENT_TEAM = 523TP53AQF;
				GCC_PREPROCESSOR_DEFINITIONS = (
					"DEBUG=1",
					"$(inherited)",
					"SQLITE_HAS_CODEC=1",
				);
				INFOPLIST_FILE = ENATests/Info.plist;
				IPHONEOS_DEPLOYMENT_TARGET = 13.5;
				LD_RUNPATH_SEARCH_PATHS = (
					"$(inherited)",
					"@executable_path/Frameworks",
					"@loader_path/Frameworks",
				);
				OTHER_CFLAGS = (
					"-DSQLITE_HAS_CODEC",
					"-DSQLITE_TEMP_STORE=3",
					"-DSQLCIPHER_CRYPTO_CC",
					"-DNDEBUG",
				);
				PRODUCT_BUNDLE_IDENTIFIER = com.sap.ux.ENATests;
				PRODUCT_NAME = "$(TARGET_NAME)";
				SWIFT_OBJC_BRIDGING_HEADER = "ENATests-Bridging-Header.h";
				SWIFT_OPTIMIZATION_LEVEL = "-Onone";
				SWIFT_VERSION = 5.0;
				TARGETED_DEVICE_FAMILY = "1,2";
				TEST_HOST = "$(BUILT_PRODUCTS_DIR)/ENA.app/ENA";
			};
			name = Debug;
		};
		85D7596D24570491008175F0 /* Release */ = {
			isa = XCBuildConfiguration;
			buildSettings = {
				ALWAYS_EMBED_SWIFT_STANDARD_LIBRARIES = YES;
				BUNDLE_LOADER = "$(TEST_HOST)";
				CLANG_ENABLE_MODULES = YES;
				CODE_SIGN_STYLE = Automatic;
				DEVELOPMENT_TEAM = 523TP53AQF;
				GCC_PREPROCESSOR_DEFINITIONS = "SQLITE_HAS_CODEC=1";
				INFOPLIST_FILE = ENATests/Info.plist;
				IPHONEOS_DEPLOYMENT_TARGET = 13.5;
				LD_RUNPATH_SEARCH_PATHS = (
					"$(inherited)",
					"@executable_path/Frameworks",
					"@loader_path/Frameworks",
				);
				OTHER_CFLAGS = (
					"-DSQLITE_HAS_CODEC",
					"-DSQLITE_TEMP_STORE=3",
					"-DSQLCIPHER_CRYPTO_CC",
					"-DNDEBUG",
				);
				PRODUCT_BUNDLE_IDENTIFIER = com.sap.ux.ENATests;
				PRODUCT_NAME = "$(TARGET_NAME)";
				SWIFT_OBJC_BRIDGING_HEADER = "ENATests-Bridging-Header.h";
				SWIFT_VERSION = 5.0;
				TARGETED_DEVICE_FAMILY = "1,2";
				TEST_HOST = "$(BUILT_PRODUCTS_DIR)/ENA.app/ENA";
			};
			name = Release;
		};
		85D7596F24570491008175F0 /* Debug */ = {
			isa = XCBuildConfiguration;
			buildSettings = {
				ALWAYS_EMBED_SWIFT_STANDARD_LIBRARIES = YES;
				CODE_SIGN_STYLE = Automatic;
				DEVELOPMENT_TEAM = 523TP53AQF;
				INFOPLIST_FILE = ENAUITests/Info.plist;
				LD_RUNPATH_SEARCH_PATHS = (
					"$(inherited)",
					"@executable_path/Frameworks",
					"@loader_path/Frameworks",
				);
				PRODUCT_BUNDLE_IDENTIFIER = com.sap.ux.ENAUITests;
				PRODUCT_NAME = "$(TARGET_NAME)";
				PROVISIONING_PROFILE_SPECIFIER = "";
				"PROVISIONING_PROFILE_SPECIFIER[sdk=macosx*]" = "";
				SWIFT_ACTIVE_COMPILATION_CONDITIONS = DEBUG;
				SWIFT_VERSION = 5.0;
				TARGETED_DEVICE_FAMILY = "1,2";
				TEST_TARGET_NAME = ENA;
			};
			name = Debug;
		};
		85D7597024570491008175F0 /* Release */ = {
			isa = XCBuildConfiguration;
			buildSettings = {
				ALWAYS_EMBED_SWIFT_STANDARD_LIBRARIES = YES;
				CODE_SIGN_STYLE = Automatic;
				DEVELOPMENT_TEAM = 523TP53AQF;
				INFOPLIST_FILE = ENAUITests/Info.plist;
				LD_RUNPATH_SEARCH_PATHS = (
					"$(inherited)",
					"@executable_path/Frameworks",
					"@loader_path/Frameworks",
				);
				PRODUCT_BUNDLE_IDENTIFIER = com.sap.ux.ENAUITests;
				PRODUCT_NAME = "$(TARGET_NAME)";
				PROVISIONING_PROFILE_SPECIFIER = "";
				"PROVISIONING_PROFILE_SPECIFIER[sdk=macosx*]" = "";
				SWIFT_VERSION = 5.0;
				TARGETED_DEVICE_FAMILY = "1,2";
				TEST_TARGET_NAME = ENA;
			};
			name = Release;
		};
		CD7F5C6E2466ED8F00D3D03C /* ReleaseAppStore */ = {
			isa = XCBuildConfiguration;
			buildSettings = {
				ALWAYS_SEARCH_USER_PATHS = NO;
				CLANG_ANALYZER_LOCALIZABILITY_NONLOCALIZED = YES;
				CLANG_ANALYZER_NONNULL = YES;
				CLANG_ANALYZER_NUMBER_OBJECT_CONVERSION = YES_AGGRESSIVE;
				CLANG_CXX_LANGUAGE_STANDARD = "gnu++14";
				CLANG_CXX_LIBRARY = "libc++";
				CLANG_ENABLE_MODULES = YES;
				CLANG_ENABLE_OBJC_ARC = YES;
				CLANG_ENABLE_OBJC_WEAK = YES;
				CLANG_WARN_BLOCK_CAPTURE_AUTORELEASING = YES;
				CLANG_WARN_BOOL_CONVERSION = YES;
				CLANG_WARN_COMMA = YES;
				CLANG_WARN_CONSTANT_CONVERSION = YES;
				CLANG_WARN_DEPRECATED_OBJC_IMPLEMENTATIONS = YES;
				CLANG_WARN_DIRECT_OBJC_ISA_USAGE = YES_ERROR;
				CLANG_WARN_DOCUMENTATION_COMMENTS = YES;
				CLANG_WARN_EMPTY_BODY = YES;
				CLANG_WARN_ENUM_CONVERSION = YES;
				CLANG_WARN_INFINITE_RECURSION = YES;
				CLANG_WARN_INT_CONVERSION = YES;
				CLANG_WARN_NON_LITERAL_NULL_CONVERSION = YES;
				CLANG_WARN_OBJC_IMPLICIT_RETAIN_SELF = YES;
				CLANG_WARN_OBJC_LITERAL_CONVERSION = YES;
				CLANG_WARN_OBJC_ROOT_CLASS = YES_ERROR;
				CLANG_WARN_RANGE_LOOP_ANALYSIS = YES;
				CLANG_WARN_STRICT_PROTOTYPES = YES;
				CLANG_WARN_SUSPICIOUS_MOVE = YES;
				CLANG_WARN_UNGUARDED_AVAILABILITY = YES_AGGRESSIVE;
				CLANG_WARN_UNREACHABLE_CODE = YES;
				CLANG_WARN__DUPLICATE_METHOD_MATCH = YES;
				COPY_PHASE_STRIP = NO;
				DEBUG_INFORMATION_FORMAT = "dwarf-with-dsym";
				ENABLE_NS_ASSERTIONS = NO;
				ENABLE_STRICT_OBJC_MSGSEND = YES;
				GCC_C_LANGUAGE_STANDARD = gnu11;
				GCC_NO_COMMON_BLOCKS = YES;
				GCC_WARN_64_TO_32_BIT_CONVERSION = YES;
				GCC_WARN_ABOUT_RETURN_TYPE = YES_ERROR;
				GCC_WARN_UNDECLARED_SELECTOR = YES;
				GCC_WARN_UNINITIALIZED_AUTOS = YES_AGGRESSIVE;
				GCC_WARN_UNUSED_FUNCTION = YES;
				GCC_WARN_UNUSED_VARIABLE = YES;
				IPHONEOS_DEPLOYMENT_TARGET = 13.5;
				MTL_ENABLE_DEBUG_INFO = NO;
				MTL_FAST_MATH = YES;
				SDKROOT = iphoneos;
				SWIFT_ACTIVE_COMPILATION_CONDITIONS = APP_STORE;
				SWIFT_COMPILATION_MODE = wholemodule;
				SWIFT_OPTIMIZATION_LEVEL = "-O";
				VALIDATE_PRODUCT = YES;
			};
			name = ReleaseAppStore;
		};
		CD7F5C6F2466ED8F00D3D03C /* ReleaseAppStore */ = {
			isa = XCBuildConfiguration;
			buildSettings = {
				ASSETCATALOG_COMPILER_APPICON_NAME = AppIcon;
				CLANG_ENABLE_MODULES = YES;
				CODE_SIGN_ENTITLEMENTS = "${PROJECT}/Resources/ENA.entitlements";
				CODE_SIGN_IDENTITY = $IPHONE_APP_CODE_SIGN_IDENTITY;
				CODE_SIGN_STYLE = Manual;
				CURRENT_PROJECT_VERSION = 1290;
				GCC_PREPROCESSOR_DEFINITIONS = "SQLITE_HAS_CODEC=1";
				INFOPLIST_FILE = ENA/Resources/Info.plist;
				IPHONE_APP_CODE_SIGN_IDENTITY = "iPhone Developer";
				IPHONE_APP_DEV_TEAM = 523TP53AQF;
				IPHONE_APP_DIST_PROF_SPECIFIER = "523TP53AQF/Corona-Warn-App-Dev";
				LD_RUNPATH_SEARCH_PATHS = (
					"$(inherited)",
					"@executable_path/Frameworks",
				);
				MARKETING_VERSION = 0.8.2;
				OTHER_CFLAGS = (
					"-DSQLITE_HAS_CODEC",
					"-DSQLITE_TEMP_STORE=3",
					"-DSQLCIPHER_CRYPTO_CC",
					"-DNDEBUG",
				);
				PRODUCT_BUNDLE_IDENTIFIER = "de.rki.coronawarnapp-dev";
				PRODUCT_NAME = "$(TARGET_NAME)";
				PROVISIONING_PROFILE_SPECIFIER = $IPHONE_APP_DIST_PROF_SPECIFIER;
				SWIFT_OBJC_BRIDGING_HEADER = "ENA-Bridging-Header.h";
				SWIFT_VERSION = 5.0;
				TARGETED_DEVICE_FAMILY = 1;
			};
			name = ReleaseAppStore;
		};
		CD7F5C702466ED8F00D3D03C /* ReleaseAppStore */ = {
			isa = XCBuildConfiguration;
			buildSettings = {
				ALWAYS_EMBED_SWIFT_STANDARD_LIBRARIES = YES;
				BUNDLE_LOADER = "$(TEST_HOST)";
				CLANG_ENABLE_MODULES = YES;
				CODE_SIGN_STYLE = Automatic;
				DEVELOPMENT_TEAM = 523TP53AQF;
				GCC_PREPROCESSOR_DEFINITIONS = "SQLITE_HAS_CODEC=1";
				INFOPLIST_FILE = ENATests/Info.plist;
				IPHONEOS_DEPLOYMENT_TARGET = 13.5;
				LD_RUNPATH_SEARCH_PATHS = (
					"$(inherited)",
					"@executable_path/Frameworks",
					"@loader_path/Frameworks",
				);
				OTHER_CFLAGS = (
					"-DSQLITE_HAS_CODEC",
					"-DSQLITE_TEMP_STORE=3",
					"-DSQLCIPHER_CRYPTO_CC",
					"-DNDEBUG",
				);
				PRODUCT_BUNDLE_IDENTIFIER = com.sap.ux.ENATests;
				PRODUCT_NAME = "$(TARGET_NAME)";
				SWIFT_OBJC_BRIDGING_HEADER = "ENATests-Bridging-Header.h";
				SWIFT_VERSION = 5.0;
				TARGETED_DEVICE_FAMILY = "1,2";
				TEST_HOST = "$(BUILT_PRODUCTS_DIR)/ENA.app/ENA";
			};
			name = ReleaseAppStore;
		};
		CD7F5C712466ED8F00D3D03C /* ReleaseAppStore */ = {
			isa = XCBuildConfiguration;
			buildSettings = {
				ALWAYS_EMBED_SWIFT_STANDARD_LIBRARIES = YES;
				CODE_SIGN_STYLE = Automatic;
				DEVELOPMENT_TEAM = 523TP53AQF;
				INFOPLIST_FILE = ENAUITests/Info.plist;
				LD_RUNPATH_SEARCH_PATHS = (
					"$(inherited)",
					"@executable_path/Frameworks",
					"@loader_path/Frameworks",
				);
				PRODUCT_BUNDLE_IDENTIFIER = com.sap.ux.ENAUITests;
				PRODUCT_NAME = "$(TARGET_NAME)";
				PROVISIONING_PROFILE_SPECIFIER = "";
				"PROVISIONING_PROFILE_SPECIFIER[sdk=macosx*]" = "";
				SWIFT_VERSION = 5.0;
				TARGETED_DEVICE_FAMILY = "1,2";
				TEST_TARGET_NAME = ENA;
			};
			name = ReleaseAppStore;
		};
/* End XCBuildConfiguration section */

/* Begin XCConfigurationList section */
		85D759362457048F008175F0 /* Build configuration list for PBXProject "ENA" */ = {
			isa = XCConfigurationList;
			buildConfigurations = (
				85D7596624570491008175F0 /* Debug */,
				011E4AFC2483A269002E6412 /* Community */,
				01DE5A74248E3CF800F6D7F2 /* UITesting */,
				85D7596724570491008175F0 /* Release */,
				CD7F5C6E2466ED8F00D3D03C /* ReleaseAppStore */,
			);
			defaultConfigurationIsVisible = 0;
			defaultConfigurationName = Debug;
		};
		85D7596824570491008175F0 /* Build configuration list for PBXNativeTarget "ENA" */ = {
			isa = XCConfigurationList;
			buildConfigurations = (
				85D7596924570491008175F0 /* Debug */,
				011E4AFD2483A269002E6412 /* Community */,
				01DE5A75248E3CF800F6D7F2 /* UITesting */,
				85D7596A24570491008175F0 /* Release */,
				CD7F5C6F2466ED8F00D3D03C /* ReleaseAppStore */,
			);
			defaultConfigurationIsVisible = 0;
			defaultConfigurationName = Debug;
		};
		85D7596B24570491008175F0 /* Build configuration list for PBXNativeTarget "ENATests" */ = {
			isa = XCConfigurationList;
			buildConfigurations = (
				85D7596C24570491008175F0 /* Debug */,
				011E4AFE2483A269002E6412 /* Community */,
				01DE5A76248E3CF800F6D7F2 /* UITesting */,
				85D7596D24570491008175F0 /* Release */,
				CD7F5C702466ED8F00D3D03C /* ReleaseAppStore */,
			);
			defaultConfigurationIsVisible = 0;
			defaultConfigurationName = Debug;
		};
		85D7596E24570491008175F0 /* Build configuration list for PBXNativeTarget "ENAUITests" */ = {
			isa = XCConfigurationList;
			buildConfigurations = (
				85D7596F24570491008175F0 /* Debug */,
				011E4AFF2483A269002E6412 /* Community */,
				01DE5A77248E3CF800F6D7F2 /* UITesting */,
				85D7597024570491008175F0 /* Release */,
				CD7F5C712466ED8F00D3D03C /* ReleaseAppStore */,
			);
			defaultConfigurationIsVisible = 0;
			defaultConfigurationName = Debug;
		};
/* End XCConfigurationList section */

/* Begin XCRemoteSwiftPackageReference section */
		3DD767472483D6B5002DD2B3 /* XCRemoteSwiftPackageReference "Connectivity" */ = {
			isa = XCRemoteSwiftPackageReference;
			repositoryURL = "https://github.com/rwbutler/Connectivity";
			requirement = {
				kind = exactVersion;
				version = 3.3.4;
			};
		};
		B10FB02E246036F3004CA11E /* XCRemoteSwiftPackageReference "swift-protobuf" */ = {
			isa = XCRemoteSwiftPackageReference;
			repositoryURL = "https://github.com/apple/swift-protobuf.git";
			requirement = {
				kind = exactVersion;
				version = 1.9.0;
			};
		};
		B180E607247C1F6100240CED /* XCRemoteSwiftPackageReference "fmdb" */ = {
			isa = XCRemoteSwiftPackageReference;
			repositoryURL = "https://github.com/ccgus/fmdb.git";
			requirement = {
				kind = exactVersion;
				version = 2.7.7;
			};
		};
		B1E8C9A3247AB869006DC678 /* XCRemoteSwiftPackageReference "ZIPFoundation" */ = {
			isa = XCRemoteSwiftPackageReference;
			repositoryURL = "https://github.com/weichsel/ZIPFoundation.git";
			requirement = {
				kind = exactVersion;
				version = 0.9.11;
			};
		};
/* End XCRemoteSwiftPackageReference section */

/* Begin XCSwiftPackageProductDependency section */
		3DD767482483D6B5002DD2B3 /* Connectivity */ = {
			isa = XCSwiftPackageProductDependency;
			package = 3DD767472483D6B5002DD2B3 /* XCRemoteSwiftPackageReference "Connectivity" */;
			productName = Connectivity;
		};
		B10FB02F246036F3004CA11E /* SwiftProtobuf */ = {
			isa = XCSwiftPackageProductDependency;
			package = B10FB02E246036F3004CA11E /* XCRemoteSwiftPackageReference "swift-protobuf" */;
			productName = SwiftProtobuf;
		};
		B1E8C9A4247AB869006DC678 /* ZIPFoundation */ = {
			isa = XCSwiftPackageProductDependency;
			package = B1E8C9A3247AB869006DC678 /* XCRemoteSwiftPackageReference "ZIPFoundation" */;
			productName = ZIPFoundation;
		};
		B1FE13E9248838E400D012E5 /* FMDB */ = {
			isa = XCSwiftPackageProductDependency;
			package = B180E607247C1F6100240CED /* XCRemoteSwiftPackageReference "fmdb" */;
			productName = FMDB;
		};
/* End XCSwiftPackageProductDependency section */
	};
	rootObject = 85D759332457048F008175F0 /* Project object */;
}<|MERGE_RESOLUTION|>--- conflicted
+++ resolved
@@ -176,10 +176,7 @@
 		85E33444247EB357006E74EC /* CircularProgressView.swift in Sources */ = {isa = PBXBuildFile; fileRef = 85E33443247EB357006E74EC /* CircularProgressView.swift */; };
 		A128F04E2489ABEE00EC7F6C /* RiskCalculationTests.swift in Sources */ = {isa = PBXBuildFile; fileRef = A128F04C2489ABE700EC7F6C /* RiskCalculationTests.swift */; };
 		A128F059248B459F00EC7F6C /* PublicKeyStore.swift in Sources */ = {isa = PBXBuildFile; fileRef = A128F058248B459F00EC7F6C /* PublicKeyStore.swift */; };
-<<<<<<< HEAD
-=======
 		A16714BB248D18D20031B111 /* SummaryMetadata.swift in Sources */ = {isa = PBXBuildFile; fileRef = A16714BA248D18D20031B111 /* SummaryMetadata.swift */; };
->>>>>>> 449fd32a
 		A173665324844F41006BE209 /* SQLiteKeyValueStoreTests.swift in Sources */ = {isa = PBXBuildFile; fileRef = A173665124844F29006BE209 /* SQLiteKeyValueStoreTests.swift */; };
 		A17366552484978A006BE209 /* OnboardingInfoViewControllerUtils.swift in Sources */ = {isa = PBXBuildFile; fileRef = A17366542484978A006BE209 /* OnboardingInfoViewControllerUtils.swift */; };
 		A17DA5E32486D8EF006F310F /* RiskLevelTests.swift in Sources */ = {isa = PBXBuildFile; fileRef = A17DA5E12486D8E7006F310F /* RiskLevelTests.swift */; };
@@ -537,10 +534,7 @@
 		85E33443247EB357006E74EC /* CircularProgressView.swift */ = {isa = PBXFileReference; lastKnownFileType = sourcecode.swift; path = CircularProgressView.swift; sourceTree = "<group>"; };
 		A128F04C2489ABE700EC7F6C /* RiskCalculationTests.swift */ = {isa = PBXFileReference; fileEncoding = 4; lastKnownFileType = sourcecode.swift; path = RiskCalculationTests.swift; sourceTree = "<group>"; };
 		A128F058248B459F00EC7F6C /* PublicKeyStore.swift */ = {isa = PBXFileReference; lastKnownFileType = sourcecode.swift; path = PublicKeyStore.swift; sourceTree = "<group>"; };
-<<<<<<< HEAD
-=======
 		A16714BA248D18D20031B111 /* SummaryMetadata.swift */ = {isa = PBXFileReference; lastKnownFileType = sourcecode.swift; path = SummaryMetadata.swift; sourceTree = "<group>"; };
->>>>>>> 449fd32a
 		A173665124844F29006BE209 /* SQLiteKeyValueStoreTests.swift */ = {isa = PBXFileReference; fileEncoding = 4; lastKnownFileType = sourcecode.swift; path = SQLiteKeyValueStoreTests.swift; sourceTree = "<group>"; };
 		A17366542484978A006BE209 /* OnboardingInfoViewControllerUtils.swift */ = {isa = PBXFileReference; lastKnownFileType = sourcecode.swift; path = OnboardingInfoViewControllerUtils.swift; sourceTree = "<group>"; };
 		A17DA5E12486D8E7006F310F /* RiskLevelTests.swift */ = {isa = PBXFileReference; lastKnownFileType = sourcecode.swift; path = RiskLevelTests.swift; sourceTree = "<group>"; };

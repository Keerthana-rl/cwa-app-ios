// !$*UTF8*$!
{
	archiveVersion = 1;
	classes = {
	};
	objectVersion = 52;
	objects = {

/* Begin PBXBuildFile section */
		013DC102245DAC4E00EE58B0 /* PersistenceManager.swift in Sources */ = {isa = PBXBuildFile; fileRef = 013DC101245DAC4E00EE58B0 /* PersistenceManager.swift */; };
		0158112A245B0B28001B38B2 /* ExposureDetectionViewController.swift in Sources */ = {isa = PBXBuildFile; fileRef = 01581129245B0B28001B38B2 /* ExposureDetectionViewController.swift */; };
		01A8DC7C245AB6A30075AFB5 /* PackageManager.swift in Sources */ = {isa = PBXBuildFile; fileRef = 01A8DC7B245AB6A30075AFB5 /* PackageManager.swift */; };
		01B0C6B8245B23C2006F5A69 /* ExposureDetectionService.swift in Sources */ = {isa = PBXBuildFile; fileRef = 01B0C6B7245B23C2006F5A69 /* ExposureDetectionService.swift */; };
		01C28E11245D9BE30045EFFA /* DMLocalStore.swift in Sources */ = {isa = PBXBuildFile; fileRef = 01C28E10245D9BE30045EFFA /* DMLocalStore.swift */; };
		51895EDC245E16CD0085DA38 /* UIColor.swift in Sources */ = {isa = PBXBuildFile; fileRef = 51895EDB245E16CD0085DA38 /* UIColor.swift */; };
		51C737BB245B142B00286105 /* OnboardingViewController.swift in Sources */ = {isa = PBXBuildFile; fileRef = 51C737BA245B142B00286105 /* OnboardingViewController.swift */; };
		51C737BD245B349700286105 /* OnboardingInfoViewController.swift in Sources */ = {isa = PBXBuildFile; fileRef = 51C737BC245B349700286105 /* OnboardingInfoViewController.swift */; };
		51C737BF245B3B5D00286105 /* OnboardingInfo.swift in Sources */ = {isa = PBXBuildFile; fileRef = 51C737BE245B3B5D00286105 /* OnboardingInfo.swift */; };
		51D420B12458397300AD70CA /* Onboarding.storyboard in Resources */ = {isa = PBXBuildFile; fileRef = 51D420B02458397300AD70CA /* Onboarding.storyboard */; };
		51D420B424583ABB00AD70CA /* AppStoryboard.swift in Sources */ = {isa = PBXBuildFile; fileRef = 51D420B324583ABB00AD70CA /* AppStoryboard.swift */; };
		51D420B724583B7200AD70CA /* NSObject.swift in Sources */ = {isa = PBXBuildFile; fileRef = 51D420B624583B7200AD70CA /* NSObject.swift */; };
		51D420B924583B8300AD70CA /* UIViewController.swift in Sources */ = {isa = PBXBuildFile; fileRef = 51D420B824583B8300AD70CA /* UIViewController.swift */; };
		51D420BB24583BF400AD70CA /* LaunchInstructor.swift in Sources */ = {isa = PBXBuildFile; fileRef = 51D420BA24583BF400AD70CA /* LaunchInstructor.swift */; };
		51D420C024583D1100AD70CA /* TabBarController.swift in Sources */ = {isa = PBXBuildFile; fileRef = 51D420BF24583D1100AD70CA /* TabBarController.swift */; };
		51D420C424583E3300AD70CA /* SettingsViewController.swift in Sources */ = {isa = PBXBuildFile; fileRef = 51D420C324583E3300AD70CA /* SettingsViewController.swift */; };
		51D420C624583E4500AD70CA /* HomeScreenViewController.swift in Sources */ = {isa = PBXBuildFile; fileRef = 51D420C524583E4500AD70CA /* HomeScreenViewController.swift */; };
		51D420CE245869C800AD70CA /* Main.storyboard in Resources */ = {isa = PBXBuildFile; fileRef = 51D420CD245869C800AD70CA /* Main.storyboard */; };
		51D420D024586AB300AD70CA /* Settings.storyboard in Resources */ = {isa = PBXBuildFile; fileRef = 51D420CF24586AB300AD70CA /* Settings.storyboard */; };
		51D420D424586DCA00AD70CA /* NotificationName.swift in Sources */ = {isa = PBXBuildFile; fileRef = 51D420D324586DCA00AD70CA /* NotificationName.swift */; };
		85142501245DA0B3009D2791 /* UIViewController+Alert.swift in Sources */ = {isa = PBXBuildFile; fileRef = 85142500245DA0B3009D2791 /* UIViewController+Alert.swift */; };
		858F6F6E245A103C009FFD33 /* ExposureNotification.framework in Frameworks */ = {isa = PBXBuildFile; fileRef = 858F6F6D245A103C009FFD33 /* ExposureNotification.framework */; };
		858F6F73245AED03009FFD33 /* ExposureNotificationSettingViewController.swift in Sources */ = {isa = PBXBuildFile; fileRef = 858F6F72245AED03009FFD33 /* ExposureNotificationSettingViewController.swift */; };
		858F6F75245B1374009FFD33 /* ExposureNotificationSetting.storyboard in Resources */ = {isa = PBXBuildFile; fileRef = 858F6F74245B1374009FFD33 /* ExposureNotificationSetting.storyboard */; };
		8595BF5F246032D90056EA27 /* ENASwitch.swift in Sources */ = {isa = PBXBuildFile; fileRef = 8595BF5E246032D90056EA27 /* ENASwitch.swift */; };
		85D7593F2457048F008175F0 /* AppDelegate.swift in Sources */ = {isa = PBXBuildFile; fileRef = 85D7593E2457048F008175F0 /* AppDelegate.swift */; };
		85D759412457048F008175F0 /* SceneDelegate.swift in Sources */ = {isa = PBXBuildFile; fileRef = 85D759402457048F008175F0 /* SceneDelegate.swift */; };
		85D759492457048F008175F0 /* ENA.xcdatamodeld in Sources */ = {isa = PBXBuildFile; fileRef = 85D759472457048F008175F0 /* ENA.xcdatamodeld */; };
		85D7594B24570491008175F0 /* Assets.xcassets in Resources */ = {isa = PBXBuildFile; fileRef = 85D7594A24570491008175F0 /* Assets.xcassets */; };
		85D7594E24570491008175F0 /* LaunchScreen.storyboard in Resources */ = {isa = PBXBuildFile; fileRef = 85D7594C24570491008175F0 /* LaunchScreen.storyboard */; };
		85D7595924570491008175F0 /* ENATests.swift in Sources */ = {isa = PBXBuildFile; fileRef = 85D7595824570491008175F0 /* ENATests.swift */; };
		85D7596424570491008175F0 /* ENAUITests.swift in Sources */ = {isa = PBXBuildFile; fileRef = 85D7596324570491008175F0 /* ENAUITests.swift */; };
<<<<<<< HEAD
		B102BDC424606A9D00CD55A2 /* Exposure.swift in Sources */ = {isa = PBXBuildFile; fileRef = B102BDC324606A9D00CD55A2 /* Exposure.swift */; };
=======
		B102BDBF24603FF800CD55A2 /* security.pb.swift in Sources */ = {isa = PBXBuildFile; fileRef = B102BDBD24603FF800CD55A2 /* security.pb.swift */; };
		B102BDC024603FF800CD55A2 /* exposure_keys.pb.swift in Sources */ = {isa = PBXBuildFile; fileRef = B102BDBE24603FF800CD55A2 /* exposure_keys.pb.swift */; };
>>>>>>> c1ff0785
		B10FB02D245D8A85004CA11E /* TintLabel.swift in Sources */ = {isa = PBXBuildFile; fileRef = B10FB02C245D8A85004CA11E /* TintLabel.swift */; };
		B10FB030246036F3004CA11E /* SwiftProtobuf in Frameworks */ = {isa = PBXBuildFile; productRef = B10FB02F246036F3004CA11E /* SwiftProtobuf */; };
		B1569DD7245D703C0079FCD7 /* DMServer.swift in Sources */ = {isa = PBXBuildFile; fileRef = B1569DD6245D703C0079FCD7 /* DMServer.swift */; };
		B1569DDB245D70770079FCD7 /* DMExposureManager.swift in Sources */ = {isa = PBXBuildFile; fileRef = B1569DDA245D70770079FCD7 /* DMExposureManager.swift */; };
		B1569DDD245D70880079FCD7 /* DMErrorHandling.swift in Sources */ = {isa = PBXBuildFile; fileRef = B1569DDC245D70880079FCD7 /* DMErrorHandling.swift */; };
		B1569DDF245D70990079FCD7 /* DMViewController.swift in Sources */ = {isa = PBXBuildFile; fileRef = B1569DDE245D70990079FCD7 /* DMViewController.swift */; };
		B1569DE1245D70A90079FCD7 /* DMDebugDiagnosisKeysViewController.swift in Sources */ = {isa = PBXBuildFile; fileRef = B1569DE0245D70A90079FCD7 /* DMDebugDiagnosisKeysViewController.swift */; };
		B1569DE3245D70DD0079FCD7 /* DeveloperMenu.storyboard in Resources */ = {isa = PBXBuildFile; fileRef = B1569DE2245D70DD0079FCD7 /* DeveloperMenu.storyboard */; };
		CD99A39A245B22B700BF12AF /* SelfExposureViewController.swift in Sources */ = {isa = PBXBuildFile; fileRef = CD99A399245B22B700BF12AF /* SelfExposureViewController.swift */; };
		CD99A39D245B22EF00BF12AF /* SelfExposure.storyboard in Resources */ = {isa = PBXBuildFile; fileRef = CD99A39C245B22EE00BF12AF /* SelfExposure.storyboard */; };
		CD99A39F245B2BD300BF12AF /* TanEntry.storyboard in Resources */ = {isa = PBXBuildFile; fileRef = CD99A39E245B2BD300BF12AF /* TanEntry.storyboard */; };
		CD99A3A3245B327100BF12AF /* TanEntryViewController.swift in Sources */ = {isa = PBXBuildFile; fileRef = CD99A3A2245B327100BF12AF /* TanEntryViewController.swift */; };
		CD99A3A5245B334100BF12AF /* Confirmation.storyboard in Resources */ = {isa = PBXBuildFile; fileRef = CD99A3A4245B334100BF12AF /* Confirmation.storyboard */; };
		CD99A3A7245B33D500BF12AF /* ConfirmationViewController.swift in Sources */ = {isa = PBXBuildFile; fileRef = CD99A3A6245B33D500BF12AF /* ConfirmationViewController.swift */; };
		CD99A3A9245C272400BF12AF /* ExposureSubmissionService.swift in Sources */ = {isa = PBXBuildFile; fileRef = CD99A3A8245C272400BF12AF /* ExposureSubmissionService.swift */; };
		EE278B2B245F0B32008B06F9 /* ColorStyle.swift in Sources */ = {isa = PBXBuildFile; fileRef = EE278B2A245F0B32008B06F9 /* ColorStyle.swift */; };
		EE278B2D245F2BBB008B06F9 /* InviteFriends.storyboard in Resources */ = {isa = PBXBuildFile; fileRef = EE278B2C245F2BBB008B06F9 /* InviteFriends.storyboard */; };
		EE278B30245F2C8A008B06F9 /* FriendsInviteController.swift in Sources */ = {isa = PBXBuildFile; fileRef = EE278B2F245F2C8A008B06F9 /* FriendsInviteController.swift */; };
		EE6119E3245C850E00AB38A1 /* ExposureManager.swift in Sources */ = {isa = PBXBuildFile; fileRef = EE6119E2245C850E00AB38A1 /* ExposureManager.swift */; };
		EE70C23D245B09EA00AC9B2F /* Localizable.strings in Resources */ = {isa = PBXBuildFile; fileRef = EE70C23A245B09E900AC9B2F /* Localizable.strings */; };
		EE92A33E245D96DA006B97B0 /* Localizable.stringsdict in Resources */ = {isa = PBXBuildFile; fileRef = EE92A340245D96DA006B97B0 /* Localizable.stringsdict */; };
/* End PBXBuildFile section */

/* Begin PBXContainerItemProxy section */
		85D7595524570491008175F0 /* PBXContainerItemProxy */ = {
			isa = PBXContainerItemProxy;
			containerPortal = 85D759332457048F008175F0 /* Project object */;
			proxyType = 1;
			remoteGlobalIDString = 85D7593A2457048F008175F0;
			remoteInfo = ENA;
		};
		85D7596024570491008175F0 /* PBXContainerItemProxy */ = {
			isa = PBXContainerItemProxy;
			containerPortal = 85D759332457048F008175F0 /* Project object */;
			proxyType = 1;
			remoteGlobalIDString = 85D7593A2457048F008175F0;
			remoteInfo = ENA;
		};
/* End PBXContainerItemProxy section */

/* Begin PBXCopyFilesBuildPhase section */
		B102BDB924603FD600CD55A2 /* Embed Frameworks */ = {
			isa = PBXCopyFilesBuildPhase;
			buildActionMask = 2147483647;
			dstPath = "";
			dstSubfolderSpec = 10;
			files = (
			);
			name = "Embed Frameworks";
			runOnlyForDeploymentPostprocessing = 0;
		};
/* End PBXCopyFilesBuildPhase section */

/* Begin PBXFileReference section */
		013DC101245DAC4E00EE58B0 /* PersistenceManager.swift */ = {isa = PBXFileReference; lastKnownFileType = sourcecode.swift; path = PersistenceManager.swift; sourceTree = "<group>"; };
		01581129245B0B28001B38B2 /* ExposureDetectionViewController.swift */ = {isa = PBXFileReference; lastKnownFileType = sourcecode.swift; path = ExposureDetectionViewController.swift; sourceTree = "<group>"; };
		01A8DC7B245AB6A30075AFB5 /* PackageManager.swift */ = {isa = PBXFileReference; lastKnownFileType = sourcecode.swift; path = PackageManager.swift; sourceTree = "<group>"; };
		01B0C6B7245B23C2006F5A69 /* ExposureDetectionService.swift */ = {isa = PBXFileReference; fileEncoding = 4; lastKnownFileType = sourcecode.swift; path = ExposureDetectionService.swift; sourceTree = "<group>"; };
		01C28E10245D9BE30045EFFA /* DMLocalStore.swift */ = {isa = PBXFileReference; fileEncoding = 4; lastKnownFileType = sourcecode.swift; path = DMLocalStore.swift; sourceTree = "<group>"; };
		51895EDB245E16CD0085DA38 /* UIColor.swift */ = {isa = PBXFileReference; lastKnownFileType = sourcecode.swift; path = UIColor.swift; sourceTree = "<group>"; };
		51C737BA245B142B00286105 /* OnboardingViewController.swift */ = {isa = PBXFileReference; lastKnownFileType = sourcecode.swift; path = OnboardingViewController.swift; sourceTree = "<group>"; };
		51C737BC245B349700286105 /* OnboardingInfoViewController.swift */ = {isa = PBXFileReference; lastKnownFileType = sourcecode.swift; path = OnboardingInfoViewController.swift; sourceTree = "<group>"; };
		51C737BE245B3B5D00286105 /* OnboardingInfo.swift */ = {isa = PBXFileReference; lastKnownFileType = sourcecode.swift; path = OnboardingInfo.swift; sourceTree = "<group>"; };
		51D420B02458397300AD70CA /* Onboarding.storyboard */ = {isa = PBXFileReference; lastKnownFileType = file.storyboard; path = Onboarding.storyboard; sourceTree = "<group>"; };
		51D420B324583ABB00AD70CA /* AppStoryboard.swift */ = {isa = PBXFileReference; lastKnownFileType = sourcecode.swift; path = AppStoryboard.swift; sourceTree = "<group>"; };
		51D420B624583B7200AD70CA /* NSObject.swift */ = {isa = PBXFileReference; lastKnownFileType = sourcecode.swift; path = NSObject.swift; sourceTree = "<group>"; };
		51D420B824583B8300AD70CA /* UIViewController.swift */ = {isa = PBXFileReference; lastKnownFileType = sourcecode.swift; path = UIViewController.swift; sourceTree = "<group>"; };
		51D420BA24583BF400AD70CA /* LaunchInstructor.swift */ = {isa = PBXFileReference; lastKnownFileType = sourcecode.swift; path = LaunchInstructor.swift; sourceTree = "<group>"; };
		51D420BF24583D1100AD70CA /* TabBarController.swift */ = {isa = PBXFileReference; lastKnownFileType = sourcecode.swift; path = TabBarController.swift; sourceTree = "<group>"; };
		51D420C324583E3300AD70CA /* SettingsViewController.swift */ = {isa = PBXFileReference; lastKnownFileType = sourcecode.swift; path = SettingsViewController.swift; sourceTree = "<group>"; };
		51D420C524583E4500AD70CA /* HomeScreenViewController.swift */ = {isa = PBXFileReference; lastKnownFileType = sourcecode.swift; path = HomeScreenViewController.swift; sourceTree = "<group>"; };
		51D420CD245869C800AD70CA /* Main.storyboard */ = {isa = PBXFileReference; lastKnownFileType = file.storyboard; path = Main.storyboard; sourceTree = "<group>"; };
		51D420CF24586AB300AD70CA /* Settings.storyboard */ = {isa = PBXFileReference; lastKnownFileType = file.storyboard; path = Settings.storyboard; sourceTree = "<group>"; };
		51D420D324586DCA00AD70CA /* NotificationName.swift */ = {isa = PBXFileReference; lastKnownFileType = sourcecode.swift; path = NotificationName.swift; sourceTree = "<group>"; };
		85142500245DA0B3009D2791 /* UIViewController+Alert.swift */ = {isa = PBXFileReference; lastKnownFileType = sourcecode.swift; path = "UIViewController+Alert.swift"; sourceTree = "<group>"; };
		85790F2E245C6B72003D47E1 /* ENA.entitlements */ = {isa = PBXFileReference; fileEncoding = 4; lastKnownFileType = text.plist.entitlements; path = ENA.entitlements; sourceTree = "<group>"; };
		858F6F6D245A103C009FFD33 /* ExposureNotification.framework */ = {isa = PBXFileReference; lastKnownFileType = wrapper.framework; name = ExposureNotification.framework; path = System/Library/Frameworks/ExposureNotification.framework; sourceTree = SDKROOT; };
		858F6F72245AED03009FFD33 /* ExposureNotificationSettingViewController.swift */ = {isa = PBXFileReference; lastKnownFileType = sourcecode.swift; path = ExposureNotificationSettingViewController.swift; sourceTree = "<group>"; };
		858F6F74245B1374009FFD33 /* ExposureNotificationSetting.storyboard */ = {isa = PBXFileReference; fileEncoding = 4; lastKnownFileType = file.storyboard; path = ExposureNotificationSetting.storyboard; sourceTree = "<group>"; };
		8595BF5E246032D90056EA27 /* ENASwitch.swift */ = {isa = PBXFileReference; lastKnownFileType = sourcecode.swift; path = ENASwitch.swift; sourceTree = "<group>"; };
		85D7593B2457048F008175F0 /* ENA.app */ = {isa = PBXFileReference; explicitFileType = wrapper.application; includeInIndex = 0; path = ENA.app; sourceTree = BUILT_PRODUCTS_DIR; };
		85D7593E2457048F008175F0 /* AppDelegate.swift */ = {isa = PBXFileReference; lastKnownFileType = sourcecode.swift; path = AppDelegate.swift; sourceTree = "<group>"; };
		85D759402457048F008175F0 /* SceneDelegate.swift */ = {isa = PBXFileReference; lastKnownFileType = sourcecode.swift; path = SceneDelegate.swift; sourceTree = "<group>"; };
		85D759482457048F008175F0 /* ENA.xcdatamodel */ = {isa = PBXFileReference; lastKnownFileType = wrapper.xcdatamodel; path = ENA.xcdatamodel; sourceTree = "<group>"; };
		85D7594A24570491008175F0 /* Assets.xcassets */ = {isa = PBXFileReference; lastKnownFileType = folder.assetcatalog; path = Assets.xcassets; sourceTree = "<group>"; };
		85D7594D24570491008175F0 /* Base */ = {isa = PBXFileReference; lastKnownFileType = file.storyboard; name = Base; path = Base.lproj/LaunchScreen.storyboard; sourceTree = "<group>"; };
		85D7594F24570491008175F0 /* Info.plist */ = {isa = PBXFileReference; lastKnownFileType = text.plist.xml; path = Info.plist; sourceTree = "<group>"; };
		85D7595424570491008175F0 /* ENATests.xctest */ = {isa = PBXFileReference; explicitFileType = wrapper.cfbundle; includeInIndex = 0; path = ENATests.xctest; sourceTree = BUILT_PRODUCTS_DIR; };
		85D7595824570491008175F0 /* ENATests.swift */ = {isa = PBXFileReference; lastKnownFileType = sourcecode.swift; path = ENATests.swift; sourceTree = "<group>"; };
		85D7595A24570491008175F0 /* Info.plist */ = {isa = PBXFileReference; lastKnownFileType = text.plist.xml; path = Info.plist; sourceTree = "<group>"; };
		85D7595F24570491008175F0 /* ENAUITests.xctest */ = {isa = PBXFileReference; explicitFileType = wrapper.cfbundle; includeInIndex = 0; path = ENAUITests.xctest; sourceTree = BUILT_PRODUCTS_DIR; };
		85D7596324570491008175F0 /* ENAUITests.swift */ = {isa = PBXFileReference; lastKnownFileType = sourcecode.swift; path = ENAUITests.swift; sourceTree = "<group>"; };
		85D7596524570491008175F0 /* Info.plist */ = {isa = PBXFileReference; lastKnownFileType = text.plist.xml; path = Info.plist; sourceTree = "<group>"; };
<<<<<<< HEAD
		B102BDC324606A9D00CD55A2 /* Exposure.swift */ = {isa = PBXFileReference; lastKnownFileType = sourcecode.swift; path = Exposure.swift; sourceTree = "<group>"; };
=======
		B102BDB224603FD600CD55A2 /* ENABackend.h */ = {isa = PBXFileReference; lastKnownFileType = sourcecode.c.h; path = ENABackend.h; sourceTree = "<group>"; };
		B102BDB324603FD600CD55A2 /* Info.plist */ = {isa = PBXFileReference; lastKnownFileType = text.plist.xml; path = Info.plist; sourceTree = "<group>"; };
		B102BDBD24603FF800CD55A2 /* security.pb.swift */ = {isa = PBXFileReference; fileEncoding = 4; lastKnownFileType = sourcecode.swift; name = security.pb.swift; path = ../../../../../proto/output/security.pb.swift; sourceTree = "<group>"; };
		B102BDBE24603FF800CD55A2 /* exposure_keys.pb.swift */ = {isa = PBXFileReference; fileEncoding = 4; lastKnownFileType = sourcecode.swift; name = exposure_keys.pb.swift; path = ../../../../../proto/output/exposure_keys.pb.swift; sourceTree = "<group>"; };
		B102BDC22460410600CD55A2 /* README.md */ = {isa = PBXFileReference; lastKnownFileType = net.daringfireball.markdown; path = README.md; sourceTree = "<group>"; };
>>>>>>> c1ff0785
		B10FB02C245D8A85004CA11E /* TintLabel.swift */ = {isa = PBXFileReference; lastKnownFileType = sourcecode.swift; path = TintLabel.swift; sourceTree = "<group>"; };
		B1569DD6245D703C0079FCD7 /* DMServer.swift */ = {isa = PBXFileReference; lastKnownFileType = sourcecode.swift; path = DMServer.swift; sourceTree = "<group>"; };
		B1569DDA245D70770079FCD7 /* DMExposureManager.swift */ = {isa = PBXFileReference; lastKnownFileType = sourcecode.swift; path = DMExposureManager.swift; sourceTree = "<group>"; };
		B1569DDC245D70880079FCD7 /* DMErrorHandling.swift */ = {isa = PBXFileReference; lastKnownFileType = sourcecode.swift; path = DMErrorHandling.swift; sourceTree = "<group>"; };
		B1569DDE245D70990079FCD7 /* DMViewController.swift */ = {isa = PBXFileReference; lastKnownFileType = sourcecode.swift; path = DMViewController.swift; sourceTree = "<group>"; };
		B1569DE0245D70A90079FCD7 /* DMDebugDiagnosisKeysViewController.swift */ = {isa = PBXFileReference; lastKnownFileType = sourcecode.swift; path = DMDebugDiagnosisKeysViewController.swift; sourceTree = "<group>"; };
		B1569DE2245D70DD0079FCD7 /* DeveloperMenu.storyboard */ = {isa = PBXFileReference; fileEncoding = 4; lastKnownFileType = file.storyboard; path = DeveloperMenu.storyboard; sourceTree = "<group>"; };
		CD99A399245B22B700BF12AF /* SelfExposureViewController.swift */ = {isa = PBXFileReference; fileEncoding = 4; lastKnownFileType = sourcecode.swift; path = SelfExposureViewController.swift; sourceTree = "<group>"; };
		CD99A39C245B22EE00BF12AF /* SelfExposure.storyboard */ = {isa = PBXFileReference; fileEncoding = 4; lastKnownFileType = file.storyboard; path = SelfExposure.storyboard; sourceTree = "<group>"; };
		CD99A39E245B2BD300BF12AF /* TanEntry.storyboard */ = {isa = PBXFileReference; lastKnownFileType = file.storyboard; path = TanEntry.storyboard; sourceTree = "<group>"; };
		CD99A3A2245B327100BF12AF /* TanEntryViewController.swift */ = {isa = PBXFileReference; lastKnownFileType = sourcecode.swift; path = TanEntryViewController.swift; sourceTree = "<group>"; };
		CD99A3A4245B334100BF12AF /* Confirmation.storyboard */ = {isa = PBXFileReference; lastKnownFileType = file.storyboard; path = Confirmation.storyboard; sourceTree = "<group>"; };
		CD99A3A6245B33D500BF12AF /* ConfirmationViewController.swift */ = {isa = PBXFileReference; lastKnownFileType = sourcecode.swift; path = ConfirmationViewController.swift; sourceTree = "<group>"; };
		CD99A3A8245C272400BF12AF /* ExposureSubmissionService.swift */ = {isa = PBXFileReference; lastKnownFileType = sourcecode.swift; path = ExposureSubmissionService.swift; sourceTree = "<group>"; };
		EE278B2A245F0B32008B06F9 /* ColorStyle.swift */ = {isa = PBXFileReference; fileEncoding = 4; lastKnownFileType = sourcecode.swift; path = ColorStyle.swift; sourceTree = "<group>"; };
		EE278B2C245F2BBB008B06F9 /* InviteFriends.storyboard */ = {isa = PBXFileReference; lastKnownFileType = file.storyboard; path = InviteFriends.storyboard; sourceTree = "<group>"; };
		EE278B2F245F2C8A008B06F9 /* FriendsInviteController.swift */ = {isa = PBXFileReference; lastKnownFileType = sourcecode.swift; path = FriendsInviteController.swift; sourceTree = "<group>"; };
		EE6119E2245C850E00AB38A1 /* ExposureManager.swift */ = {isa = PBXFileReference; lastKnownFileType = sourcecode.swift; path = ExposureManager.swift; sourceTree = "<group>"; };
		EE70C23B245B09E900AC9B2F /* de */ = {isa = PBXFileReference; lastKnownFileType = text.plist.strings; name = de; path = de.lproj/Localizable.strings; sourceTree = "<group>"; };
		EE70C23C245B09E900AC9B2F /* en */ = {isa = PBXFileReference; lastKnownFileType = text.plist.strings; name = en; path = en.lproj/Localizable.strings; sourceTree = "<group>"; };
		EE92A33F245D96DA006B97B0 /* de */ = {isa = PBXFileReference; lastKnownFileType = text.plist.stringsdict; name = de; path = de.lproj/Localizable.stringsdict; sourceTree = "<group>"; };
/* End PBXFileReference section */

/* Begin PBXFrameworksBuildPhase section */
		85D759382457048F008175F0 /* Frameworks */ = {
			isa = PBXFrameworksBuildPhase;
			buildActionMask = 2147483647;
			files = (
				858F6F6E245A103C009FFD33 /* ExposureNotification.framework in Frameworks */,
				B10FB030246036F3004CA11E /* SwiftProtobuf in Frameworks */,
			);
			runOnlyForDeploymentPostprocessing = 0;
		};
		85D7595124570491008175F0 /* Frameworks */ = {
			isa = PBXFrameworksBuildPhase;
			buildActionMask = 2147483647;
			files = (
			);
			runOnlyForDeploymentPostprocessing = 0;
		};
		85D7595C24570491008175F0 /* Frameworks */ = {
			isa = PBXFrameworksBuildPhase;
			buildActionMask = 2147483647;
			files = (
			);
			runOnlyForDeploymentPostprocessing = 0;
		};
/* End PBXFrameworksBuildPhase section */

/* Begin PBXGroup section */
		01AB8A692459E65D00042245 /* Protocols */ = {
			isa = PBXGroup;
			children = (
			);
			path = Protocols;
			sourceTree = "<group>";
		};
		5107E3D72459B2D60042FC9B /* Frameworks */ = {
			isa = PBXGroup;
			children = (
				858F6F6D245A103C009FFD33 /* ExposureNotification.framework */,
			);
			name = Frameworks;
			sourceTree = "<group>";
		};
		51D420AF2458308400AD70CA /* Onboarding */ = {
			isa = PBXGroup;
			children = (
				51C737BA245B142B00286105 /* OnboardingViewController.swift */,
				51C737BC245B349700286105 /* OnboardingInfoViewController.swift */,
			);
			path = Onboarding;
			sourceTree = "<group>";
		};
		51D420B224583AA400AD70CA /* Workers */ = {
			isa = PBXGroup;
			children = (
				EE278B29245F0B32008B06F9 /* ColorStyle */,
				51D420B324583ABB00AD70CA /* AppStoryboard.swift */,
				51D420BA24583BF400AD70CA /* LaunchInstructor.swift */,
				01A8DC7B245AB6A30075AFB5 /* PackageManager.swift */,
				013DC101245DAC4E00EE58B0 /* PersistenceManager.swift */,
			);
			path = Workers;
			sourceTree = "<group>";
		};
		51D420B524583B5100AD70CA /* Extensions */ = {
			isa = PBXGroup;
			children = (
				51D420B624583B7200AD70CA /* NSObject.swift */,
				51D420B824583B8300AD70CA /* UIViewController.swift */,
				51D420D324586DCA00AD70CA /* NotificationName.swift */,
				85142500245DA0B3009D2791 /* UIViewController+Alert.swift */,
				51895EDB245E16CD0085DA38 /* UIColor.swift */,
			);
			path = Extensions;
			sourceTree = "<group>";
		};
		51D420BE24583D0600AD70CA /* Tabbar */ = {
			isa = PBXGroup;
			children = (
				51D420BF24583D1100AD70CA /* TabBarController.swift */,
			);
			path = Tabbar;
			sourceTree = "<group>";
		};
		51D420C124583D3100AD70CA /* Main */ = {
			isa = PBXGroup;
			children = (
				01581129245B0B28001B38B2 /* ExposureDetectionViewController.swift */,
				51D420C524583E4500AD70CA /* HomeScreenViewController.swift */,
			);
			path = Main;
			sourceTree = "<group>";
		};
		51D420C224583D7B00AD70CA /* Settings */ = {
			isa = PBXGroup;
			children = (
				51D420C324583E3300AD70CA /* SettingsViewController.swift */,
			);
			path = Settings;
			sourceTree = "<group>";
		};
		51D420D524598AC200AD70CA /* Source */ = {
			isa = PBXGroup;
			children = (
				8595BF5D246032C40056EA27 /* Views */,
				B1569DD5245D6C790079FCD7 /* Developer Menu */,
				51EE9A6A245C0F7900F2544F /* Models */,
				01AB8A692459E65D00042245 /* Protocols */,
				85D759802459A82D008175F0 /* Services */,
				85D759712457059A008175F0 /* Scenes */,
				51D420B224583AA400AD70CA /* Workers */,
				51D420B524583B5100AD70CA /* Extensions */,
				85D7593E2457048F008175F0 /* AppDelegate.swift */,
				85D759402457048F008175F0 /* SceneDelegate.swift */,
			);
			path = Source;
			sourceTree = "<group>";
		};
		51EE9A6A245C0F7900F2544F /* Models */ = {
			isa = PBXGroup;
			children = (
				EE6119E1245C849700AB38A1 /* Exposure */,
				51EE9A6C245C0FB500F2544F /* Onboarding */,
			);
			path = Models;
			sourceTree = "<group>";
		};
		51EE9A6C245C0FB500F2544F /* Onboarding */ = {
			isa = PBXGroup;
			children = (
				51C737BE245B3B5D00286105 /* OnboardingInfo.swift */,
			);
			path = Onboarding;
			sourceTree = "<group>";
		};
		51EE9A6F245C32A000F2544F /* Recovered References */ = {
			isa = PBXGroup;
			children = (
			);
			name = "Recovered References";
			sourceTree = "<group>";
		};
		858F6F71245AEC05009FFD33 /* ENSetting */ = {
			isa = PBXGroup;
			children = (
				858F6F72245AED03009FFD33 /* ExposureNotificationSettingViewController.swift */,
			);
			path = ENSetting;
			sourceTree = "<group>";
		};
		8595BF5D246032C40056EA27 /* Views */ = {
			isa = PBXGroup;
			children = (
				8595BF5E246032D90056EA27 /* ENASwitch.swift */,
			);
			path = Views;
			sourceTree = "<group>";
		};
		85D759322457048F008175F0 = {
			isa = PBXGroup;
			children = (
				85D7593D2457048F008175F0 /* ENA */,
				85D7595724570491008175F0 /* ENATests */,
				85D7596224570491008175F0 /* ENAUITests */,
				B102BDB124603FD600CD55A2 /* ENABackend */,
				85D7593C2457048F008175F0 /* Products */,
				5107E3D72459B2D60042FC9B /* Frameworks */,
				51EE9A6F245C32A000F2544F /* Recovered References */,
			);
			sourceTree = "<group>";
		};
		85D7593C2457048F008175F0 /* Products */ = {
			isa = PBXGroup;
			children = (
				85D7593B2457048F008175F0 /* ENA.app */,
				85D7595424570491008175F0 /* ENATests.xctest */,
				85D7595F24570491008175F0 /* ENAUITests.xctest */,
			);
			name = Products;
			sourceTree = "<group>";
		};
		85D7593D2457048F008175F0 /* ENA */ = {
			isa = PBXGroup;
			children = (
				B102BDC12460405F00CD55A2 /* Backend */,
				51D420D524598AC200AD70CA /* Source */,
				85D7597424570615008175F0 /* Resources */,
			);
			path = ENA;
			sourceTree = "<group>";
		};
		85D7595724570491008175F0 /* ENATests */ = {
			isa = PBXGroup;
			children = (
				85D7595824570491008175F0 /* ENATests.swift */,
				85D7595A24570491008175F0 /* Info.plist */,
			);
			path = ENATests;
			sourceTree = "<group>";
		};
		85D7596224570491008175F0 /* ENAUITests */ = {
			isa = PBXGroup;
			children = (
				85D7596324570491008175F0 /* ENAUITests.swift */,
				85D7596524570491008175F0 /* Info.plist */,
			);
			path = ENAUITests;
			sourceTree = "<group>";
		};
		85D759712457059A008175F0 /* Scenes */ = {
			isa = PBXGroup;
			children = (
				EE278B2E245F2C58008B06F9 /* FriendsInvite */,
				CD99A398245B229F00BF12AF /* SelfExposure */,
				858F6F71245AEC05009FFD33 /* ENSetting */,
				51D420BE24583D0600AD70CA /* Tabbar */,
				51D420C124583D3100AD70CA /* Main */,
				51D420C224583D7B00AD70CA /* Settings */,
				51D420AF2458308400AD70CA /* Onboarding */,
			);
			path = Scenes;
			sourceTree = "<group>";
		};
		85D7597424570615008175F0 /* Resources */ = {
			isa = PBXGroup;
			children = (
				85790F2E245C6B72003D47E1 /* ENA.entitlements */,
				EE70C239245B09E900AC9B2F /* Localization */,
				85D7594F24570491008175F0 /* Info.plist */,
				85D75976245706BD008175F0 /* Assets */,
				85D75975245706B0008175F0 /* Storyboards */,
				85D759472457048F008175F0 /* ENA.xcdatamodeld */,
			);
			path = Resources;
			sourceTree = "<group>";
		};
		85D75975245706B0008175F0 /* Storyboards */ = {
			isa = PBXGroup;
			children = (
				B1569DE2245D70DD0079FCD7 /* DeveloperMenu.storyboard */,
				CD99A39B245B22DA00BF12AF /* SelfExposure */,
				85D7594C24570491008175F0 /* LaunchScreen.storyboard */,
				51D420B02458397300AD70CA /* Onboarding.storyboard */,
				51D420CD245869C800AD70CA /* Main.storyboard */,
				858F6F74245B1374009FFD33 /* ExposureNotificationSetting.storyboard */,
				51D420CF24586AB300AD70CA /* Settings.storyboard */,
				EE278B2C245F2BBB008B06F9 /* InviteFriends.storyboard */,
			);
			path = Storyboards;
			sourceTree = "<group>";
		};
		85D75976245706BD008175F0 /* Assets */ = {
			isa = PBXGroup;
			children = (
				85D7594A24570491008175F0 /* Assets.xcassets */,
			);
			path = Assets;
			sourceTree = "<group>";
		};
		85D759802459A82D008175F0 /* Services */ = {
			isa = PBXGroup;
			children = (
				01B0C6B7245B23C2006F5A69 /* ExposureDetectionService.swift */,
				CD99A3A8245C272400BF12AF /* ExposureSubmissionService.swift */,
			);
			path = Services;
			sourceTree = "<group>";
		};
		B102BDB124603FD600CD55A2 /* ENABackend */ = {
			isa = PBXGroup;
			children = (
				B102BDB224603FD600CD55A2 /* ENABackend.h */,
				B102BDB324603FD600CD55A2 /* Info.plist */,
			);
			path = ENABackend;
			sourceTree = "<group>";
		};
		B102BDC12460405F00CD55A2 /* Backend */ = {
			isa = PBXGroup;
			children = (
				B102BDBE24603FF800CD55A2 /* exposure_keys.pb.swift */,
				B102BDBD24603FF800CD55A2 /* security.pb.swift */,
				B102BDC22460410600CD55A2 /* README.md */,
			);
			path = Backend;
			sourceTree = "<group>";
		};
		B1569DD5245D6C790079FCD7 /* Developer Menu */ = {
			isa = PBXGroup;
			children = (
				B102BDC324606A9D00CD55A2 /* Exposure.swift */,
				01C28E10245D9BE30045EFFA /* DMLocalStore.swift */,
				B10FB02C245D8A85004CA11E /* TintLabel.swift */,
				B1569DDE245D70990079FCD7 /* DMViewController.swift */,
				B1569DE0245D70A90079FCD7 /* DMDebugDiagnosisKeysViewController.swift */,
				B1569DD6245D703C0079FCD7 /* DMServer.swift */,
				B1569DDA245D70770079FCD7 /* DMExposureManager.swift */,
				B1569DDC245D70880079FCD7 /* DMErrorHandling.swift */,
			);
			path = "Developer Menu";
			sourceTree = "<group>";
		};
		CD99A398245B229F00BF12AF /* SelfExposure */ = {
			isa = PBXGroup;
			children = (
				CD99A399245B22B700BF12AF /* SelfExposureViewController.swift */,
				CD99A3A2245B327100BF12AF /* TanEntryViewController.swift */,
				CD99A3A6245B33D500BF12AF /* ConfirmationViewController.swift */,
			);
			path = SelfExposure;
			sourceTree = "<group>";
		};
		CD99A39B245B22DA00BF12AF /* SelfExposure */ = {
			isa = PBXGroup;
			children = (
				CD99A39C245B22EE00BF12AF /* SelfExposure.storyboard */,
				CD99A39E245B2BD300BF12AF /* TanEntry.storyboard */,
				CD99A3A4245B334100BF12AF /* Confirmation.storyboard */,
			);
			path = SelfExposure;
			sourceTree = "<group>";
		};
		EE278B29245F0B32008B06F9 /* ColorStyle */ = {
			isa = PBXGroup;
			children = (
				EE278B2A245F0B32008B06F9 /* ColorStyle.swift */,
			);
			path = ColorStyle;
			sourceTree = "<group>";
		};
		EE278B2E245F2C58008B06F9 /* FriendsInvite */ = {
			isa = PBXGroup;
			children = (
				EE278B2F245F2C8A008B06F9 /* FriendsInviteController.swift */,
			);
			path = FriendsInvite;
			sourceTree = "<group>";
		};
		EE6119E1245C849700AB38A1 /* Exposure */ = {
			isa = PBXGroup;
			children = (
				EE6119E2245C850E00AB38A1 /* ExposureManager.swift */,
			);
			path = Exposure;
			sourceTree = "<group>";
		};
		EE70C239245B09E900AC9B2F /* Localization */ = {
			isa = PBXGroup;
			children = (
				EE70C23A245B09E900AC9B2F /* Localizable.strings */,
				EE92A340245D96DA006B97B0 /* Localizable.stringsdict */,
			);
			path = Localization;
			sourceTree = "<group>";
		};
/* End PBXGroup section */

/* Begin PBXNativeTarget section */
		85D7593A2457048F008175F0 /* ENA */ = {
			isa = PBXNativeTarget;
			buildConfigurationList = 85D7596824570491008175F0 /* Build configuration list for PBXNativeTarget "ENA" */;
			buildPhases = (
				85D759372457048F008175F0 /* Sources */,
				85D759382457048F008175F0 /* Frameworks */,
				85D759392457048F008175F0 /* Resources */,
				B102BDB924603FD600CD55A2 /* Embed Frameworks */,
			);
			buildRules = (
			);
			dependencies = (
			);
			name = ENA;
			packageProductDependencies = (
				B10FB02F246036F3004CA11E /* SwiftProtobuf */,
			);
			productName = ENA;
			productReference = 85D7593B2457048F008175F0 /* ENA.app */;
			productType = "com.apple.product-type.application";
		};
		85D7595324570491008175F0 /* ENATests */ = {
			isa = PBXNativeTarget;
			buildConfigurationList = 85D7596B24570491008175F0 /* Build configuration list for PBXNativeTarget "ENATests" */;
			buildPhases = (
				85D7595024570491008175F0 /* Sources */,
				85D7595124570491008175F0 /* Frameworks */,
				85D7595224570491008175F0 /* Resources */,
			);
			buildRules = (
			);
			dependencies = (
				85D7595624570491008175F0 /* PBXTargetDependency */,
			);
			name = ENATests;
			productName = ENATests;
			productReference = 85D7595424570491008175F0 /* ENATests.xctest */;
			productType = "com.apple.product-type.bundle.unit-test";
		};
		85D7595E24570491008175F0 /* ENAUITests */ = {
			isa = PBXNativeTarget;
			buildConfigurationList = 85D7596E24570491008175F0 /* Build configuration list for PBXNativeTarget "ENAUITests" */;
			buildPhases = (
				85D7595B24570491008175F0 /* Sources */,
				85D7595C24570491008175F0 /* Frameworks */,
				85D7595D24570491008175F0 /* Resources */,
			);
			buildRules = (
			);
			dependencies = (
				85D7596124570491008175F0 /* PBXTargetDependency */,
			);
			name = ENAUITests;
			productName = ENAUITests;
			productReference = 85D7595F24570491008175F0 /* ENAUITests.xctest */;
			productType = "com.apple.product-type.bundle.ui-testing";
		};
/* End PBXNativeTarget section */

/* Begin PBXProject section */
		85D759332457048F008175F0 /* Project object */ = {
			isa = PBXProject;
			attributes = {
				LastSwiftUpdateCheck = 1140;
				LastUpgradeCheck = 1140;
				ORGANIZATIONNAME = "SAP SE";
				TargetAttributes = {
					85D7593A2457048F008175F0 = {
						CreatedOnToolsVersion = 11.4.1;
					};
					85D7595324570491008175F0 = {
						CreatedOnToolsVersion = 11.4.1;
						TestTargetID = 85D7593A2457048F008175F0;
					};
					85D7595E24570491008175F0 = {
						CreatedOnToolsVersion = 11.4.1;
						TestTargetID = 85D7593A2457048F008175F0;
					};
				};
			};
			buildConfigurationList = 85D759362457048F008175F0 /* Build configuration list for PBXProject "ENA" */;
			compatibilityVersion = "Xcode 9.3";
			developmentRegion = en;
			hasScannedForEncodings = 0;
			knownRegions = (
				en,
				Base,
				de,
			);
			mainGroup = 85D759322457048F008175F0;
			packageReferences = (
				B10FB02E246036F3004CA11E /* XCRemoteSwiftPackageReference "swift-protobuf" */,
			);
			productRefGroup = 85D7593C2457048F008175F0 /* Products */;
			projectDirPath = "";
			projectRoot = "";
			targets = (
				85D7593A2457048F008175F0 /* ENA */,
				85D7595324570491008175F0 /* ENATests */,
				85D7595E24570491008175F0 /* ENAUITests */,
			);
		};
/* End PBXProject section */

/* Begin PBXResourcesBuildPhase section */
		85D759392457048F008175F0 /* Resources */ = {
			isa = PBXResourcesBuildPhase;
			buildActionMask = 2147483647;
			files = (
				CD99A3A5245B334100BF12AF /* Confirmation.storyboard in Resources */,
				85D7594E24570491008175F0 /* LaunchScreen.storyboard in Resources */,
				CD99A39F245B2BD300BF12AF /* TanEntry.storyboard in Resources */,
				EE92A33E245D96DA006B97B0 /* Localizable.stringsdict in Resources */,
				EE278B2D245F2BBB008B06F9 /* InviteFriends.storyboard in Resources */,
				EE70C23D245B09EA00AC9B2F /* Localizable.strings in Resources */,
				CD99A39D245B22EF00BF12AF /* SelfExposure.storyboard in Resources */,
				B1569DE3245D70DD0079FCD7 /* DeveloperMenu.storyboard in Resources */,
				51D420CE245869C800AD70CA /* Main.storyboard in Resources */,
				85D7594B24570491008175F0 /* Assets.xcassets in Resources */,
				858F6F75245B1374009FFD33 /* ExposureNotificationSetting.storyboard in Resources */,
				51D420D024586AB300AD70CA /* Settings.storyboard in Resources */,
				51D420B12458397300AD70CA /* Onboarding.storyboard in Resources */,
			);
			runOnlyForDeploymentPostprocessing = 0;
		};
		85D7595224570491008175F0 /* Resources */ = {
			isa = PBXResourcesBuildPhase;
			buildActionMask = 2147483647;
			files = (
			);
			runOnlyForDeploymentPostprocessing = 0;
		};
		85D7595D24570491008175F0 /* Resources */ = {
			isa = PBXResourcesBuildPhase;
			buildActionMask = 2147483647;
			files = (
			);
			runOnlyForDeploymentPostprocessing = 0;
		};
/* End PBXResourcesBuildPhase section */

/* Begin PBXSourcesBuildPhase section */
		85D759372457048F008175F0 /* Sources */ = {
			isa = PBXSourcesBuildPhase;
			buildActionMask = 2147483647;
			files = (
				CD99A3A7245B33D500BF12AF /* ConfirmationViewController.swift in Sources */,
				51895EDC245E16CD0085DA38 /* UIColor.swift in Sources */,
				01A8DC7C245AB6A30075AFB5 /* PackageManager.swift in Sources */,
				CD99A3A9245C272400BF12AF /* ExposureSubmissionService.swift in Sources */,
				01C28E11245D9BE30045EFFA /* DMLocalStore.swift in Sources */,
				01B0C6B8245B23C2006F5A69 /* ExposureDetectionService.swift in Sources */,
				858F6F73245AED03009FFD33 /* ExposureNotificationSettingViewController.swift in Sources */,
				B1569DDD245D70880079FCD7 /* DMErrorHandling.swift in Sources */,
				8595BF5F246032D90056EA27 /* ENASwitch.swift in Sources */,
				85D759492457048F008175F0 /* ENA.xcdatamodeld in Sources */,
				B1569DD7245D703C0079FCD7 /* DMServer.swift in Sources */,
				51D420B724583B7200AD70CA /* NSObject.swift in Sources */,
				51D420C024583D1100AD70CA /* TabBarController.swift in Sources */,
				51D420D424586DCA00AD70CA /* NotificationName.swift in Sources */,
				51C737BF245B3B5D00286105 /* OnboardingInfo.swift in Sources */,
				51D420B924583B8300AD70CA /* UIViewController.swift in Sources */,
				B1569DDF245D70990079FCD7 /* DMViewController.swift in Sources */,
				013DC102245DAC4E00EE58B0 /* PersistenceManager.swift in Sources */,
				51D420B424583ABB00AD70CA /* AppStoryboard.swift in Sources */,
				EE278B30245F2C8A008B06F9 /* FriendsInviteController.swift in Sources */,
				51C737BD245B349700286105 /* OnboardingInfoViewController.swift in Sources */,
				85D7593F2457048F008175F0 /* AppDelegate.swift in Sources */,
				85D759412457048F008175F0 /* SceneDelegate.swift in Sources */,
				B1569DE1245D70A90079FCD7 /* DMDebugDiagnosisKeysViewController.swift in Sources */,
				CD99A39A245B22B700BF12AF /* SelfExposureViewController.swift in Sources */,
				51D420BB24583BF400AD70CA /* LaunchInstructor.swift in Sources */,
				B102BDC424606A9D00CD55A2 /* Exposure.swift in Sources */,
				EE6119E3245C850E00AB38A1 /* ExposureManager.swift in Sources */,
				EE278B2B245F0B32008B06F9 /* ColorStyle.swift in Sources */,
				51C737BB245B142B00286105 /* OnboardingViewController.swift in Sources */,
				B102BDC024603FF800CD55A2 /* exposure_keys.pb.swift in Sources */,
				B1569DDB245D70770079FCD7 /* DMExposureManager.swift in Sources */,
				B10FB02D245D8A85004CA11E /* TintLabel.swift in Sources */,
				51D420C424583E3300AD70CA /* SettingsViewController.swift in Sources */,
				0158112A245B0B28001B38B2 /* ExposureDetectionViewController.swift in Sources */,
				51D420C624583E4500AD70CA /* HomeScreenViewController.swift in Sources */,
				CD99A3A3245B327100BF12AF /* TanEntryViewController.swift in Sources */,
				85142501245DA0B3009D2791 /* UIViewController+Alert.swift in Sources */,
				B102BDBF24603FF800CD55A2 /* security.pb.swift in Sources */,
			);
			runOnlyForDeploymentPostprocessing = 0;
		};
		85D7595024570491008175F0 /* Sources */ = {
			isa = PBXSourcesBuildPhase;
			buildActionMask = 2147483647;
			files = (
				85D7595924570491008175F0 /* ENATests.swift in Sources */,
			);
			runOnlyForDeploymentPostprocessing = 0;
		};
		85D7595B24570491008175F0 /* Sources */ = {
			isa = PBXSourcesBuildPhase;
			buildActionMask = 2147483647;
			files = (
				85D7596424570491008175F0 /* ENAUITests.swift in Sources */,
			);
			runOnlyForDeploymentPostprocessing = 0;
		};
/* End PBXSourcesBuildPhase section */

/* Begin PBXTargetDependency section */
		85D7595624570491008175F0 /* PBXTargetDependency */ = {
			isa = PBXTargetDependency;
			target = 85D7593A2457048F008175F0 /* ENA */;
			targetProxy = 85D7595524570491008175F0 /* PBXContainerItemProxy */;
		};
		85D7596124570491008175F0 /* PBXTargetDependency */ = {
			isa = PBXTargetDependency;
			target = 85D7593A2457048F008175F0 /* ENA */;
			targetProxy = 85D7596024570491008175F0 /* PBXContainerItemProxy */;
		};
/* End PBXTargetDependency section */

/* Begin PBXVariantGroup section */
		85D7594C24570491008175F0 /* LaunchScreen.storyboard */ = {
			isa = PBXVariantGroup;
			children = (
				85D7594D24570491008175F0 /* Base */,
			);
			name = LaunchScreen.storyboard;
			sourceTree = "<group>";
		};
		EE70C23A245B09E900AC9B2F /* Localizable.strings */ = {
			isa = PBXVariantGroup;
			children = (
				EE70C23B245B09E900AC9B2F /* de */,
				EE70C23C245B09E900AC9B2F /* en */,
			);
			name = Localizable.strings;
			sourceTree = "<group>";
		};
		EE92A340245D96DA006B97B0 /* Localizable.stringsdict */ = {
			isa = PBXVariantGroup;
			children = (
				EE92A33F245D96DA006B97B0 /* de */,
			);
			name = Localizable.stringsdict;
			sourceTree = "<group>";
		};
/* End PBXVariantGroup section */

/* Begin XCBuildConfiguration section */
		85D7596624570491008175F0 /* Debug */ = {
			isa = XCBuildConfiguration;
			buildSettings = {
				ALWAYS_SEARCH_USER_PATHS = NO;
				CLANG_ANALYZER_NONNULL = YES;
				CLANG_ANALYZER_NUMBER_OBJECT_CONVERSION = YES_AGGRESSIVE;
				CLANG_CXX_LANGUAGE_STANDARD = "gnu++14";
				CLANG_CXX_LIBRARY = "libc++";
				CLANG_ENABLE_MODULES = YES;
				CLANG_ENABLE_OBJC_ARC = YES;
				CLANG_ENABLE_OBJC_WEAK = YES;
				CLANG_WARN_BLOCK_CAPTURE_AUTORELEASING = YES;
				CLANG_WARN_BOOL_CONVERSION = YES;
				CLANG_WARN_COMMA = YES;
				CLANG_WARN_CONSTANT_CONVERSION = YES;
				CLANG_WARN_DEPRECATED_OBJC_IMPLEMENTATIONS = YES;
				CLANG_WARN_DIRECT_OBJC_ISA_USAGE = YES_ERROR;
				CLANG_WARN_DOCUMENTATION_COMMENTS = YES;
				CLANG_WARN_EMPTY_BODY = YES;
				CLANG_WARN_ENUM_CONVERSION = YES;
				CLANG_WARN_INFINITE_RECURSION = YES;
				CLANG_WARN_INT_CONVERSION = YES;
				CLANG_WARN_NON_LITERAL_NULL_CONVERSION = YES;
				CLANG_WARN_OBJC_IMPLICIT_RETAIN_SELF = YES;
				CLANG_WARN_OBJC_LITERAL_CONVERSION = YES;
				CLANG_WARN_OBJC_ROOT_CLASS = YES_ERROR;
				CLANG_WARN_RANGE_LOOP_ANALYSIS = YES;
				CLANG_WARN_STRICT_PROTOTYPES = YES;
				CLANG_WARN_SUSPICIOUS_MOVE = YES;
				CLANG_WARN_UNGUARDED_AVAILABILITY = YES_AGGRESSIVE;
				CLANG_WARN_UNREACHABLE_CODE = YES;
				CLANG_WARN__DUPLICATE_METHOD_MATCH = YES;
				COPY_PHASE_STRIP = NO;
				DEBUG_INFORMATION_FORMAT = dwarf;
				ENABLE_STRICT_OBJC_MSGSEND = YES;
				ENABLE_TESTABILITY = YES;
				GCC_C_LANGUAGE_STANDARD = gnu11;
				GCC_DYNAMIC_NO_PIC = NO;
				GCC_NO_COMMON_BLOCKS = YES;
				GCC_OPTIMIZATION_LEVEL = 0;
				GCC_PREPROCESSOR_DEFINITIONS = (
					"DEBUG=1",
					"$(inherited)",
				);
				GCC_WARN_64_TO_32_BIT_CONVERSION = YES;
				GCC_WARN_ABOUT_RETURN_TYPE = YES_ERROR;
				GCC_WARN_UNDECLARED_SELECTOR = YES;
				GCC_WARN_UNINITIALIZED_AUTOS = YES_AGGRESSIVE;
				GCC_WARN_UNUSED_FUNCTION = YES;
				GCC_WARN_UNUSED_VARIABLE = YES;
				IPHONEOS_DEPLOYMENT_TARGET = 13.5;
				MTL_ENABLE_DEBUG_INFO = INCLUDE_SOURCE;
				MTL_FAST_MATH = YES;
				ONLY_ACTIVE_ARCH = YES;
				SDKROOT = iphoneos;
				SWIFT_ACTIVE_COMPILATION_CONDITIONS = DEBUG;
				SWIFT_OPTIMIZATION_LEVEL = "-Onone";
			};
			name = Debug;
		};
		85D7596724570491008175F0 /* Release */ = {
			isa = XCBuildConfiguration;
			buildSettings = {
				ALWAYS_SEARCH_USER_PATHS = NO;
				CLANG_ANALYZER_NONNULL = YES;
				CLANG_ANALYZER_NUMBER_OBJECT_CONVERSION = YES_AGGRESSIVE;
				CLANG_CXX_LANGUAGE_STANDARD = "gnu++14";
				CLANG_CXX_LIBRARY = "libc++";
				CLANG_ENABLE_MODULES = YES;
				CLANG_ENABLE_OBJC_ARC = YES;
				CLANG_ENABLE_OBJC_WEAK = YES;
				CLANG_WARN_BLOCK_CAPTURE_AUTORELEASING = YES;
				CLANG_WARN_BOOL_CONVERSION = YES;
				CLANG_WARN_COMMA = YES;
				CLANG_WARN_CONSTANT_CONVERSION = YES;
				CLANG_WARN_DEPRECATED_OBJC_IMPLEMENTATIONS = YES;
				CLANG_WARN_DIRECT_OBJC_ISA_USAGE = YES_ERROR;
				CLANG_WARN_DOCUMENTATION_COMMENTS = YES;
				CLANG_WARN_EMPTY_BODY = YES;
				CLANG_WARN_ENUM_CONVERSION = YES;
				CLANG_WARN_INFINITE_RECURSION = YES;
				CLANG_WARN_INT_CONVERSION = YES;
				CLANG_WARN_NON_LITERAL_NULL_CONVERSION = YES;
				CLANG_WARN_OBJC_IMPLICIT_RETAIN_SELF = YES;
				CLANG_WARN_OBJC_LITERAL_CONVERSION = YES;
				CLANG_WARN_OBJC_ROOT_CLASS = YES_ERROR;
				CLANG_WARN_RANGE_LOOP_ANALYSIS = YES;
				CLANG_WARN_STRICT_PROTOTYPES = YES;
				CLANG_WARN_SUSPICIOUS_MOVE = YES;
				CLANG_WARN_UNGUARDED_AVAILABILITY = YES_AGGRESSIVE;
				CLANG_WARN_UNREACHABLE_CODE = YES;
				CLANG_WARN__DUPLICATE_METHOD_MATCH = YES;
				COPY_PHASE_STRIP = NO;
				DEBUG_INFORMATION_FORMAT = "dwarf-with-dsym";
				ENABLE_NS_ASSERTIONS = NO;
				ENABLE_STRICT_OBJC_MSGSEND = YES;
				GCC_C_LANGUAGE_STANDARD = gnu11;
				GCC_NO_COMMON_BLOCKS = YES;
				GCC_WARN_64_TO_32_BIT_CONVERSION = YES;
				GCC_WARN_ABOUT_RETURN_TYPE = YES_ERROR;
				GCC_WARN_UNDECLARED_SELECTOR = YES;
				GCC_WARN_UNINITIALIZED_AUTOS = YES_AGGRESSIVE;
				GCC_WARN_UNUSED_FUNCTION = YES;
				GCC_WARN_UNUSED_VARIABLE = YES;
				IPHONEOS_DEPLOYMENT_TARGET = 13.5;
				MTL_ENABLE_DEBUG_INFO = NO;
				MTL_FAST_MATH = YES;
				SDKROOT = iphoneos;
				SWIFT_COMPILATION_MODE = wholemodule;
				SWIFT_OPTIMIZATION_LEVEL = "-O";
				VALIDATE_PRODUCT = YES;
			};
			name = Release;
		};
		85D7596924570491008175F0 /* Debug */ = {
			isa = XCBuildConfiguration;
			buildSettings = {
				ASSETCATALOG_COMPILER_APPICON_NAME = AppIcon;
				CODE_SIGN_ENTITLEMENTS = "${PROJECT}/Resources/ENA.entitlements";
				CODE_SIGN_IDENTITY = "iPhone Developer";
				CODE_SIGN_STYLE = Manual;
				DEVELOPMENT_TEAM = ZK2MG3TWVQ;
				INFOPLIST_FILE = ENA/Resources/Info.plist;
				LD_RUNPATH_SEARCH_PATHS = (
					"$(inherited)",
					"@executable_path/Frameworks",
				);
				PRODUCT_BUNDLE_IDENTIFIER = com.sap.ena;
				PRODUCT_NAME = "$(TARGET_NAME)";
				PROVISIONING_PROFILE_SPECIFIER = covid43;
				SWIFT_VERSION = 5.0;
				TARGETED_DEVICE_FAMILY = "1,2";
			};
			name = Debug;
		};
		85D7596A24570491008175F0 /* Release */ = {
			isa = XCBuildConfiguration;
			buildSettings = {
				ASSETCATALOG_COMPILER_APPICON_NAME = AppIcon;
				CODE_SIGN_ENTITLEMENTS = "${PROJECT}/Resources/ENA.entitlements";
				CODE_SIGN_IDENTITY = "iPhone Developer";
				CODE_SIGN_STYLE = Manual;
				DEVELOPMENT_TEAM = ZK2MG3TWVQ;
				INFOPLIST_FILE = ENA/Resources/Info.plist;
				LD_RUNPATH_SEARCH_PATHS = (
					"$(inherited)",
					"@executable_path/Frameworks",
				);
				PRODUCT_BUNDLE_IDENTIFIER = com.sap.ena;
				PRODUCT_NAME = "$(TARGET_NAME)";
				PROVISIONING_PROFILE_SPECIFIER = covid43;
				SWIFT_VERSION = 5.0;
				TARGETED_DEVICE_FAMILY = "1,2";
			};
			name = Release;
		};
		85D7596C24570491008175F0 /* Debug */ = {
			isa = XCBuildConfiguration;
			buildSettings = {
				ALWAYS_EMBED_SWIFT_STANDARD_LIBRARIES = YES;
				BUNDLE_LOADER = "$(TEST_HOST)";
				CODE_SIGN_STYLE = Automatic;
				DEVELOPMENT_TEAM = ZK2MG3TWVQ;
				INFOPLIST_FILE = ENATests/Info.plist;
				IPHONEOS_DEPLOYMENT_TARGET = 13.5;
				LD_RUNPATH_SEARCH_PATHS = (
					"$(inherited)",
					"@executable_path/Frameworks",
					"@loader_path/Frameworks",
				);
				PRODUCT_BUNDLE_IDENTIFIER = com.sap.ux.ENATests;
				PRODUCT_NAME = "$(TARGET_NAME)";
				SWIFT_VERSION = 5.0;
				TARGETED_DEVICE_FAMILY = "1,2";
				TEST_HOST = "$(BUILT_PRODUCTS_DIR)/ENA.app/ENA";
			};
			name = Debug;
		};
		85D7596D24570491008175F0 /* Release */ = {
			isa = XCBuildConfiguration;
			buildSettings = {
				ALWAYS_EMBED_SWIFT_STANDARD_LIBRARIES = YES;
				BUNDLE_LOADER = "$(TEST_HOST)";
				CODE_SIGN_STYLE = Automatic;
				DEVELOPMENT_TEAM = ZK2MG3TWVQ;
				INFOPLIST_FILE = ENATests/Info.plist;
				IPHONEOS_DEPLOYMENT_TARGET = 13.5;
				LD_RUNPATH_SEARCH_PATHS = (
					"$(inherited)",
					"@executable_path/Frameworks",
					"@loader_path/Frameworks",
				);
				PRODUCT_BUNDLE_IDENTIFIER = com.sap.ux.ENATests;
				PRODUCT_NAME = "$(TARGET_NAME)";
				SWIFT_VERSION = 5.0;
				TARGETED_DEVICE_FAMILY = "1,2";
				TEST_HOST = "$(BUILT_PRODUCTS_DIR)/ENA.app/ENA";
			};
			name = Release;
		};
		85D7596F24570491008175F0 /* Debug */ = {
			isa = XCBuildConfiguration;
			buildSettings = {
				ALWAYS_EMBED_SWIFT_STANDARD_LIBRARIES = YES;
				CODE_SIGN_STYLE = Automatic;
				DEVELOPMENT_TEAM = 75QSJ8SMAA;
				INFOPLIST_FILE = ENAUITests/Info.plist;
				LD_RUNPATH_SEARCH_PATHS = (
					"$(inherited)",
					"@executable_path/Frameworks",
					"@loader_path/Frameworks",
				);
				PRODUCT_BUNDLE_IDENTIFIER = com.sap.ux.ENAUITests;
				PRODUCT_NAME = "$(TARGET_NAME)";
				SWIFT_VERSION = 5.0;
				TARGETED_DEVICE_FAMILY = "1,2";
				TEST_TARGET_NAME = ENA;
			};
			name = Debug;
		};
		85D7597024570491008175F0 /* Release */ = {
			isa = XCBuildConfiguration;
			buildSettings = {
				ALWAYS_EMBED_SWIFT_STANDARD_LIBRARIES = YES;
				CODE_SIGN_STYLE = Automatic;
				DEVELOPMENT_TEAM = 75QSJ8SMAA;
				INFOPLIST_FILE = ENAUITests/Info.plist;
				LD_RUNPATH_SEARCH_PATHS = (
					"$(inherited)",
					"@executable_path/Frameworks",
					"@loader_path/Frameworks",
				);
				PRODUCT_BUNDLE_IDENTIFIER = com.sap.ux.ENAUITests;
				PRODUCT_NAME = "$(TARGET_NAME)";
				SWIFT_VERSION = 5.0;
				TARGETED_DEVICE_FAMILY = "1,2";
				TEST_TARGET_NAME = ENA;
			};
			name = Release;
		};
/* End XCBuildConfiguration section */

/* Begin XCConfigurationList section */
		85D759362457048F008175F0 /* Build configuration list for PBXProject "ENA" */ = {
			isa = XCConfigurationList;
			buildConfigurations = (
				85D7596624570491008175F0 /* Debug */,
				85D7596724570491008175F0 /* Release */,
			);
			defaultConfigurationIsVisible = 0;
			defaultConfigurationName = Release;
		};
		85D7596824570491008175F0 /* Build configuration list for PBXNativeTarget "ENA" */ = {
			isa = XCConfigurationList;
			buildConfigurations = (
				85D7596924570491008175F0 /* Debug */,
				85D7596A24570491008175F0 /* Release */,
			);
			defaultConfigurationIsVisible = 0;
			defaultConfigurationName = Release;
		};
		85D7596B24570491008175F0 /* Build configuration list for PBXNativeTarget "ENATests" */ = {
			isa = XCConfigurationList;
			buildConfigurations = (
				85D7596C24570491008175F0 /* Debug */,
				85D7596D24570491008175F0 /* Release */,
			);
			defaultConfigurationIsVisible = 0;
			defaultConfigurationName = Release;
		};
		85D7596E24570491008175F0 /* Build configuration list for PBXNativeTarget "ENAUITests" */ = {
			isa = XCConfigurationList;
			buildConfigurations = (
				85D7596F24570491008175F0 /* Debug */,
				85D7597024570491008175F0 /* Release */,
			);
			defaultConfigurationIsVisible = 0;
			defaultConfigurationName = Release;
		};
/* End XCConfigurationList section */

/* Begin XCRemoteSwiftPackageReference section */
		B10FB02E246036F3004CA11E /* XCRemoteSwiftPackageReference "swift-protobuf" */ = {
			isa = XCRemoteSwiftPackageReference;
			repositoryURL = "https://github.com/apple/swift-protobuf.git";
			requirement = {
				kind = upToNextMajorVersion;
				minimumVersion = 1.8.0;
			};
		};
/* End XCRemoteSwiftPackageReference section */

/* Begin XCSwiftPackageProductDependency section */
		B10FB02F246036F3004CA11E /* SwiftProtobuf */ = {
			isa = XCSwiftPackageProductDependency;
			package = B10FB02E246036F3004CA11E /* XCRemoteSwiftPackageReference "swift-protobuf" */;
			productName = SwiftProtobuf;
		};
/* End XCSwiftPackageProductDependency section */

/* Begin XCVersionGroup section */
		85D759472457048F008175F0 /* ENA.xcdatamodeld */ = {
			isa = XCVersionGroup;
			children = (
				85D759482457048F008175F0 /* ENA.xcdatamodel */,
			);
			currentVersion = 85D759482457048F008175F0 /* ENA.xcdatamodel */;
			path = ENA.xcdatamodeld;
			sourceTree = "<group>";
			versionGroupType = wrapper.xcdatamodel;
		};
/* End XCVersionGroup section */
	};
	rootObject = 85D759332457048F008175F0 /* Project object */;
}<|MERGE_RESOLUTION|>--- conflicted
+++ resolved
@@ -39,12 +39,9 @@
 		85D7594E24570491008175F0 /* LaunchScreen.storyboard in Resources */ = {isa = PBXBuildFile; fileRef = 85D7594C24570491008175F0 /* LaunchScreen.storyboard */; };
 		85D7595924570491008175F0 /* ENATests.swift in Sources */ = {isa = PBXBuildFile; fileRef = 85D7595824570491008175F0 /* ENATests.swift */; };
 		85D7596424570491008175F0 /* ENAUITests.swift in Sources */ = {isa = PBXBuildFile; fileRef = 85D7596324570491008175F0 /* ENAUITests.swift */; };
-<<<<<<< HEAD
 		B102BDC424606A9D00CD55A2 /* Exposure.swift in Sources */ = {isa = PBXBuildFile; fileRef = B102BDC324606A9D00CD55A2 /* Exposure.swift */; };
-=======
 		B102BDBF24603FF800CD55A2 /* security.pb.swift in Sources */ = {isa = PBXBuildFile; fileRef = B102BDBD24603FF800CD55A2 /* security.pb.swift */; };
 		B102BDC024603FF800CD55A2 /* exposure_keys.pb.swift in Sources */ = {isa = PBXBuildFile; fileRef = B102BDBE24603FF800CD55A2 /* exposure_keys.pb.swift */; };
->>>>>>> c1ff0785
 		B10FB02D245D8A85004CA11E /* TintLabel.swift in Sources */ = {isa = PBXBuildFile; fileRef = B10FB02C245D8A85004CA11E /* TintLabel.swift */; };
 		B10FB030246036F3004CA11E /* SwiftProtobuf in Frameworks */ = {isa = PBXBuildFile; productRef = B10FB02F246036F3004CA11E /* SwiftProtobuf */; };
 		B1569DD7245D703C0079FCD7 /* DMServer.swift in Sources */ = {isa = PBXBuildFile; fileRef = B1569DD6245D703C0079FCD7 /* DMServer.swift */; };
@@ -138,15 +135,12 @@
 		85D7595F24570491008175F0 /* ENAUITests.xctest */ = {isa = PBXFileReference; explicitFileType = wrapper.cfbundle; includeInIndex = 0; path = ENAUITests.xctest; sourceTree = BUILT_PRODUCTS_DIR; };
 		85D7596324570491008175F0 /* ENAUITests.swift */ = {isa = PBXFileReference; lastKnownFileType = sourcecode.swift; path = ENAUITests.swift; sourceTree = "<group>"; };
 		85D7596524570491008175F0 /* Info.plist */ = {isa = PBXFileReference; lastKnownFileType = text.plist.xml; path = Info.plist; sourceTree = "<group>"; };
-<<<<<<< HEAD
 		B102BDC324606A9D00CD55A2 /* Exposure.swift */ = {isa = PBXFileReference; lastKnownFileType = sourcecode.swift; path = Exposure.swift; sourceTree = "<group>"; };
-=======
 		B102BDB224603FD600CD55A2 /* ENABackend.h */ = {isa = PBXFileReference; lastKnownFileType = sourcecode.c.h; path = ENABackend.h; sourceTree = "<group>"; };
 		B102BDB324603FD600CD55A2 /* Info.plist */ = {isa = PBXFileReference; lastKnownFileType = text.plist.xml; path = Info.plist; sourceTree = "<group>"; };
 		B102BDBD24603FF800CD55A2 /* security.pb.swift */ = {isa = PBXFileReference; fileEncoding = 4; lastKnownFileType = sourcecode.swift; name = security.pb.swift; path = ../../../../../proto/output/security.pb.swift; sourceTree = "<group>"; };
 		B102BDBE24603FF800CD55A2 /* exposure_keys.pb.swift */ = {isa = PBXFileReference; fileEncoding = 4; lastKnownFileType = sourcecode.swift; name = exposure_keys.pb.swift; path = ../../../../../proto/output/exposure_keys.pb.swift; sourceTree = "<group>"; };
 		B102BDC22460410600CD55A2 /* README.md */ = {isa = PBXFileReference; lastKnownFileType = net.daringfireball.markdown; path = README.md; sourceTree = "<group>"; };
->>>>>>> c1ff0785
 		B10FB02C245D8A85004CA11E /* TintLabel.swift */ = {isa = PBXFileReference; lastKnownFileType = sourcecode.swift; path = TintLabel.swift; sourceTree = "<group>"; };
 		B1569DD6245D703C0079FCD7 /* DMServer.swift */ = {isa = PBXFileReference; lastKnownFileType = sourcecode.swift; path = DMServer.swift; sourceTree = "<group>"; };
 		B1569DDA245D70770079FCD7 /* DMExposureManager.swift */ = {isa = PBXFileReference; lastKnownFileType = sourcecode.swift; path = DMExposureManager.swift; sourceTree = "<group>"; };

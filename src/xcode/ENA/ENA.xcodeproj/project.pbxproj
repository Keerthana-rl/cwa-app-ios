// !$*UTF8*$!
{
	archiveVersion = 1;
	classes = {
	};
	objectVersion = 52;
	objects = {

/* Begin PBXBuildFile section */
		011E13AE24680A4000973467 /* HTTPClient.swift in Sources */ = {isa = PBXBuildFile; fileRef = 011E13AD24680A4000973467 /* HTTPClient.swift */; };
		011E4B032483A92A002E6412 /* MockExposureManager.swift in Sources */ = {isa = PBXBuildFile; fileRef = CD678F6A246C43E200B6A0F8 /* MockExposureManager.swift */; };
		013DC102245DAC4E00EE58B0 /* Store.swift in Sources */ = {isa = PBXBuildFile; fileRef = 013DC101245DAC4E00EE58B0 /* Store.swift */; };
		0159E6C1247829BA00894A89 /* temporary_exposure_key_export.pb.swift in Sources */ = {isa = PBXBuildFile; fileRef = 0159E6BF247829BA00894A89 /* temporary_exposure_key_export.pb.swift */; };
		0159E6C2247829BA00894A89 /* temporary_exposure_key_signature_list.pb.swift in Sources */ = {isa = PBXBuildFile; fileRef = 0159E6C0247829BA00894A89 /* temporary_exposure_key_signature_list.pb.swift */; };
		016146912487A43E00660992 /* WebPageHelper.swift in Sources */ = {isa = PBXBuildFile; fileRef = 016146902487A43E00660992 /* WebPageHelper.swift */; };
		01DC23252462DFD0001B727C /* ExposureSubmission.storyboard in Resources */ = {isa = PBXBuildFile; fileRef = CD99A39C245B22EE00BF12AF /* ExposureSubmission.storyboard */; };
		01F5F7222487B9C000229720 /* AppInformationViewController.swift in Sources */ = {isa = PBXBuildFile; fileRef = 01F5F7212487B9C000229720 /* AppInformationViewController.swift */; };
		0D5611B4247F852C00B5B094 /* SQLiteKeyValueStore.swift in Sources */ = {isa = PBXBuildFile; fileRef = 0D5611B3247F852C00B5B094 /* SQLiteKeyValueStore.swift */; };
		0DD260FF248D549B007C3B2C /* KeychainHelper.swift in Sources */ = {isa = PBXBuildFile; fileRef = 0DD260FE248D549B007C3B2C /* KeychainHelper.swift */; };
		0DF6BB97248AD616007E8B0C /* AppUpdateCheckHelper.swift in Sources */ = {isa = PBXBuildFile; fileRef = 0DF6BB96248AD616007E8B0C /* AppUpdateCheckHelper.swift */; };
		0DF6BB9D248AE232007E8B0C /* AppUpdateCheckerHelperTests.swift in Sources */ = {isa = PBXBuildFile; fileRef = 0DF6BB9C248AE232007E8B0C /* AppUpdateCheckerHelperTests.swift */; };
		0DF6BBB5248C04CF007E8B0C /* app_config_attenuation_duration.pb.swift in Sources */ = {isa = PBXBuildFile; fileRef = 0DF6BBB2248C04CF007E8B0C /* app_config_attenuation_duration.pb.swift */; };
		0DF6BBB6248C04CF007E8B0C /* app_config_app_version_config.pb.swift in Sources */ = {isa = PBXBuildFile; fileRef = 0DF6BBB3248C04CF007E8B0C /* app_config_app_version_config.pb.swift */; };
		0DF6BBB7248C04CF007E8B0C /* app_config.pb.swift in Sources */ = {isa = PBXBuildFile; fileRef = 0DF6BBB4248C04CF007E8B0C /* app_config.pb.swift */; };
		0DFCC2722484DC8400E2811D /* sqlite3.c in Sources */ = {isa = PBXBuildFile; fileRef = 0DFCC2702484DC8400E2811D /* sqlite3.c */; settings = {COMPILER_FLAGS = "-w"; }; };
		1309194F247972C40066E329 /* PrivacyProtectionViewController.swift in Sources */ = {isa = PBXBuildFile; fileRef = 1309194E247972C40066E329 /* PrivacyProtectionViewController.swift */; };
		130CB19C246D92F800ADE602 /* ENAUITestsOnboarding.swift in Sources */ = {isa = PBXBuildFile; fileRef = 130CB19B246D92F800ADE602 /* ENAUITestsOnboarding.swift */; };
		13156CFD248C19D000AFC472 /* usage.html in Resources */ = {isa = PBXBuildFile; fileRef = 13156CFF248C19D000AFC472 /* usage.html */; };
		134F0DBC247578FF00D88934 /* ENAUITestsHome.swift in Sources */ = {isa = PBXBuildFile; fileRef = 134F0DB9247578FF00D88934 /* ENAUITestsHome.swift */; };
		134F0DBD247578FF00D88934 /* ENAUITests-Extensions.swift in Sources */ = {isa = PBXBuildFile; fileRef = 134F0DBA247578FF00D88934 /* ENAUITests-Extensions.swift */; };
		134F0F2C2475793400D88934 /* SnapshotHelper.swift in Sources */ = {isa = PBXBuildFile; fileRef = 134F0F2B2475793400D88934 /* SnapshotHelper.swift */; };
		13722044247AEEAD00152764 /* UNNotificationCenter+Extension.swift in Sources */ = {isa = PBXBuildFile; fileRef = 13722043247AEEAD00152764 /* UNNotificationCenter+Extension.swift */; };
		137846492488027600A50AB8 /* OnboardingInfoViewController+Extension.swift in Sources */ = {isa = PBXBuildFile; fileRef = 137846482488027500A50AB8 /* OnboardingInfoViewController+Extension.swift */; };
		138910C5247A909000D739F6 /* ENATaskScheduler.swift in Sources */ = {isa = PBXBuildFile; fileRef = 138910C4247A909000D739F6 /* ENATaskScheduler.swift */; };
		13BAE9B12472FB1E00CEE58A /* CellConfiguratorIndexPosition.swift in Sources */ = {isa = PBXBuildFile; fileRef = 13BAE9B02472FB1E00CEE58A /* CellConfiguratorIndexPosition.swift */; };
		13E50469248E3CD20086641C /* ENAUITestsAppInformation.swift in Sources */ = {isa = PBXBuildFile; fileRef = 13E50468248E3CD20086641C /* ENAUITestsAppInformation.swift */; };
		13E5046B248E3DF30086641C /* AppStrings.swift in Sources */ = {isa = PBXBuildFile; fileRef = CD99A3C92461A47C00BF12AF /* AppStrings.swift */; };
		13E5046C248E434B0086641C /* Localizable.strings in Resources */ = {isa = PBXBuildFile; fileRef = EE70C23A245B09E900AC9B2F /* Localizable.strings */; };
		13E5046D248E434B0086641C /* Localizable.stringsdict in Resources */ = {isa = PBXBuildFile; fileRef = EE92A340245D96DA006B97B0 /* Localizable.stringsdict */; };
		2F26CE2E248B9C4F00BE30EE /* UIViewController+BackButton.swift in Sources */ = {isa = PBXBuildFile; fileRef = 2F26CE2D248B9C4F00BE30EE /* UIViewController+BackButton.swift */; };
		2F3218D0248063E300A7AC0A /* UIView+Convenience.swift in Sources */ = {isa = PBXBuildFile; fileRef = 2F3218CF248063E300A7AC0A /* UIView+Convenience.swift */; };
		2F785752248506BD00323A9C /* HomeTestResultCollectionViewCell.xib in Resources */ = {isa = PBXBuildFile; fileRef = 2F78574F248506BD00323A9C /* HomeTestResultCollectionViewCell.xib */; };
		2F80CFD9247ED988000F06AF /* ExposureSubmissionIntroViewController.swift in Sources */ = {isa = PBXBuildFile; fileRef = 2F80CFD8247ED988000F06AF /* ExposureSubmissionIntroViewController.swift */; };
		2F80CFDB247EDDB3000F06AF /* ExposureSubmissionHotlineViewController.swift in Sources */ = {isa = PBXBuildFile; fileRef = 2F80CFDA247EDDB3000F06AF /* ExposureSubmissionHotlineViewController.swift */; };
		2FD881CC2490F65C00BEC8FC /* ExposureSubmissionHotlineViewControllerTest.swift in Sources */ = {isa = PBXBuildFile; fileRef = 2FD881CB2490F65C00BEC8FC /* ExposureSubmissionHotlineViewControllerTest.swift */; };
		2FD881CE249115E700BEC8FC /* ExposureSubmissionNavigationControllerTest.swift in Sources */ = {isa = PBXBuildFile; fileRef = 2FD881CD249115E700BEC8FC /* ExposureSubmissionNavigationControllerTest.swift */; };
		2FF1D62E2487850200381FFB /* NSMutableAttributedString+Generation.swift in Sources */ = {isa = PBXBuildFile; fileRef = 2FF1D62D2487850200381FFB /* NSMutableAttributedString+Generation.swift */; };
		2FF1D63024880FCF00381FFB /* DynamicTableViewRoundedCell.swift in Sources */ = {isa = PBXBuildFile; fileRef = 2FF1D62F24880FCF00381FFB /* DynamicTableViewRoundedCell.swift */; };
		3DD767462483D4DE002DD2B3 /* ReachabilityService.swift in Sources */ = {isa = PBXBuildFile; fileRef = 3DD767452483D4DE002DD2B3 /* ReachabilityService.swift */; };
		3DD7674B2483D6C1002DD2B3 /* ConnectivityReachabilityService.swift in Sources */ = {isa = PBXBuildFile; fileRef = 3DD7674A2483D6C1002DD2B3 /* ConnectivityReachabilityService.swift */; };
		3DD7674E2483DE18002DD2B3 /* MockReachabilityService.swift in Sources */ = {isa = PBXBuildFile; fileRef = 3DD7674C2483DDAC002DD2B3 /* MockReachabilityService.swift */; };
		4026C2DC24852B7600926FB4 /* AppInformationViewController+LegalModel.swift in Sources */ = {isa = PBXBuildFile; fileRef = 4026C2DB24852B7600926FB4 /* AppInformationViewController+LegalModel.swift */; };
		4026C2E424854C8D00926FB4 /* AppInformationLegalCell.swift in Sources */ = {isa = PBXBuildFile; fileRef = 4026C2E324854C8D00926FB4 /* AppInformationLegalCell.swift */; };
		51486D9F2484FC0200FCE216 /* HomeRiskLevelCellConfigurator.swift in Sources */ = {isa = PBXBuildFile; fileRef = 51486D9E2484FC0200FCE216 /* HomeRiskLevelCellConfigurator.swift */; };
		51486DA22485101500FCE216 /* RiskInactiveCollectionViewCell.swift in Sources */ = {isa = PBXBuildFile; fileRef = 51486DA02485101500FCE216 /* RiskInactiveCollectionViewCell.swift */; };
		51486DA32485101500FCE216 /* RiskInactiveCollectionViewCell.xib in Resources */ = {isa = PBXBuildFile; fileRef = 51486DA12485101500FCE216 /* RiskInactiveCollectionViewCell.xib */; };
		51486DA62485237200FCE216 /* RiskThankYouCollectionViewCell.swift in Sources */ = {isa = PBXBuildFile; fileRef = 51486DA42485237200FCE216 /* RiskThankYouCollectionViewCell.swift */; };
		51486DA72485237200FCE216 /* RiskThankYouCollectionViewCell.xib in Resources */ = {isa = PBXBuildFile; fileRef = 51486DA52485237200FCE216 /* RiskThankYouCollectionViewCell.xib */; };
		514C0A0624772F3400F235F6 /* HomeRiskViewConfigurator.swift in Sources */ = {isa = PBXBuildFile; fileRef = 514C0A0524772F3400F235F6 /* HomeRiskViewConfigurator.swift */; };
		514C0A0824772F5E00F235F6 /* RiskItemView.swift in Sources */ = {isa = PBXBuildFile; fileRef = 514C0A0724772F5E00F235F6 /* RiskItemView.swift */; };
		514C0A0B247AF9F700F235F6 /* RiskTextItemView.xib in Resources */ = {isa = PBXBuildFile; fileRef = 514C0A0A247AF9F700F235F6 /* RiskTextItemView.xib */; };
		514C0A0D247AFB0200F235F6 /* RiskTextItemView.swift in Sources */ = {isa = PBXBuildFile; fileRef = 514C0A0C247AFB0200F235F6 /* RiskTextItemView.swift */; };
		514C0A0F247AFEC500F235F6 /* HomeRiskTextItemViewConfigurator.swift in Sources */ = {isa = PBXBuildFile; fileRef = 514C0A0E247AFEC500F235F6 /* HomeRiskTextItemViewConfigurator.swift */; };
		514C0A11247C15EC00F235F6 /* HomeUnknownRiskCellConfigurator.swift in Sources */ = {isa = PBXBuildFile; fileRef = 514C0A10247C15EC00F235F6 /* HomeUnknownRiskCellConfigurator.swift */; };
		514C0A14247C163800F235F6 /* HomeLowRiskCellConfigurator.swift in Sources */ = {isa = PBXBuildFile; fileRef = 514C0A13247C163800F235F6 /* HomeLowRiskCellConfigurator.swift */; };
		514C0A16247C164700F235F6 /* HomeHighRiskCellConfigurator.swift in Sources */ = {isa = PBXBuildFile; fileRef = 514C0A15247C164700F235F6 /* HomeHighRiskCellConfigurator.swift */; };
		514C0A1A247C16D600F235F6 /* HomeInactiveRiskCellConfigurator.swift in Sources */ = {isa = PBXBuildFile; fileRef = 514C0A19247C16D600F235F6 /* HomeInactiveRiskCellConfigurator.swift */; };
		514E813024618E3D00636861 /* ExposureDetection.storyboard in Resources */ = {isa = PBXBuildFile; fileRef = 514E812F24618E3D00636861 /* ExposureDetection.storyboard */; };
		514E81342461B97800636861 /* ExposureManager.swift in Sources */ = {isa = PBXBuildFile; fileRef = 514E81332461B97700636861 /* ExposureManager.swift */; };
		514EE999246D4C2E00DE4884 /* UITableViewCell+Identifier.swift in Sources */ = {isa = PBXBuildFile; fileRef = 514EE998246D4C2E00DE4884 /* UITableViewCell+Identifier.swift */; };
		514EE99B246D4C4C00DE4884 /* UITableView+Dequeue.swift in Sources */ = {isa = PBXBuildFile; fileRef = 514EE99A246D4C4C00DE4884 /* UITableView+Dequeue.swift */; };
		514EE99D246D4CFB00DE4884 /* TableViewCellConfigurator.swift in Sources */ = {isa = PBXBuildFile; fileRef = 514EE99C246D4CFB00DE4884 /* TableViewCellConfigurator.swift */; };
		515BBDEB2484F8E500CDB674 /* HomeThankYouRiskCellConfigurator.swift in Sources */ = {isa = PBXBuildFile; fileRef = 515BBDEA2484F8E500CDB674 /* HomeThankYouRiskCellConfigurator.swift */; };
		51895EDC245E16CD0085DA38 /* ENAColor.swift in Sources */ = {isa = PBXBuildFile; fileRef = 51895EDB245E16CD0085DA38 /* ENAColor.swift */; };
		518A69FB24687D5800444E66 /* RiskLevel.swift in Sources */ = {isa = PBXBuildFile; fileRef = 518A69FA24687D5800444E66 /* RiskLevel.swift */; };
		51B5B414246DF07300DC5D3E /* RiskImageItemView.xib in Resources */ = {isa = PBXBuildFile; fileRef = 51B5B413246DF07300DC5D3E /* RiskImageItemView.xib */; };
		51B5B41C246EC8B800DC5D3E /* HomeCardCollectionViewCell.swift in Sources */ = {isa = PBXBuildFile; fileRef = 51B5B41B246EC8B800DC5D3E /* HomeCardCollectionViewCell.swift */; };
		51C737BD245B349700286105 /* OnboardingInfoViewController.swift in Sources */ = {isa = PBXBuildFile; fileRef = 51C737BC245B349700286105 /* OnboardingInfoViewController.swift */; };
		51C737BF245B3B5D00286105 /* OnboardingInfo.swift in Sources */ = {isa = PBXBuildFile; fileRef = 51C737BE245B3B5D00286105 /* OnboardingInfo.swift */; };
		51C7790C24867F16004582F8 /* RiskListItemView.xib in Resources */ = {isa = PBXBuildFile; fileRef = 51C7790B24867F16004582F8 /* RiskListItemView.xib */; };
		51C7790E24867F22004582F8 /* RiskListItemView.swift in Sources */ = {isa = PBXBuildFile; fileRef = 51C7790D24867F22004582F8 /* RiskListItemView.swift */; };
		51C77910248684F5004582F8 /* HomeRiskListItemViewConfigurator.swift in Sources */ = {isa = PBXBuildFile; fileRef = 51C7790F248684F5004582F8 /* HomeRiskListItemViewConfigurator.swift */; };
		51C779122486E549004582F8 /* HomeFindingPositiveRiskCellConfigurator.swift in Sources */ = {isa = PBXBuildFile; fileRef = 51C779112486E549004582F8 /* HomeFindingPositiveRiskCellConfigurator.swift */; };
		51C779142486E5AB004582F8 /* RiskFindingPositiveCollectionViewCell.xib in Resources */ = {isa = PBXBuildFile; fileRef = 51C779132486E5AB004582F8 /* RiskFindingPositiveCollectionViewCell.xib */; };
		51C779162486E5BA004582F8 /* RiskFindingPositiveCollectionViewCell.swift in Sources */ = {isa = PBXBuildFile; fileRef = 51C779152486E5BA004582F8 /* RiskFindingPositiveCollectionViewCell.swift */; };
		51CE1B4A246016B0002CF42A /* UICollectionViewCell+Identifier.swift in Sources */ = {isa = PBXBuildFile; fileRef = 51CE1B49246016B0002CF42A /* UICollectionViewCell+Identifier.swift */; };
		51CE1B4C246016D1002CF42A /* UICollectionReusableView+Identifier.swift in Sources */ = {isa = PBXBuildFile; fileRef = 51CE1B4B246016D1002CF42A /* UICollectionReusableView+Identifier.swift */; };
		51CE1B5524604DD2002CF42A /* HomeLayout.swift in Sources */ = {isa = PBXBuildFile; fileRef = 51CE1B5424604DD2002CF42A /* HomeLayout.swift */; };
		51CE1B85246078B6002CF42A /* ActivateCollectionViewCell.xib in Resources */ = {isa = PBXBuildFile; fileRef = 51CE1B76246078B6002CF42A /* ActivateCollectionViewCell.xib */; };
		51CE1B87246078B6002CF42A /* ActivateCollectionViewCell.swift in Sources */ = {isa = PBXBuildFile; fileRef = 51CE1B78246078B6002CF42A /* ActivateCollectionViewCell.swift */; };
		51CE1B88246078B6002CF42A /* RiskLevelCollectionViewCell.xib in Resources */ = {isa = PBXBuildFile; fileRef = 51CE1B79246078B6002CF42A /* RiskLevelCollectionViewCell.xib */; };
		51CE1B89246078B6002CF42A /* RiskLevelCollectionViewCell.swift in Sources */ = {isa = PBXBuildFile; fileRef = 51CE1B7A246078B6002CF42A /* RiskLevelCollectionViewCell.swift */; };
		51CE1B8A246078B6002CF42A /* InfoCollectionViewCell.xib in Resources */ = {isa = PBXBuildFile; fileRef = 51CE1B7B246078B6002CF42A /* InfoCollectionViewCell.xib */; };
		51CE1B8B246078B6002CF42A /* InfoCollectionViewCell.swift in Sources */ = {isa = PBXBuildFile; fileRef = 51CE1B7C246078B6002CF42A /* InfoCollectionViewCell.swift */; };
		51CE1B91246078B6002CF42A /* SectionSystemBackgroundDecorationView.swift in Sources */ = {isa = PBXBuildFile; fileRef = 51CE1B84246078B6002CF42A /* SectionSystemBackgroundDecorationView.swift */; };
		51CE1BB52460AC83002CF42A /* UICollectionView+Dequeue.swift in Sources */ = {isa = PBXBuildFile; fileRef = 51CE1BB42460AC82002CF42A /* UICollectionView+Dequeue.swift */; };
		51CE1BBA2460AFD8002CF42A /* HomeActivateCellConfigurator.swift in Sources */ = {isa = PBXBuildFile; fileRef = 51CE1BB92460AFD8002CF42A /* HomeActivateCellConfigurator.swift */; };
		51CE1BBD2460B1CB002CF42A /* CollectionViewCellConfigurator.swift in Sources */ = {isa = PBXBuildFile; fileRef = 51CE1BBC2460B1CB002CF42A /* CollectionViewCellConfigurator.swift */; };
		51CE1BBF2460B222002CF42A /* HomeRiskCellConfigurator.swift in Sources */ = {isa = PBXBuildFile; fileRef = 51CE1BBE2460B222002CF42A /* HomeRiskCellConfigurator.swift */; };
		51CE1BC32460B28D002CF42A /* HomeInfoCellConfigurator.swift in Sources */ = {isa = PBXBuildFile; fileRef = 51CE1BC22460B28D002CF42A /* HomeInfoCellConfigurator.swift */; };
		51D420B12458397300AD70CA /* Onboarding.storyboard in Resources */ = {isa = PBXBuildFile; fileRef = 51D420B02458397300AD70CA /* Onboarding.storyboard */; };
		51D420B424583ABB00AD70CA /* AppStoryboard.swift in Sources */ = {isa = PBXBuildFile; fileRef = 51D420B324583ABB00AD70CA /* AppStoryboard.swift */; };
		51D420B724583B7200AD70CA /* NSObject+Identifier.swift in Sources */ = {isa = PBXBuildFile; fileRef = 51D420B624583B7200AD70CA /* NSObject+Identifier.swift */; };
		51D420B924583B8300AD70CA /* UIViewController+AppStoryboard.swift in Sources */ = {isa = PBXBuildFile; fileRef = 51D420B824583B8300AD70CA /* UIViewController+AppStoryboard.swift */; };
		51D420C424583E3300AD70CA /* SettingsViewController.swift in Sources */ = {isa = PBXBuildFile; fileRef = 51D420C324583E3300AD70CA /* SettingsViewController.swift */; };
		51D420CE245869C800AD70CA /* Home.storyboard in Resources */ = {isa = PBXBuildFile; fileRef = 51D420CD245869C800AD70CA /* Home.storyboard */; };
		51D420D024586AB300AD70CA /* Settings.storyboard in Resources */ = {isa = PBXBuildFile; fileRef = 51D420CF24586AB300AD70CA /* Settings.storyboard */; };
		51E78563248D439200BBB13E /* ENACloneButton.swift in Sources */ = {isa = PBXBuildFile; fileRef = 51E78562248D439200BBB13E /* ENACloneButton.swift */; };
		51FE277B2475340300BB8144 /* HomeRiskLoadingItemViewConfigurator.swift in Sources */ = {isa = PBXBuildFile; fileRef = 51FE277A2475340300BB8144 /* HomeRiskLoadingItemViewConfigurator.swift */; };
		51FE277D247535C400BB8144 /* RiskLoadingItemView.xib in Resources */ = {isa = PBXBuildFile; fileRef = 51FE277C247535C400BB8144 /* RiskLoadingItemView.xib */; };
		51FE277F247535E300BB8144 /* RiskLoadingItemView.swift in Sources */ = {isa = PBXBuildFile; fileRef = 51FE277E247535E300BB8144 /* RiskLoadingItemView.swift */; };
		710021DC248E44A6001F0B63 /* ENAFont.swift in Sources */ = {isa = PBXBuildFile; fileRef = 710021DB248E44A6001F0B63 /* ENAFont.swift */; };
		710021DE248EAF16001F0B63 /* ExposureSubmissionImageCardCell.xib in Resources */ = {isa = PBXBuildFile; fileRef = 710021DD248EAF16001F0B63 /* ExposureSubmissionImageCardCell.xib */; };
		710021E0248EAF9A001F0B63 /* ExposureSubmissionImageCardCell.swift in Sources */ = {isa = PBXBuildFile; fileRef = 710021DF248EAF9A001F0B63 /* ExposureSubmissionImageCardCell.swift */; };
		710224EA248FA67F000C5DEF /* HomeTestResultCollectionViewCell.swift in Sources */ = {isa = PBXBuildFile; fileRef = 710224E9248FA67F000C5DEF /* HomeTestResultCollectionViewCell.swift */; };
		710224EC248FC150000C5DEF /* HomeTestResultCellConfigurator.swift in Sources */ = {isa = PBXBuildFile; fileRef = 710224EB248FC150000C5DEF /* HomeTestResultCellConfigurator.swift */; };
		710224EE2490E2FD000C5DEF /* ExposureSubmissionStepCell.xib in Resources */ = {isa = PBXBuildFile; fileRef = 710224ED2490E2FC000C5DEF /* ExposureSubmissionStepCell.xib */; };
		710224F42490E7A3000C5DEF /* ExposureSubmissionStepCell.swift in Sources */ = {isa = PBXBuildFile; fileRef = 710224F32490E7A3000C5DEF /* ExposureSubmissionStepCell.swift */; };
		710224F624910661000C5DEF /* ExposureSubmissionDynamicCell.swift in Sources */ = {isa = PBXBuildFile; fileRef = 710224F524910661000C5DEF /* ExposureSubmissionDynamicCell.swift */; };
		710ABB1F2475115500948792 /* UITableViewController+Enum.swift in Sources */ = {isa = PBXBuildFile; fileRef = 710ABB1E2475115500948792 /* UITableViewController+Enum.swift */; };
		710ABB23247513E300948792 /* DynamicTypeTableViewCell.swift in Sources */ = {isa = PBXBuildFile; fileRef = 710ABB22247513E300948792 /* DynamicTypeTableViewCell.swift */; };
		710ABB25247514BD00948792 /* UIViewController+Segue.swift in Sources */ = {isa = PBXBuildFile; fileRef = 710ABB24247514BD00948792 /* UIViewController+Segue.swift */; };
		710ABB27247533FA00948792 /* DynamicTableViewController.swift in Sources */ = {isa = PBXBuildFile; fileRef = 710ABB26247533FA00948792 /* DynamicTableViewController.swift */; };
		710ABB292475353900948792 /* DynamicTableViewModel.swift in Sources */ = {isa = PBXBuildFile; fileRef = 710ABB282475353900948792 /* DynamicTableViewModel.swift */; };
		71176E2F248922B0004B0C9F /* ENAColorTests.swift in Sources */ = {isa = PBXBuildFile; fileRef = 71176E2D24891C02004B0C9F /* ENAColorTests.swift */; };
		71176E32248957C3004B0C9F /* AppNavigationController.swift in Sources */ = {isa = PBXBuildFile; fileRef = 71176E31248957C3004B0C9F /* AppNavigationController.swift */; };
		711EFCC72492EE31005FEF21 /* ENAFooterView.swift in Sources */ = {isa = PBXBuildFile; fileRef = 711EFCC62492EE31005FEF21 /* ENAFooterView.swift */; };
		711EFCC924935C79005FEF21 /* ExposureSubmissionTestResultHeaderView.xib in Resources */ = {isa = PBXBuildFile; fileRef = 711EFCC824935C79005FEF21 /* ExposureSubmissionTestResultHeaderView.xib */; };
		71330E41248109F600EB10F6 /* DynamicTableViewSection.swift in Sources */ = {isa = PBXBuildFile; fileRef = 71330E40248109F600EB10F6 /* DynamicTableViewSection.swift */; };
		71330E43248109FD00EB10F6 /* DynamicTableViewCell.swift in Sources */ = {isa = PBXBuildFile; fileRef = 71330E42248109FD00EB10F6 /* DynamicTableViewCell.swift */; };
		71330E4524810A0500EB10F6 /* DynamicTableViewHeader.swift in Sources */ = {isa = PBXBuildFile; fileRef = 71330E4424810A0500EB10F6 /* DynamicTableViewHeader.swift */; };
		71330E4724810A0C00EB10F6 /* DynamicTableViewFooter.swift in Sources */ = {isa = PBXBuildFile; fileRef = 71330E4624810A0C00EB10F6 /* DynamicTableViewFooter.swift */; };
		713EA25B247818B000AB7EE8 /* DynamicTypeButton.swift in Sources */ = {isa = PBXBuildFile; fileRef = 713EA25A247818B000AB7EE8 /* DynamicTypeButton.swift */; };
		713EA25D24798A7000AB7EE8 /* ExposureDetectionRoundedView.swift in Sources */ = {isa = PBXBuildFile; fileRef = 713EA25C24798A7000AB7EE8 /* ExposureDetectionRoundedView.swift */; };
		713EA25F24798A9100AB7EE8 /* ExposureDetectionRiskCell.swift in Sources */ = {isa = PBXBuildFile; fileRef = 713EA25E24798A9100AB7EE8 /* ExposureDetectionRiskCell.swift */; };
		713EA26124798AD100AB7EE8 /* InsetTableViewCell.swift in Sources */ = {isa = PBXBuildFile; fileRef = 713EA26024798AD100AB7EE8 /* InsetTableViewCell.swift */; };
		713EA26324798F8500AB7EE8 /* ExposureDetectionHeaderCell.swift in Sources */ = {isa = PBXBuildFile; fileRef = 713EA26224798F8500AB7EE8 /* ExposureDetectionHeaderCell.swift */; };
		714194EA247A65C60072A090 /* DynamicTableViewHeaderSeparatorView.swift in Sources */ = {isa = PBXBuildFile; fileRef = 714194E9247A65C60072A090 /* DynamicTableViewHeaderSeparatorView.swift */; };
		7154EB4A247D21E200A467FF /* ExposureDetectionLongGuideCell.swift in Sources */ = {isa = PBXBuildFile; fileRef = 7154EB49247D21E200A467FF /* ExposureDetectionLongGuideCell.swift */; };
		7154EB4C247E862100A467FF /* ExposureDetectionLoadingCell.swift in Sources */ = {isa = PBXBuildFile; fileRef = 7154EB4B247E862100A467FF /* ExposureDetectionLoadingCell.swift */; };
		717D21E9248C022E00D9717E /* DynamicTableViewHtmlCell.swift in Sources */ = {isa = PBXBuildFile; fileRef = 717D21E8248C022E00D9717E /* DynamicTableViewHtmlCell.swift */; };
		7187A5582481231C00FCC755 /* DynamicTableViewAction.swift in Sources */ = {isa = PBXBuildFile; fileRef = 71330E4824810A5A00EB10F6 /* DynamicTableViewAction.swift */; };
		71B804472484CC0800D53506 /* ENALabel.swift in Sources */ = {isa = PBXBuildFile; fileRef = 71B804462484CC0800D53506 /* ENALabel.swift */; };
		71B804492484D37300D53506 /* RiskLegendViewController.swift in Sources */ = {isa = PBXBuildFile; fileRef = 71B804482484D37300D53506 /* RiskLegendViewController.swift */; };
		71B8044D248525CD00D53506 /* RiskLegendViewController+DynamicTableViewModel.swift in Sources */ = {isa = PBXBuildFile; fileRef = 71B8044C248525CD00D53506 /* RiskLegendViewController+DynamicTableViewModel.swift */; };
		71B8044F248526B600D53506 /* DynamicTableViewSpaceCell.swift in Sources */ = {isa = PBXBuildFile; fileRef = 71B8044E248526B600D53506 /* DynamicTableViewSpaceCell.swift */; };
		71B804542485273C00D53506 /* RiskLegendDotBodyCell.swift in Sources */ = {isa = PBXBuildFile; fileRef = 71B804532485273C00D53506 /* RiskLegendDotBodyCell.swift */; };
		71CAB9D2248AACAD00F516A5 /* PixelPerfectLayoutConstraint.swift in Sources */ = {isa = PBXBuildFile; fileRef = 71CAB9D1248AACAD00F516A5 /* PixelPerfectLayoutConstraint.swift */; };
		71CAB9D4248AB33500F516A5 /* DynamicTypeSymbolImageView.swift in Sources */ = {isa = PBXBuildFile; fileRef = 71CAB9D3248AB33500F516A5 /* DynamicTypeSymbolImageView.swift */; };
		71F2E57B2487AEFC00694F1A /* ena-colors.xcassets in Resources */ = {isa = PBXBuildFile; fileRef = 71F2E57A2487AEFC00694F1A /* ena-colors.xcassets */; };
		71F5418E248BEE08006DB793 /* privacy-policy.html in Resources */ = {isa = PBXBuildFile; fileRef = 71F5418A248BEDBE006DB793 /* privacy-policy.html */; };
		71F54191248BF677006DB793 /* HtmlTextView.swift in Sources */ = {isa = PBXBuildFile; fileRef = 71F54190248BF677006DB793 /* HtmlTextView.swift */; };
		71FD8862246EB27F00E804D0 /* ExposureDetectionViewController.swift in Sources */ = {isa = PBXBuildFile; fileRef = 71FD8861246EB27F00E804D0 /* ExposureDetectionViewController.swift */; };
		71FE1C69247A8FE100851FEB /* DynamicTableViewHeaderFooterView.swift in Sources */ = {isa = PBXBuildFile; fileRef = 71FE1C68247A8FE100851FEB /* DynamicTableViewHeaderFooterView.swift */; };
		71FE1C71247AA7B700851FEB /* DynamicTableViewHeaderImageView.swift in Sources */ = {isa = PBXBuildFile; fileRef = 71FE1C70247AA7B700851FEB /* DynamicTableViewHeaderImageView.swift */; };
		71FE1C7A247AC2B500851FEB /* ExposureSubmissionSuccessViewController.swift in Sources */ = {isa = PBXBuildFile; fileRef = 71FE1C73247AC2B500851FEB /* ExposureSubmissionSuccessViewController.swift */; };
		71FE1C7B247AC2B500851FEB /* ExposureSubmissionQRScannerViewController.swift in Sources */ = {isa = PBXBuildFile; fileRef = 71FE1C74247AC2B500851FEB /* ExposureSubmissionQRScannerViewController.swift */; };
		71FE1C7C247AC2B500851FEB /* ExposureSubmissionOverviewViewController.swift in Sources */ = {isa = PBXBuildFile; fileRef = 71FE1C75247AC2B500851FEB /* ExposureSubmissionOverviewViewController.swift */; };
		71FE1C7D247AC2B500851FEB /* ExposureSubmissionTanInputViewController.swift in Sources */ = {isa = PBXBuildFile; fileRef = 71FE1C76247AC2B500851FEB /* ExposureSubmissionTanInputViewController.swift */; };
		71FE1C7F247AC2B500851FEB /* ExposureSubmissionTestResultViewController.swift in Sources */ = {isa = PBXBuildFile; fileRef = 71FE1C78247AC2B500851FEB /* ExposureSubmissionTestResultViewController.swift */; };
		71FE1C80247AC2B500851FEB /* ExposureSubmissionNavigationController.swift in Sources */ = {isa = PBXBuildFile; fileRef = 71FE1C79247AC2B500851FEB /* ExposureSubmissionNavigationController.swift */; };
		71FE1C82247AC30300851FEB /* ENATanInput.swift in Sources */ = {isa = PBXBuildFile; fileRef = 71FE1C81247AC30300851FEB /* ENATanInput.swift */; };
		71FE1C86247AC33D00851FEB /* ExposureSubmissionTestResultHeaderView.swift in Sources */ = {isa = PBXBuildFile; fileRef = 71FE1C84247AC33D00851FEB /* ExposureSubmissionTestResultHeaderView.swift */; };
		71FE1C8C247AC79D00851FEB /* DynamicTableViewIconCell.swift in Sources */ = {isa = PBXBuildFile; fileRef = 71FE1C8A247AC79D00851FEB /* DynamicTableViewIconCell.swift */; };
		71FE1C8D247AC79D00851FEB /* DynamicTableViewIconCell.xib in Resources */ = {isa = PBXBuildFile; fileRef = 71FE1C8B247AC79D00851FEB /* DynamicTableViewIconCell.xib */; };
		85142501245DA0B3009D2791 /* UIViewController+Alert.swift in Sources */ = {isa = PBXBuildFile; fileRef = 85142500245DA0B3009D2791 /* UIViewController+Alert.swift */; };
		8539874F2467094E00D28B62 /* AppIcon.xcassets in Resources */ = {isa = PBXBuildFile; fileRef = 8539874E2467094E00D28B62 /* AppIcon.xcassets */; };
		853D987A24694A8700490DBA /* ENAButton.swift in Sources */ = {isa = PBXBuildFile; fileRef = 853D987924694A8700490DBA /* ENAButton.swift */; };
		853D98832469DC5000490DBA /* ExposureNotificationSetting.storyboard in Resources */ = {isa = PBXBuildFile; fileRef = 853D98822469DC5000490DBA /* ExposureNotificationSetting.storyboard */; };
		858F6F6E245A103C009FFD33 /* ExposureNotification.framework in Frameworks */ = {isa = PBXBuildFile; fileRef = 858F6F6D245A103C009FFD33 /* ExposureNotification.framework */; };
		8595BF5F246032D90056EA27 /* ENASwitch.swift in Sources */ = {isa = PBXBuildFile; fileRef = 8595BF5E246032D90056EA27 /* ENASwitch.swift */; };
		859DD512248549790073D59F /* MockDiagnosisKeysRetrieval.swift in Sources */ = {isa = PBXBuildFile; fileRef = 859DD511248549790073D59F /* MockDiagnosisKeysRetrieval.swift */; };
		85D7593F2457048F008175F0 /* AppDelegate.swift in Sources */ = {isa = PBXBuildFile; fileRef = 85D7593E2457048F008175F0 /* AppDelegate.swift */; };
		85D759412457048F008175F0 /* SceneDelegate.swift in Sources */ = {isa = PBXBuildFile; fileRef = 85D759402457048F008175F0 /* SceneDelegate.swift */; };
		85D7594B24570491008175F0 /* Assets.xcassets in Resources */ = {isa = PBXBuildFile; fileRef = 85D7594A24570491008175F0 /* Assets.xcassets */; };
		85D7594E24570491008175F0 /* LaunchScreen.storyboard in Resources */ = {isa = PBXBuildFile; fileRef = 85D7594C24570491008175F0 /* LaunchScreen.storyboard */; };
		85D7596424570491008175F0 /* ENAUITests.swift in Sources */ = {isa = PBXBuildFile; fileRef = 85D7596324570491008175F0 /* ENAUITests.swift */; };
		85E33444247EB357006E74EC /* CircularProgressView.swift in Sources */ = {isa = PBXBuildFile; fileRef = 85E33443247EB357006E74EC /* CircularProgressView.swift */; };
		A128F04E2489ABEE00EC7F6C /* RiskCalculationTests.swift in Sources */ = {isa = PBXBuildFile; fileRef = A128F04C2489ABE700EC7F6C /* RiskCalculationTests.swift */; };
		A128F059248B459F00EC7F6C /* PublicKeyStore.swift in Sources */ = {isa = PBXBuildFile; fileRef = A128F058248B459F00EC7F6C /* PublicKeyStore.swift */; };
		A16714AF248CA1B70031B111 /* Bundle+ReadPlist.swift in Sources */ = {isa = PBXBuildFile; fileRef = A16714AE248CA1B70031B111 /* Bundle+ReadPlist.swift */; };
		A16714B1248CFF020031B111 /* HostWhitelist.plist in Resources */ = {isa = PBXBuildFile; fileRef = A16714B0248CFF020031B111 /* HostWhitelist.plist */; };
		A16714BB248D18D20031B111 /* SummaryMetadata.swift in Sources */ = {isa = PBXBuildFile; fileRef = A16714BA248D18D20031B111 /* SummaryMetadata.swift */; };
		A16714C0248D53F60031B111 /* CoronaWarnURLSessionDelegateTests.swift in Sources */ = {isa = PBXBuildFile; fileRef = A16714BE248D53F00031B111 /* CoronaWarnURLSessionDelegateTests.swift */; };
		A173665324844F41006BE209 /* SQLiteKeyValueStoreTests.swift in Sources */ = {isa = PBXBuildFile; fileRef = A173665124844F29006BE209 /* SQLiteKeyValueStoreTests.swift */; };
		A17366552484978A006BE209 /* OnboardingInfoViewControllerUtils.swift in Sources */ = {isa = PBXBuildFile; fileRef = A17366542484978A006BE209 /* OnboardingInfoViewControllerUtils.swift */; };
		A17DA5E32486D8EF006F310F /* RiskLevelTests.swift in Sources */ = {isa = PBXBuildFile; fileRef = A17DA5E12486D8E7006F310F /* RiskLevelTests.swift */; };
		A1877CAB248F2532006FEFC0 /* SAPDownloadedPackageTests.swift in Sources */ = {isa = PBXBuildFile; fileRef = A1877CA9248F247D006FEFC0 /* SAPDownloadedPackageTests.swift */; };
		A189E45F248C325E001D0996 /* de-config in Resources */ = {isa = PBXBuildFile; fileRef = A189E45E248C325E001D0996 /* de-config */; };
		A189E461248C35BF001D0996 /* PublicKeys.plist in Resources */ = {isa = PBXBuildFile; fileRef = A189E460248C35BF001D0996 /* PublicKeys.plist */; };
		A328424D248B91E0006B1F09 /* HomeTestResultLoadingCell.xib in Resources */ = {isa = PBXBuildFile; fileRef = A328424B248B91E0006B1F09 /* HomeTestResultLoadingCell.xib */; };
		A328424E248B91E0006B1F09 /* HomeTestResultLoadingCell.swift in Sources */ = {isa = PBXBuildFile; fileRef = A328424C248B91E0006B1F09 /* HomeTestResultLoadingCell.swift */; };
		A3284250248B9269006B1F09 /* HomeTestResultLoadingCellConfigurator.swift in Sources */ = {isa = PBXBuildFile; fileRef = A328424F248B9269006B1F09 /* HomeTestResultLoadingCellConfigurator.swift */; };
		A3284255248E493B006B1F09 /* ExposureSubmissionOverviewViewControllerTests.swift in Sources */ = {isa = PBXBuildFile; fileRef = A3284254248E493B006B1F09 /* ExposureSubmissionOverviewViewControllerTests.swift */; };
		A3284257248E7431006B1F09 /* MockExposureSubmissionService.swift in Sources */ = {isa = PBXBuildFile; fileRef = A3284256248E7431006B1F09 /* MockExposureSubmissionService.swift */; };
		A3284259248E7672006B1F09 /* MockExposureSubmissionQRScannerViewController.swift in Sources */ = {isa = PBXBuildFile; fileRef = A3284258248E7672006B1F09 /* MockExposureSubmissionQRScannerViewController.swift */; };
		A328425D248E82BC006B1F09 /* ExposureSubmissionTestResultViewControllerTests.swift in Sources */ = {isa = PBXBuildFile; fileRef = A328425B248E82B5006B1F09 /* ExposureSubmissionTestResultViewControllerTests.swift */; };
		A328425F248E943D006B1F09 /* ExposureSubmissionTanInputViewControllerTests.swift in Sources */ = {isa = PBXBuildFile; fileRef = A328425E248E943D006B1F09 /* ExposureSubmissionTanInputViewControllerTests.swift */; };
		A32842612490E2AC006B1F09 /* ExposureSubmissionWarnOthersViewControllerTests.swift in Sources */ = {isa = PBXBuildFile; fileRef = A32842602490E2AC006B1F09 /* ExposureSubmissionWarnOthersViewControllerTests.swift */; };
		A328426324910552006B1F09 /* ExposureSubmissionSuccessViewControllerTests.swift in Sources */ = {isa = PBXBuildFile; fileRef = A328426224910552006B1F09 /* ExposureSubmissionSuccessViewControllerTests.swift */; };
		A32842652491136E006B1F09 /* ExposureSubmissionUITests.swift in Sources */ = {isa = PBXBuildFile; fileRef = A32842642491136E006B1F09 /* ExposureSubmissionUITests.swift */; };
		A32842672492359E006B1F09 /* MockExposureSubmissionNavigationControllerChild.swift in Sources */ = {isa = PBXBuildFile; fileRef = A32842662492359E006B1F09 /* MockExposureSubmissionNavigationControllerChild.swift */; };
		A36D07B92486D61C00E46F96 /* HomeCardCellButtonDelegate.swift in Sources */ = {isa = PBXBuildFile; fileRef = A36D07B82486D61C00E46F96 /* HomeCardCellButtonDelegate.swift */; };
		A3C4F96024812CD20047F23E /* ExposureSubmissionWarnOthersViewController.swift in Sources */ = {isa = PBXBuildFile; fileRef = A3C4F95F24812CD20047F23E /* ExposureSubmissionWarnOthersViewController.swift */; };
		A3E5E71A247D4FFB00237116 /* ExposureSubmissionViewUtils.swift in Sources */ = {isa = PBXBuildFile; fileRef = A3E5E719247D4FFB00237116 /* ExposureSubmissionViewUtils.swift */; };
		A3E5E71E247E6F7A00237116 /* SpinnerInjectable.swift in Sources */ = {isa = PBXBuildFile; fileRef = A3E5E71D247E6F7A00237116 /* SpinnerInjectable.swift */; };
		A3FF84EC247BFAF00053E947 /* Hasher.swift in Sources */ = {isa = PBXBuildFile; fileRef = A3FF84EB247BFAF00053E947 /* Hasher.swift */; };
		B10FD5ED246EAADC00E9D7F2 /* AppInformationDetailViewController.swift in Sources */ = {isa = PBXBuildFile; fileRef = 71CC3E9E246D6B6800217F2C /* AppInformationDetailViewController.swift */; };
		B10FD5F1246EAB1000E9D7F2 /* AppInformationViewController+DynamicTableViewModel.swift in Sources */ = {isa = PBXBuildFile; fileRef = 71CC3E9C246D5D8000217F2C /* AppInformationViewController+DynamicTableViewModel.swift */; };
		B10FD5F4246EAC1700E9D7F2 /* AppleFilesWriter.swift in Sources */ = {isa = PBXBuildFile; fileRef = B10FD5F3246EAC1700E9D7F2 /* AppleFilesWriter.swift */; };
		B111EE2C2465D9F7001AEBB4 /* String+Localization.swift in Sources */ = {isa = PBXBuildFile; fileRef = B111EE2B2465D9F7001AEBB4 /* String+Localization.swift */; };
		B112545A246F2C6500AB5036 /* ENTemporaryExposureKey+Convert.swift in Sources */ = {isa = PBXBuildFile; fileRef = B1125459246F2C6500AB5036 /* ENTemporaryExposureKey+Convert.swift */; };
		B11655932491437600316087 /* RiskProvidingConfigurationTests.swift in Sources */ = {isa = PBXBuildFile; fileRef = B11655922491437600316087 /* RiskProvidingConfigurationTests.swift */; };
		B1175213248A83AB00C3325C /* Risk.swift in Sources */ = {isa = PBXBuildFile; fileRef = B1175212248A83AB00C3325C /* Risk.swift */; };
		B1175216248A9F9600C3325C /* ConvertingKeysTests.swift in Sources */ = {isa = PBXBuildFile; fileRef = B1175215248A9F9600C3325C /* ConvertingKeysTests.swift */; };
		B1175218248ACFBC00C3325C /* SAP_RiskScoreClass+LowAndHigh.swift in Sources */ = {isa = PBXBuildFile; fileRef = B1175217248ACFBC00C3325C /* SAP_RiskScoreClass+LowAndHigh.swift */; };
		B117521A248ACFFC00C3325C /* SAP_RiskScoreClass+LowAndHighTests.swift in Sources */ = {isa = PBXBuildFile; fileRef = B1175219248ACFFC00C3325C /* SAP_RiskScoreClass+LowAndHighTests.swift */; };
		B117909824914D77007FF821 /* StoreTests.swift in Sources */ = {isa = PBXBuildFile; fileRef = 01D3ECFF2490230400551E65 /* StoreTests.swift */; };
		B11E619B246EE4B0004A056A /* DynamicTypeLabel.swift in Sources */ = {isa = PBXBuildFile; fileRef = 71CC3EA0246D6BBF00217F2C /* DynamicTypeLabel.swift */; };
		B11E619C246EE4E9004A056A /* UIFont+DynamicType.swift in Sources */ = {isa = PBXBuildFile; fileRef = 71CC3EA2246D6C4000217F2C /* UIFont+DynamicType.swift */; };
		B1218920248AD79900496210 /* ClientMock.swift in Sources */ = {isa = PBXBuildFile; fileRef = CD678F6C246C43EE00B6A0F8 /* ClientMock.swift */; };
		B1221BE02492ECE800E6C4E4 /* CFDictionary+KeychainQuery.swift in Sources */ = {isa = PBXBuildFile; fileRef = B1221BDF2492ECE800E6C4E4 /* CFDictionary+KeychainQuery.swift */; };
		B1221BE22492ED0F00E6C4E4 /* CFDictionary+KeychainQueryTests.swift in Sources */ = {isa = PBXBuildFile; fileRef = B1221BE12492ED0F00E6C4E4 /* CFDictionary+KeychainQueryTests.swift */; };
		B143DBDF2477F292000A29E8 /* ExposureNotificationSettingViewController.swift in Sources */ = {isa = PBXBuildFile; fileRef = 853D98842469DC8100490DBA /* ExposureNotificationSettingViewController.swift */; };
		B14D0CD9246E946E00D5BEBC /* ExposureDetection.swift in Sources */ = {isa = PBXBuildFile; fileRef = B1A9E70D246D73180024CC12 /* ExposureDetection.swift */; };
		B14D0CDB246E968C00D5BEBC /* String+Today.swift in Sources */ = {isa = PBXBuildFile; fileRef = B14D0CDA246E968C00D5BEBC /* String+Today.swift */; };
		B14D0CDD246E972400D5BEBC /* ExposureDetectionDelegate.swift in Sources */ = {isa = PBXBuildFile; fileRef = B14D0CDC246E972400D5BEBC /* ExposureDetectionDelegate.swift */; };
		B14D0CDF246E976400D5BEBC /* ExposureDetectionTransaction+DidEndPrematurelyReason.swift in Sources */ = {isa = PBXBuildFile; fileRef = B14D0CDE246E976400D5BEBC /* ExposureDetectionTransaction+DidEndPrematurelyReason.swift */; };
		B153096A24706F1000A4A1BD /* URLSession+Default.swift in Sources */ = {isa = PBXBuildFile; fileRef = B153096924706F1000A4A1BD /* URLSession+Default.swift */; };
		B153096C24706F2400A4A1BD /* URLSessionConfiguration+Default.swift in Sources */ = {isa = PBXBuildFile; fileRef = B153096B24706F2400A4A1BD /* URLSessionConfiguration+Default.swift */; };
		B15382E5248273F30010F007 /* MockTestStore.swift in Sources */ = {isa = PBXBuildFile; fileRef = B15382E3248273DC0010F007 /* MockTestStore.swift */; };
		B15382E7248290BB0010F007 /* AppleFilesWriterTests.swift in Sources */ = {isa = PBXBuildFile; fileRef = B15382E6248290BB0010F007 /* AppleFilesWriterTests.swift */; };
		B15382FE248424F00010F007 /* ExposureDetectionTests.swift in Sources */ = {isa = PBXBuildFile; fileRef = B15382FD248424F00010F007 /* ExposureDetectionTests.swift */; };
		B154F59B246DD5CF003E891E /* Client+Convenience.swift in Sources */ = {isa = PBXBuildFile; fileRef = B154F59A246DD5CF003E891E /* Client+Convenience.swift */; };
		B16177E824802F9B006E435A /* DownloadedPackagesSQLLiteStoreTests.swift in Sources */ = {isa = PBXBuildFile; fileRef = B16177E724802F9B006E435A /* DownloadedPackagesSQLLiteStoreTests.swift */; };
		B161782524804AC3006E435A /* DownloadedPackagesSQLLiteStore.swift in Sources */ = {isa = PBXBuildFile; fileRef = B161782424804AC3006E435A /* DownloadedPackagesSQLLiteStore.swift */; };
		B161782724804AF3006E435A /* DownloadedPackagesInMemoryStore.swift in Sources */ = {isa = PBXBuildFile; fileRef = B161782624804AF3006E435A /* DownloadedPackagesInMemoryStore.swift */; };
		B161782D248062CE006E435A /* DeltaCalculationResultTests.swift in Sources */ = {isa = PBXBuildFile; fileRef = B161782C248062CE006E435A /* DeltaCalculationResultTests.swift */; };
		B161782E2480658F006E435A /* DeltaCalculationResult.swift in Sources */ = {isa = PBXBuildFile; fileRef = B161782924805784006E435A /* DeltaCalculationResult.swift */; };
		B1741B492462C207006275D9 /* Client.swift in Sources */ = {isa = PBXBuildFile; fileRef = B1741B482462C207006275D9 /* Client.swift */; };
		B1741B4B2462C21C006275D9 /* DMQRCodeScanViewController.swift in Sources */ = {isa = PBXBuildFile; fileRef = B1741B402461A511006275D9 /* DMQRCodeScanViewController.swift */; };
		B1741B4C2462C21F006275D9 /* DMDeveloperMenu.swift in Sources */ = {isa = PBXBuildFile; fileRef = B1741B432461C257006275D9 /* DMDeveloperMenu.swift */; };
		B1741B4D2462C21F006275D9 /* DMQRCodeViewController.swift in Sources */ = {isa = PBXBuildFile; fileRef = B1741B3D24619179006275D9 /* DMQRCodeViewController.swift */; };
		B1741B4E2462C21F006275D9 /* DMViewController.swift in Sources */ = {isa = PBXBuildFile; fileRef = B1569DDE245D70990079FCD7 /* DMViewController.swift */; };
		B1741B582462EBDB006275D9 /* HomeViewController.swift in Sources */ = {isa = PBXBuildFile; fileRef = 51CE1B2E245F5CFC002CF42A /* HomeViewController.swift */; };
		B17A44A22464906A00CB195E /* KeyTests.swift in Sources */ = {isa = PBXBuildFile; fileRef = B17A44A12464906A00CB195E /* KeyTests.swift */; };
		B17F2D48248CEB4C00CAA38F /* DetectionMode.swift in Sources */ = {isa = PBXBuildFile; fileRef = B18E852E248C29D400CF4FB8 /* DetectionMode.swift */; };
		B184A380248FFCBE007180F6 /* SecureStore.swift in Sources */ = {isa = PBXBuildFile; fileRef = B184A37F248FFCBE007180F6 /* SecureStore.swift */; };
		B184A383248FFCE2007180F6 /* CodableExposureDetectionSummary.swift in Sources */ = {isa = PBXBuildFile; fileRef = B184A382248FFCE2007180F6 /* CodableExposureDetectionSummary.swift */; };
		B18C411D246DB30000B8D8CB /* URL+Helper.swift in Sources */ = {isa = PBXBuildFile; fileRef = B18C411C246DB30000B8D8CB /* URL+Helper.swift */; };
		B19FD7112491A07000A9D56A /* String+SemanticVersion.swift in Sources */ = {isa = PBXBuildFile; fileRef = B19FD7102491A07000A9D56A /* String+SemanticVersion.swift */; };
		B19FD7132491A08500A9D56A /* SAP_SemanticVersion+Compare.swift in Sources */ = {isa = PBXBuildFile; fileRef = B19FD7122491A08500A9D56A /* SAP_SemanticVersion+Compare.swift */; };
		B19FD7152491A4A300A9D56A /* SAP_SemanticVersionTests.swift in Sources */ = {isa = PBXBuildFile; fileRef = B19FD7142491A4A300A9D56A /* SAP_SemanticVersionTests.swift */; };
		B1A76E9F24714AC700EA5208 /* HTTPClient+Configuration.swift in Sources */ = {isa = PBXBuildFile; fileRef = B1A76E9E24714AC700EA5208 /* HTTPClient+Configuration.swift */; };
		B1A89F3824819C2B00DA1CEC /* HomeInteractor.swift in Sources */ = {isa = PBXBuildFile; fileRef = 5111E7622460BB1500ED6498 /* HomeInteractor.swift */; };
		B1A89F3924819CC200DA1CEC /* ExposureStateUpdating.swift in Sources */ = {isa = PBXBuildFile; fileRef = B18CADAD24782FA4006F53F0 /* ExposureStateUpdating.swift */; };
		B1A89F3A24819CD300DA1CEC /* HomeRiskImageItemViewConfigurator.swift in Sources */ = {isa = PBXBuildFile; fileRef = 514EE99F246D4DF800DE4884 /* HomeRiskImageItemViewConfigurator.swift */; };
		B1A89F3B24819CE800DA1CEC /* LabelTableViewCell.swift in Sources */ = {isa = PBXBuildFile; fileRef = CDD87C5C247559E3007CE6CA /* LabelTableViewCell.swift */; };
		B1B381432472EF8B0056BEEE /* HTTPClient+Configuration.swift in Sources */ = {isa = PBXBuildFile; fileRef = B12995E8246C344100854AD0 /* HTTPClient+Configuration.swift */; };
		B1B5A76024924B3D0029D5D7 /* FMDB in Frameworks */ = {isa = PBXBuildFile; productRef = B1B5A75F24924B3D0029D5D7 /* FMDB */; };
		B1B9CF1F246ED2E8008F04F5 /* Sap_FilebucketTests.swift in Sources */ = {isa = PBXBuildFile; fileRef = B1B9CF1E246ED2E8008F04F5 /* Sap_FilebucketTests.swift */; };
		B1BD9E7E24898A2300BD3930 /* ExposureDetectionViewController+DynamicTableViewModel.swift in Sources */ = {isa = PBXBuildFile; fileRef = 714CD8662472885900F56450 /* ExposureDetectionViewController+DynamicTableViewModel.swift */; };
		B1C6ECFF247F089E0066138F /* RiskImageItemView.swift in Sources */ = {isa = PBXBuildFile; fileRef = 51B5B415246DF13D00DC5D3E /* RiskImageItemView.swift */; };
		B1C6ED00247F23730066138F /* NotificationName.swift in Sources */ = {isa = PBXBuildFile; fileRef = 51D420D324586DCA00AD70CA /* NotificationName.swift */; };
		B1C7EE4424938E9E00F1F284 /* ExposureDetection_DidEndPrematurelyReason+ErrorHandling.swift in Sources */ = {isa = PBXBuildFile; fileRef = B1C7EE4324938E9E00F1F284 /* ExposureDetection_DidEndPrematurelyReason+ErrorHandling.swift */; };
		B1C7EE4624938EB700F1F284 /* ExposureDetection_DidEndPrematurelyReason+ErrorHandlingTests.swift in Sources */ = {isa = PBXBuildFile; fileRef = B1C7EE4524938EB700F1F284 /* ExposureDetection_DidEndPrematurelyReason+ErrorHandlingTests.swift */; };
		B1CD333C24865A7D00B06E9B /* TracingStatusHistory.swift in Sources */ = {isa = PBXBuildFile; fileRef = B1CD333B24865A7D00B06E9B /* TracingStatusHistory.swift */; };
		B1CD333E24865E0000B06E9B /* TracingStatusHistoryTests.swift in Sources */ = {isa = PBXBuildFile; fileRef = B1CD333D24865E0000B06E9B /* TracingStatusHistoryTests.swift */; };
		B1CD33412486AA7100B06E9B /* CoronaWarnURLSessionDelegate.swift in Sources */ = {isa = PBXBuildFile; fileRef = B1CD33402486AA7100B06E9B /* CoronaWarnURLSessionDelegate.swift */; };
		B1D431C8246C69F300E728AD /* HTTPClient+ConfigurationTests.swift in Sources */ = {isa = PBXBuildFile; fileRef = B1D431C7246C69F300E728AD /* HTTPClient+ConfigurationTests.swift */; };
		B1D431CB246C84A400E728AD /* DownloadedPackagesStore.swift in Sources */ = {isa = PBXBuildFile; fileRef = B1D431CA246C84A400E728AD /* DownloadedPackagesStore.swift */; };
		B1D431CE246C84F200E728AD /* KeyPackagesStoreTests.swift in Sources */ = {isa = PBXBuildFile; fileRef = B1D431CC246C84ED00E728AD /* KeyPackagesStoreTests.swift */; };
		B1D6B002247DA0320079DDD3 /* ExposureDetectionViewControllerDelegate.swift in Sources */ = {isa = PBXBuildFile; fileRef = B1D6B001247DA0320079DDD3 /* ExposureDetectionViewControllerDelegate.swift */; };
		B1D6B004247DA4920079DDD3 /* UIApplication+CoronaWarn.swift in Sources */ = {isa = PBXBuildFile; fileRef = B1D6B003247DA4920079DDD3 /* UIApplication+CoronaWarn.swift */; };
		B1D7D68E24766D2100E4DA5D /* submission_payload.pb.swift in Sources */ = {isa = PBXBuildFile; fileRef = B1D7D68624766D2100E4DA5D /* submission_payload.pb.swift */; };
		B1D7D69224766D2100E4DA5D /* apple_export.pb.swift in Sources */ = {isa = PBXBuildFile; fileRef = B1D7D68A24766D2100E4DA5D /* apple_export.pb.swift */; };
		B1DDDABC247137B000A07175 /* HTTPClientConfigurationEndpointTests.swift in Sources */ = {isa = PBXBuildFile; fileRef = B1DDDABB247137B000A07175 /* HTTPClientConfigurationEndpointTests.swift */; };
		B1DDDABE24713BAD00A07175 /* SAPDownloadedPackage.swift in Sources */ = {isa = PBXBuildFile; fileRef = B1A9E710246D782F0024CC12 /* SAPDownloadedPackage.swift */; };
		B1E8C99D2479D4E7006DC678 /* DMSubmissionStateViewController.swift in Sources */ = {isa = PBXBuildFile; fileRef = B1E8C99C2479D4E7006DC678 /* DMSubmissionStateViewController.swift */; };
		B1EAEC8B24711884003BE9A2 /* URLSession+Convenience.swift in Sources */ = {isa = PBXBuildFile; fileRef = B1EAEC8A24711884003BE9A2 /* URLSession+Convenience.swift */; };
		B1EAEC8F247118D1003BE9A2 /* URLSession+ConvenienceTests.swift in Sources */ = {isa = PBXBuildFile; fileRef = B1EAEC8D247118CB003BE9A2 /* URLSession+ConvenienceTests.swift */; };
		B1EDFD88248E741B00E7EAFF /* SwiftProtobuf in Frameworks */ = {isa = PBXBuildFile; productRef = B10FB02F246036F3004CA11E /* SwiftProtobuf */; };
		B1EDFD89248E741B00E7EAFF /* ZIPFoundation in Frameworks */ = {isa = PBXBuildFile; productRef = B1E8C9A4247AB869006DC678 /* ZIPFoundation */; };
		B1EDFD8A248E741B00E7EAFF /* Connectivity in Frameworks */ = {isa = PBXBuildFile; productRef = 3DD767482483D6B5002DD2B3 /* Connectivity */; };
		B1EDFD8D248E74D000E7EAFF /* URL+StaticString.swift in Sources */ = {isa = PBXBuildFile; fileRef = B1EDFD8C248E74D000E7EAFF /* URL+StaticString.swift */; };
		B1F82DF224718C7300E2E56A /* DMConfigurationViewController.swift in Sources */ = {isa = PBXBuildFile; fileRef = B1F82DF124718C7300E2E56A /* DMConfigurationViewController.swift */; };
		B1F8AE482479B4C30093A588 /* api-response-day-2020-05-16 in Resources */ = {isa = PBXBuildFile; fileRef = B1F8AE472479B4C30093A588 /* api-response-day-2020-05-16 */; };
		B1FE13EB24891CFA00D012E5 /* RiskProvider.swift in Sources */ = {isa = PBXBuildFile; fileRef = B1FE13DE248821E000D012E5 /* RiskProvider.swift */; };
		B1FE13EC24891CFE00D012E5 /* RiskProviding.swift in Sources */ = {isa = PBXBuildFile; fileRef = B1FE13DC248821CB00D012E5 /* RiskProviding.swift */; };
		B1FE13ED24891D0400D012E5 /* RiskProviderTests.swift in Sources */ = {isa = PBXBuildFile; fileRef = B1FE13E1248824E900D012E5 /* RiskProviderTests.swift */; };
		B1FE13EF24891D0C00D012E5 /* RiskProvidingConfiguration.swift in Sources */ = {isa = PBXBuildFile; fileRef = B1FE13E52488255900D012E5 /* RiskProvidingConfiguration.swift */; };
		B1FE13F024891D1500D012E5 /* RiskCalculation.swift in Sources */ = {isa = PBXBuildFile; fileRef = B1FE13D72487DEED00D012E5 /* RiskCalculation.swift */; };
		B1FE13FB24896E6700D012E5 /* AppConfigurationProviding.swift in Sources */ = {isa = PBXBuildFile; fileRef = B1FE13FA24896E6700D012E5 /* AppConfigurationProviding.swift */; };
		B1FE13FE24896EF700D012E5 /* CachedAppConfigurationTests.swift in Sources */ = {isa = PBXBuildFile; fileRef = B1FE13FD24896EF700D012E5 /* CachedAppConfigurationTests.swift */; };
		B1FE13FF2489708200D012E5 /* CachedAppConfiguration.swift in Sources */ = {isa = PBXBuildFile; fileRef = B1FE13F824896DDB00D012E5 /* CachedAppConfiguration.swift */; };
		CD2EC329247D82EE00C6B3F9 /* NotificationSettingsViewController.swift in Sources */ = {isa = PBXBuildFile; fileRef = CD2EC328247D82EE00C6B3F9 /* NotificationSettingsViewController.swift */; };
		CD678F6F246C43FC00B6A0F8 /* MockURLSession.swift in Sources */ = {isa = PBXBuildFile; fileRef = CD678F6E246C43FC00B6A0F8 /* MockURLSession.swift */; };
		CD8638532477EBD400A5A07C /* SettingsViewModel.swift in Sources */ = {isa = PBXBuildFile; fileRef = CD8638522477EBD400A5A07C /* SettingsViewModel.swift */; };
		CD99A3A9245C272400BF12AF /* ExposureSubmissionService.swift in Sources */ = {isa = PBXBuildFile; fileRef = CD99A3A8245C272400BF12AF /* ExposureSubmissionService.swift */; };
		CD99A3C7246155C300BF12AF /* Logger.swift in Sources */ = {isa = PBXBuildFile; fileRef = CD99A3C6246155C300BF12AF /* Logger.swift */; };
		CD99A3CA2461A47C00BF12AF /* AppStrings.swift in Sources */ = {isa = PBXBuildFile; fileRef = CD99A3C92461A47C00BF12AF /* AppStrings.swift */; };
		CDCE11D6247D644100F30825 /* NotificationSettingsViewModel.swift in Sources */ = {isa = PBXBuildFile; fileRef = CDCE11D5247D644100F30825 /* NotificationSettingsViewModel.swift */; };
		CDCE11D9247D64C600F30825 /* NotificationSettingsOnTableViewCell.swift in Sources */ = {isa = PBXBuildFile; fileRef = CDCE11D8247D64C600F30825 /* NotificationSettingsOnTableViewCell.swift */; };
		CDCE11DB247D64D600F30825 /* NotificationSettingsOffTableViewCell.swift in Sources */ = {isa = PBXBuildFile; fileRef = CDCE11DA247D64D600F30825 /* NotificationSettingsOffTableViewCell.swift */; };
		CDD87C56247556DE007CE6CA /* MainSettingsTableViewCell.swift in Sources */ = {isa = PBXBuildFile; fileRef = CDD87C54247556DE007CE6CA /* MainSettingsTableViewCell.swift */; };
		CDF27BD3246ADBA70044D32B /* ExposureSubmissionServiceTests.swift in Sources */ = {isa = PBXBuildFile; fileRef = CDF27BD2246ADBA70044D32B /* ExposureSubmissionServiceTests.swift */; };
		CDF27BD5246ADBF30044D32B /* HTTPClientTests.swift in Sources */ = {isa = PBXBuildFile; fileRef = CDF27BD4246ADBF30044D32B /* HTTPClientTests.swift */; };
		EE20EA072469883900770683 /* RiskLegend.storyboard in Resources */ = {isa = PBXBuildFile; fileRef = EE20EA062469883900770683 /* RiskLegend.storyboard */; };
		EE22DB81247FB40A001B0A71 /* ENStateHandler.swift in Sources */ = {isa = PBXBuildFile; fileRef = EE22DB7F247FB409001B0A71 /* ENStateHandler.swift */; };
		EE22DB82247FB40A001B0A71 /* ENSettingModel.swift in Sources */ = {isa = PBXBuildFile; fileRef = EE22DB80247FB409001B0A71 /* ENSettingModel.swift */; };
		EE22DB89247FB43A001B0A71 /* TracingHistoryTableViewCell.swift in Sources */ = {isa = PBXBuildFile; fileRef = EE22DB84247FB43A001B0A71 /* TracingHistoryTableViewCell.swift */; };
		EE22DB8A247FB43A001B0A71 /* ImageTableViewCell.swift in Sources */ = {isa = PBXBuildFile; fileRef = EE22DB85247FB43A001B0A71 /* ImageTableViewCell.swift */; };
		EE22DB8B247FB43A001B0A71 /* ActionDetailTableViewCell.swift in Sources */ = {isa = PBXBuildFile; fileRef = EE22DB86247FB43A001B0A71 /* ActionDetailTableViewCell.swift */; };
		EE22DB8C247FB43A001B0A71 /* DescriptionTableViewCell.swift in Sources */ = {isa = PBXBuildFile; fileRef = EE22DB87247FB43A001B0A71 /* DescriptionTableViewCell.swift */; };
		EE22DB8D247FB43A001B0A71 /* ActionTableViewCell.swift in Sources */ = {isa = PBXBuildFile; fileRef = EE22DB88247FB43A001B0A71 /* ActionTableViewCell.swift */; };
		EE22DB8F247FB46C001B0A71 /* ENStateTests.swift in Sources */ = {isa = PBXBuildFile; fileRef = EE22DB8E247FB46C001B0A71 /* ENStateTests.swift */; };
		EE22DB91247FB479001B0A71 /* MockStateHandlerObserverDelegate.swift in Sources */ = {isa = PBXBuildFile; fileRef = EE22DB90247FB479001B0A71 /* MockStateHandlerObserverDelegate.swift */; };
		EE269508248FCB0300BAE234 /* InfoPlist.strings in Resources */ = {isa = PBXBuildFile; fileRef = EE26950A248FCB0300BAE234 /* InfoPlist.strings */; };
		EE278B2D245F2BBB008B06F9 /* InviteFriends.storyboard in Resources */ = {isa = PBXBuildFile; fileRef = EE278B2C245F2BBB008B06F9 /* InviteFriends.storyboard */; };
		EE278B30245F2C8A008B06F9 /* FriendsInviteController.swift in Sources */ = {isa = PBXBuildFile; fileRef = EE278B2F245F2C8A008B06F9 /* FriendsInviteController.swift */; };
		EE70C23D245B09EA00AC9B2F /* Localizable.strings in Resources */ = {isa = PBXBuildFile; fileRef = EE70C23A245B09E900AC9B2F /* Localizable.strings */; };
		EE92A33E245D96DA006B97B0 /* Localizable.stringsdict in Resources */ = {isa = PBXBuildFile; fileRef = EE92A340245D96DA006B97B0 /* Localizable.stringsdict */; };
		EEF1067A246EBF8B009DFB4E /* ResetViewController.swift in Sources */ = {isa = PBXBuildFile; fileRef = EEF10679246EBF8B009DFB4E /* ResetViewController.swift */; };
		F22C6E2324917E3200712A6B /* DynamicTableViewControllerRowsTests.swift in Sources */ = {isa = PBXBuildFile; fileRef = F247572A24838AC8003E1FC5 /* DynamicTableViewControllerRowsTests.swift */; };
		F252472F2483955B00C5556B /* DynamicTableViewControllerFake.storyboard in Resources */ = {isa = PBXBuildFile; fileRef = F252472E2483955B00C5556B /* DynamicTableViewControllerFake.storyboard */; };
		F25247312484456800C5556B /* DynamicTableViewModelTests.swift in Sources */ = {isa = PBXBuildFile; fileRef = F25247302484456800C5556B /* DynamicTableViewModelTests.swift */; };
		F2DC808E248989CE00EDC40A /* DynamicTableViewControllerRegisterCellsTests.swift in Sources */ = {isa = PBXBuildFile; fileRef = F2DC808D248989CE00EDC40A /* DynamicTableViewControllerRegisterCellsTests.swift */; };
		F2DC809024898A9400EDC40A /* DynamicTableViewControllerNumberOfRowsAndSectionsTests.swift in Sources */ = {isa = PBXBuildFile; fileRef = F2DC808F24898A9400EDC40A /* DynamicTableViewControllerNumberOfRowsAndSectionsTests.swift */; };
		F2DC809224898B1800EDC40A /* DynamicTableViewControllerHeaderTests.swift in Sources */ = {isa = PBXBuildFile; fileRef = F2DC809124898B1800EDC40A /* DynamicTableViewControllerHeaderTests.swift */; };
		F2DC809424898CE600EDC40A /* DynamicTableViewControllerFooterTests.swift in Sources */ = {isa = PBXBuildFile; fileRef = F2DC809324898CE600EDC40A /* DynamicTableViewControllerFooterTests.swift */; };
		FEDCE09E9F78ABEB4AA9A484 /* ExposureDetectionExecutor.swift in Sources */ = {isa = PBXBuildFile; fileRef = FEDCE0116603B6E00FAEE632 /* ExposureDetectionExecutor.swift */; };
		FEDCE29E414945F14E7CE576 /* ENStateHandler+State.swift in Sources */ = {isa = PBXBuildFile; fileRef = FEDCE1B8926528ED74CDE1B2 /* ENStateHandler+State.swift */; };
		FEDCE50B4AC5E24D4E11AA52 /* RequiresAppDependencies.swift in Sources */ = {isa = PBXBuildFile; fileRef = FEDCE1600374711EC77FF572 /* RequiresAppDependencies.swift */; };
		FEDCE6E2763B0BABFADF36BA /* ExposureDetectionViewController+State.swift in Sources */ = {isa = PBXBuildFile; fileRef = FEDCE4BE82DC5BFE90575663 /* ExposureDetectionViewController+State.swift */; };
		FEDCE77AED78E9C25999BB35 /* SceneDelegate+State.swift in Sources */ = {isa = PBXBuildFile; fileRef = FEDCE838D90CB02C55E15237 /* SceneDelegate+State.swift */; };
		FEDCECC1B2111AB537AEF7E5 /* HomeInteractor+State.swift in Sources */ = {isa = PBXBuildFile; fileRef = FEDCEC452596E54A041BBCE9 /* HomeInteractor+State.swift */; };
/* End PBXBuildFile section */

/* Begin PBXContainerItemProxy section */
		85D7595524570491008175F0 /* PBXContainerItemProxy */ = {
			isa = PBXContainerItemProxy;
			containerPortal = 85D759332457048F008175F0 /* Project object */;
			proxyType = 1;
			remoteGlobalIDString = 85D7593A2457048F008175F0;
			remoteInfo = ENA;
		};
		85D7596024570491008175F0 /* PBXContainerItemProxy */ = {
			isa = PBXContainerItemProxy;
			containerPortal = 85D759332457048F008175F0 /* Project object */;
			proxyType = 1;
			remoteGlobalIDString = 85D7593A2457048F008175F0;
			remoteInfo = ENA;
		};
/* End PBXContainerItemProxy section */

/* Begin PBXCopyFilesBuildPhase section */
		B102BDB924603FD600CD55A2 /* Embed Frameworks */ = {
			isa = PBXCopyFilesBuildPhase;
			buildActionMask = 2147483647;
			dstPath = "";
			dstSubfolderSpec = 10;
			files = (
			);
			name = "Embed Frameworks";
			runOnlyForDeploymentPostprocessing = 0;
		};
/* End PBXCopyFilesBuildPhase section */

/* Begin PBXFileReference section */
		011E13AD24680A4000973467 /* HTTPClient.swift */ = {isa = PBXFileReference; lastKnownFileType = sourcecode.swift; path = HTTPClient.swift; sourceTree = "<group>"; };
		011E4B002483A35A002E6412 /* ENACommunity.entitlements */ = {isa = PBXFileReference; fileEncoding = 4; lastKnownFileType = text.plist.entitlements; path = ENACommunity.entitlements; sourceTree = "<group>"; };
		013DC101245DAC4E00EE58B0 /* Store.swift */ = {isa = PBXFileReference; lastKnownFileType = sourcecode.swift; path = Store.swift; sourceTree = "<group>"; };
		0159E6BF247829BA00894A89 /* temporary_exposure_key_export.pb.swift */ = {isa = PBXFileReference; fileEncoding = 4; lastKnownFileType = sourcecode.swift; name = temporary_exposure_key_export.pb.swift; path = ../../../gen/output/temporary_exposure_key_export.pb.swift; sourceTree = "<group>"; };
		0159E6C0247829BA00894A89 /* temporary_exposure_key_signature_list.pb.swift */ = {isa = PBXFileReference; fileEncoding = 4; lastKnownFileType = sourcecode.swift; name = temporary_exposure_key_signature_list.pb.swift; path = ../../../gen/output/temporary_exposure_key_signature_list.pb.swift; sourceTree = "<group>"; };
		016146902487A43E00660992 /* WebPageHelper.swift */ = {isa = PBXFileReference; lastKnownFileType = sourcecode.swift; path = WebPageHelper.swift; sourceTree = "<group>"; };
		01D3ECFF2490230400551E65 /* StoreTests.swift */ = {isa = PBXFileReference; fileEncoding = 4; lastKnownFileType = sourcecode.swift; lineEnding = 0; path = StoreTests.swift; sourceTree = "<group>"; };
		01F5F7212487B9C000229720 /* AppInformationViewController.swift */ = {isa = PBXFileReference; lastKnownFileType = sourcecode.swift; path = AppInformationViewController.swift; sourceTree = "<group>"; };
		0D5611B3247F852C00B5B094 /* SQLiteKeyValueStore.swift */ = {isa = PBXFileReference; lastKnownFileType = sourcecode.swift; path = SQLiteKeyValueStore.swift; sourceTree = "<group>"; };
		0DD260FE248D549B007C3B2C /* KeychainHelper.swift */ = {isa = PBXFileReference; lastKnownFileType = sourcecode.swift; path = KeychainHelper.swift; sourceTree = "<group>"; };
		0DF6BB96248AD616007E8B0C /* AppUpdateCheckHelper.swift */ = {isa = PBXFileReference; lastKnownFileType = sourcecode.swift; path = AppUpdateCheckHelper.swift; sourceTree = "<group>"; };
		0DF6BB9C248AE232007E8B0C /* AppUpdateCheckerHelperTests.swift */ = {isa = PBXFileReference; lastKnownFileType = sourcecode.swift; path = AppUpdateCheckerHelperTests.swift; sourceTree = "<group>"; };
		0DF6BBB2248C04CF007E8B0C /* app_config_attenuation_duration.pb.swift */ = {isa = PBXFileReference; fileEncoding = 4; lastKnownFileType = sourcecode.swift; name = app_config_attenuation_duration.pb.swift; path = ../../../gen/output/app_config_attenuation_duration.pb.swift; sourceTree = "<group>"; };
		0DF6BBB3248C04CF007E8B0C /* app_config_app_version_config.pb.swift */ = {isa = PBXFileReference; fileEncoding = 4; lastKnownFileType = sourcecode.swift; name = app_config_app_version_config.pb.swift; path = ../../../gen/output/app_config_app_version_config.pb.swift; sourceTree = "<group>"; };
		0DF6BBB4248C04CF007E8B0C /* app_config.pb.swift */ = {isa = PBXFileReference; fileEncoding = 4; lastKnownFileType = sourcecode.swift; name = app_config.pb.swift; path = ../../../gen/output/app_config.pb.swift; sourceTree = "<group>"; };
		0DFCC2692484D7A700E2811D /* ENA-Bridging-Header.h */ = {isa = PBXFileReference; lastKnownFileType = sourcecode.c.h; path = "ENA-Bridging-Header.h"; sourceTree = "<group>"; };
		0DFCC26F2484DC8200E2811D /* ENATests-Bridging-Header.h */ = {isa = PBXFileReference; lastKnownFileType = sourcecode.c.h; path = "ENATests-Bridging-Header.h"; sourceTree = "<group>"; };
		0DFCC2702484DC8400E2811D /* sqlite3.c */ = {isa = PBXFileReference; fileEncoding = 4; lastKnownFileType = sourcecode.c.c; path = sqlite3.c; sourceTree = "<group>"; };
		0DFCC2712484DC8400E2811D /* sqlite3.h */ = {isa = PBXFileReference; fileEncoding = 4; lastKnownFileType = sourcecode.c.h; path = sqlite3.h; sourceTree = "<group>"; };
		1309194E247972C40066E329 /* PrivacyProtectionViewController.swift */ = {isa = PBXFileReference; lastKnownFileType = sourcecode.swift; path = PrivacyProtectionViewController.swift; sourceTree = "<group>"; };
		130CB19B246D92F800ADE602 /* ENAUITestsOnboarding.swift */ = {isa = PBXFileReference; fileEncoding = 4; lastKnownFileType = sourcecode.swift; path = ENAUITestsOnboarding.swift; sourceTree = "<group>"; };
		13156CFE248C19D000AFC472 /* de */ = {isa = PBXFileReference; lastKnownFileType = text.html; name = de; path = de.lproj/usage.html; sourceTree = "<group>"; };
		13156D00248CDECC00AFC472 /* en */ = {isa = PBXFileReference; lastKnownFileType = text.html; name = en; path = en.lproj/usage.html; sourceTree = "<group>"; };
		134F0DB9247578FF00D88934 /* ENAUITestsHome.swift */ = {isa = PBXFileReference; fileEncoding = 4; lastKnownFileType = sourcecode.swift; path = ENAUITestsHome.swift; sourceTree = "<group>"; };
		134F0DBA247578FF00D88934 /* ENAUITests-Extensions.swift */ = {isa = PBXFileReference; fileEncoding = 4; lastKnownFileType = sourcecode.swift; path = "ENAUITests-Extensions.swift"; sourceTree = "<group>"; };
		134F0F2B2475793400D88934 /* SnapshotHelper.swift */ = {isa = PBXFileReference; fileEncoding = 4; lastKnownFileType = sourcecode.swift; name = SnapshotHelper.swift; path = ../../fastlane/SnapshotHelper.swift; sourceTree = "<group>"; };
		13722043247AEEAD00152764 /* UNNotificationCenter+Extension.swift */ = {isa = PBXFileReference; lastKnownFileType = sourcecode.swift; path = "UNNotificationCenter+Extension.swift"; sourceTree = "<group>"; };
		137846482488027500A50AB8 /* OnboardingInfoViewController+Extension.swift */ = {isa = PBXFileReference; lastKnownFileType = sourcecode.swift; path = "OnboardingInfoViewController+Extension.swift"; sourceTree = "<group>"; };
		138910C4247A909000D739F6 /* ENATaskScheduler.swift */ = {isa = PBXFileReference; lastKnownFileType = sourcecode.swift; path = ENATaskScheduler.swift; sourceTree = "<group>"; };
		13BAE9B02472FB1E00CEE58A /* CellConfiguratorIndexPosition.swift */ = {isa = PBXFileReference; lastKnownFileType = sourcecode.swift; path = CellConfiguratorIndexPosition.swift; sourceTree = "<group>"; };
		13E50468248E3CD20086641C /* ENAUITestsAppInformation.swift */ = {isa = PBXFileReference; lastKnownFileType = sourcecode.swift; path = ENAUITestsAppInformation.swift; sourceTree = "<group>"; };
		2F26CE2D248B9C4F00BE30EE /* UIViewController+BackButton.swift */ = {isa = PBXFileReference; lastKnownFileType = sourcecode.swift; path = "UIViewController+BackButton.swift"; sourceTree = "<group>"; };
		2F3218CF248063E300A7AC0A /* UIView+Convenience.swift */ = {isa = PBXFileReference; lastKnownFileType = sourcecode.swift; path = "UIView+Convenience.swift"; sourceTree = "<group>"; };
		2F78574F248506BD00323A9C /* HomeTestResultCollectionViewCell.xib */ = {isa = PBXFileReference; fileEncoding = 4; lastKnownFileType = file.xib; path = HomeTestResultCollectionViewCell.xib; sourceTree = "<group>"; };
		2F80CFD8247ED988000F06AF /* ExposureSubmissionIntroViewController.swift */ = {isa = PBXFileReference; lastKnownFileType = sourcecode.swift; path = ExposureSubmissionIntroViewController.swift; sourceTree = "<group>"; };
		2F80CFDA247EDDB3000F06AF /* ExposureSubmissionHotlineViewController.swift */ = {isa = PBXFileReference; lastKnownFileType = sourcecode.swift; path = ExposureSubmissionHotlineViewController.swift; sourceTree = "<group>"; };
		2FD881CB2490F65C00BEC8FC /* ExposureSubmissionHotlineViewControllerTest.swift */ = {isa = PBXFileReference; lastKnownFileType = sourcecode.swift; path = ExposureSubmissionHotlineViewControllerTest.swift; sourceTree = "<group>"; };
		2FD881CD249115E700BEC8FC /* ExposureSubmissionNavigationControllerTest.swift */ = {isa = PBXFileReference; lastKnownFileType = sourcecode.swift; path = ExposureSubmissionNavigationControllerTest.swift; sourceTree = "<group>"; };
		2FF1D62D2487850200381FFB /* NSMutableAttributedString+Generation.swift */ = {isa = PBXFileReference; lastKnownFileType = sourcecode.swift; path = "NSMutableAttributedString+Generation.swift"; sourceTree = "<group>"; };
		2FF1D62F24880FCF00381FFB /* DynamicTableViewRoundedCell.swift */ = {isa = PBXFileReference; lastKnownFileType = sourcecode.swift; path = DynamicTableViewRoundedCell.swift; sourceTree = "<group>"; };
		3DD767452483D4DE002DD2B3 /* ReachabilityService.swift */ = {isa = PBXFileReference; lastKnownFileType = sourcecode.swift; path = ReachabilityService.swift; sourceTree = "<group>"; };
		3DD7674A2483D6C1002DD2B3 /* ConnectivityReachabilityService.swift */ = {isa = PBXFileReference; lastKnownFileType = sourcecode.swift; path = ConnectivityReachabilityService.swift; sourceTree = "<group>"; };
		3DD7674C2483DDAC002DD2B3 /* MockReachabilityService.swift */ = {isa = PBXFileReference; lastKnownFileType = sourcecode.swift; path = MockReachabilityService.swift; sourceTree = "<group>"; };
		4026C2DB24852B7600926FB4 /* AppInformationViewController+LegalModel.swift */ = {isa = PBXFileReference; lastKnownFileType = sourcecode.swift; path = "AppInformationViewController+LegalModel.swift"; sourceTree = "<group>"; };
		4026C2E324854C8D00926FB4 /* AppInformationLegalCell.swift */ = {isa = PBXFileReference; lastKnownFileType = sourcecode.swift; path = AppInformationLegalCell.swift; sourceTree = "<group>"; };
		5111E7622460BB1500ED6498 /* HomeInteractor.swift */ = {isa = PBXFileReference; lastKnownFileType = sourcecode.swift; path = HomeInteractor.swift; sourceTree = "<group>"; };
		51486D9E2484FC0200FCE216 /* HomeRiskLevelCellConfigurator.swift */ = {isa = PBXFileReference; lastKnownFileType = sourcecode.swift; path = HomeRiskLevelCellConfigurator.swift; sourceTree = "<group>"; };
		51486DA02485101500FCE216 /* RiskInactiveCollectionViewCell.swift */ = {isa = PBXFileReference; lastKnownFileType = sourcecode.swift; path = RiskInactiveCollectionViewCell.swift; sourceTree = "<group>"; };
		51486DA12485101500FCE216 /* RiskInactiveCollectionViewCell.xib */ = {isa = PBXFileReference; lastKnownFileType = file.xib; path = RiskInactiveCollectionViewCell.xib; sourceTree = "<group>"; };
		51486DA42485237200FCE216 /* RiskThankYouCollectionViewCell.swift */ = {isa = PBXFileReference; lastKnownFileType = sourcecode.swift; path = RiskThankYouCollectionViewCell.swift; sourceTree = "<group>"; };
		51486DA52485237200FCE216 /* RiskThankYouCollectionViewCell.xib */ = {isa = PBXFileReference; lastKnownFileType = file.xib; path = RiskThankYouCollectionViewCell.xib; sourceTree = "<group>"; };
		514C0A0524772F3400F235F6 /* HomeRiskViewConfigurator.swift */ = {isa = PBXFileReference; lastKnownFileType = sourcecode.swift; path = HomeRiskViewConfigurator.swift; sourceTree = "<group>"; };
		514C0A0724772F5E00F235F6 /* RiskItemView.swift */ = {isa = PBXFileReference; lastKnownFileType = sourcecode.swift; path = RiskItemView.swift; sourceTree = "<group>"; };
		514C0A09247AEEE200F235F6 /* en */ = {isa = PBXFileReference; lastKnownFileType = text.plist.stringsdict; name = en; path = en.lproj/Localizable.stringsdict; sourceTree = "<group>"; };
		514C0A0A247AF9F700F235F6 /* RiskTextItemView.xib */ = {isa = PBXFileReference; lastKnownFileType = file.xib; path = RiskTextItemView.xib; sourceTree = "<group>"; };
		514C0A0C247AFB0200F235F6 /* RiskTextItemView.swift */ = {isa = PBXFileReference; lastKnownFileType = sourcecode.swift; path = RiskTextItemView.swift; sourceTree = "<group>"; };
		514C0A0E247AFEC500F235F6 /* HomeRiskTextItemViewConfigurator.swift */ = {isa = PBXFileReference; lastKnownFileType = sourcecode.swift; path = HomeRiskTextItemViewConfigurator.swift; sourceTree = "<group>"; };
		514C0A10247C15EC00F235F6 /* HomeUnknownRiskCellConfigurator.swift */ = {isa = PBXFileReference; lastKnownFileType = sourcecode.swift; path = HomeUnknownRiskCellConfigurator.swift; sourceTree = "<group>"; };
		514C0A13247C163800F235F6 /* HomeLowRiskCellConfigurator.swift */ = {isa = PBXFileReference; lastKnownFileType = sourcecode.swift; path = HomeLowRiskCellConfigurator.swift; sourceTree = "<group>"; };
		514C0A15247C164700F235F6 /* HomeHighRiskCellConfigurator.swift */ = {isa = PBXFileReference; lastKnownFileType = sourcecode.swift; path = HomeHighRiskCellConfigurator.swift; sourceTree = "<group>"; };
		514C0A19247C16D600F235F6 /* HomeInactiveRiskCellConfigurator.swift */ = {isa = PBXFileReference; lastKnownFileType = sourcecode.swift; path = HomeInactiveRiskCellConfigurator.swift; sourceTree = "<group>"; };
		514E812F24618E3D00636861 /* ExposureDetection.storyboard */ = {isa = PBXFileReference; lastKnownFileType = file.storyboard; path = ExposureDetection.storyboard; sourceTree = "<group>"; };
		514E81332461B97700636861 /* ExposureManager.swift */ = {isa = PBXFileReference; fileEncoding = 4; lastKnownFileType = sourcecode.swift; path = ExposureManager.swift; sourceTree = "<group>"; };
		514EE998246D4C2E00DE4884 /* UITableViewCell+Identifier.swift */ = {isa = PBXFileReference; lastKnownFileType = sourcecode.swift; path = "UITableViewCell+Identifier.swift"; sourceTree = "<group>"; };
		514EE99A246D4C4C00DE4884 /* UITableView+Dequeue.swift */ = {isa = PBXFileReference; lastKnownFileType = sourcecode.swift; path = "UITableView+Dequeue.swift"; sourceTree = "<group>"; };
		514EE99C246D4CFB00DE4884 /* TableViewCellConfigurator.swift */ = {isa = PBXFileReference; lastKnownFileType = sourcecode.swift; path = TableViewCellConfigurator.swift; sourceTree = "<group>"; };
		514EE99F246D4DF800DE4884 /* HomeRiskImageItemViewConfigurator.swift */ = {isa = PBXFileReference; lastKnownFileType = sourcecode.swift; path = HomeRiskImageItemViewConfigurator.swift; sourceTree = "<group>"; };
		515BBDEA2484F8E500CDB674 /* HomeThankYouRiskCellConfigurator.swift */ = {isa = PBXFileReference; lastKnownFileType = sourcecode.swift; path = HomeThankYouRiskCellConfigurator.swift; sourceTree = "<group>"; };
		51895EDB245E16CD0085DA38 /* ENAColor.swift */ = {isa = PBXFileReference; lastKnownFileType = sourcecode.swift; path = ENAColor.swift; sourceTree = "<group>"; };
		518A69FA24687D5800444E66 /* RiskLevel.swift */ = {isa = PBXFileReference; lastKnownFileType = sourcecode.swift; path = RiskLevel.swift; sourceTree = "<group>"; };
		51B5B413246DF07300DC5D3E /* RiskImageItemView.xib */ = {isa = PBXFileReference; lastKnownFileType = file.xib; path = RiskImageItemView.xib; sourceTree = "<group>"; };
		51B5B415246DF13D00DC5D3E /* RiskImageItemView.swift */ = {isa = PBXFileReference; lastKnownFileType = sourcecode.swift; path = RiskImageItemView.swift; sourceTree = "<group>"; };
		51B5B41B246EC8B800DC5D3E /* HomeCardCollectionViewCell.swift */ = {isa = PBXFileReference; lastKnownFileType = sourcecode.swift; path = HomeCardCollectionViewCell.swift; sourceTree = "<group>"; };
		51C737BC245B349700286105 /* OnboardingInfoViewController.swift */ = {isa = PBXFileReference; lastKnownFileType = sourcecode.swift; path = OnboardingInfoViewController.swift; sourceTree = "<group>"; };
		51C737BE245B3B5D00286105 /* OnboardingInfo.swift */ = {isa = PBXFileReference; lastKnownFileType = sourcecode.swift; path = OnboardingInfo.swift; sourceTree = "<group>"; };
		51C7790B24867F16004582F8 /* RiskListItemView.xib */ = {isa = PBXFileReference; lastKnownFileType = file.xib; path = RiskListItemView.xib; sourceTree = "<group>"; };
		51C7790D24867F22004582F8 /* RiskListItemView.swift */ = {isa = PBXFileReference; lastKnownFileType = sourcecode.swift; path = RiskListItemView.swift; sourceTree = "<group>"; };
		51C7790F248684F5004582F8 /* HomeRiskListItemViewConfigurator.swift */ = {isa = PBXFileReference; lastKnownFileType = sourcecode.swift; path = HomeRiskListItemViewConfigurator.swift; sourceTree = "<group>"; };
		51C779112486E549004582F8 /* HomeFindingPositiveRiskCellConfigurator.swift */ = {isa = PBXFileReference; lastKnownFileType = sourcecode.swift; path = HomeFindingPositiveRiskCellConfigurator.swift; sourceTree = "<group>"; };
		51C779132486E5AB004582F8 /* RiskFindingPositiveCollectionViewCell.xib */ = {isa = PBXFileReference; lastKnownFileType = file.xib; path = RiskFindingPositiveCollectionViewCell.xib; sourceTree = "<group>"; };
		51C779152486E5BA004582F8 /* RiskFindingPositiveCollectionViewCell.swift */ = {isa = PBXFileReference; lastKnownFileType = sourcecode.swift; path = RiskFindingPositiveCollectionViewCell.swift; sourceTree = "<group>"; };
		51CE1B2E245F5CFC002CF42A /* HomeViewController.swift */ = {isa = PBXFileReference; lastKnownFileType = sourcecode.swift; path = HomeViewController.swift; sourceTree = "<group>"; };
		51CE1B49246016B0002CF42A /* UICollectionViewCell+Identifier.swift */ = {isa = PBXFileReference; lastKnownFileType = sourcecode.swift; path = "UICollectionViewCell+Identifier.swift"; sourceTree = "<group>"; };
		51CE1B4B246016D1002CF42A /* UICollectionReusableView+Identifier.swift */ = {isa = PBXFileReference; lastKnownFileType = sourcecode.swift; path = "UICollectionReusableView+Identifier.swift"; sourceTree = "<group>"; };
		51CE1B5424604DD2002CF42A /* HomeLayout.swift */ = {isa = PBXFileReference; lastKnownFileType = sourcecode.swift; path = HomeLayout.swift; sourceTree = "<group>"; };
		51CE1B76246078B6002CF42A /* ActivateCollectionViewCell.xib */ = {isa = PBXFileReference; fileEncoding = 4; lastKnownFileType = file.xib; path = ActivateCollectionViewCell.xib; sourceTree = "<group>"; };
		51CE1B78246078B6002CF42A /* ActivateCollectionViewCell.swift */ = {isa = PBXFileReference; fileEncoding = 4; lastKnownFileType = sourcecode.swift; path = ActivateCollectionViewCell.swift; sourceTree = "<group>"; };
		51CE1B79246078B6002CF42A /* RiskLevelCollectionViewCell.xib */ = {isa = PBXFileReference; fileEncoding = 4; lastKnownFileType = file.xib; path = RiskLevelCollectionViewCell.xib; sourceTree = "<group>"; };
		51CE1B7A246078B6002CF42A /* RiskLevelCollectionViewCell.swift */ = {isa = PBXFileReference; fileEncoding = 4; lastKnownFileType = sourcecode.swift; path = RiskLevelCollectionViewCell.swift; sourceTree = "<group>"; };
		51CE1B7B246078B6002CF42A /* InfoCollectionViewCell.xib */ = {isa = PBXFileReference; fileEncoding = 4; lastKnownFileType = file.xib; path = InfoCollectionViewCell.xib; sourceTree = "<group>"; };
		51CE1B7C246078B6002CF42A /* InfoCollectionViewCell.swift */ = {isa = PBXFileReference; fileEncoding = 4; lastKnownFileType = sourcecode.swift; path = InfoCollectionViewCell.swift; sourceTree = "<group>"; };
		51CE1B84246078B6002CF42A /* SectionSystemBackgroundDecorationView.swift */ = {isa = PBXFileReference; fileEncoding = 4; lastKnownFileType = sourcecode.swift; path = SectionSystemBackgroundDecorationView.swift; sourceTree = "<group>"; };
		51CE1BB42460AC82002CF42A /* UICollectionView+Dequeue.swift */ = {isa = PBXFileReference; lastKnownFileType = sourcecode.swift; path = "UICollectionView+Dequeue.swift"; sourceTree = "<group>"; };
		51CE1BB92460AFD8002CF42A /* HomeActivateCellConfigurator.swift */ = {isa = PBXFileReference; lastKnownFileType = sourcecode.swift; path = HomeActivateCellConfigurator.swift; sourceTree = "<group>"; };
		51CE1BBC2460B1CB002CF42A /* CollectionViewCellConfigurator.swift */ = {isa = PBXFileReference; fileEncoding = 4; lastKnownFileType = sourcecode.swift; path = CollectionViewCellConfigurator.swift; sourceTree = "<group>"; };
		51CE1BBE2460B222002CF42A /* HomeRiskCellConfigurator.swift */ = {isa = PBXFileReference; lastKnownFileType = sourcecode.swift; path = HomeRiskCellConfigurator.swift; sourceTree = "<group>"; };
		51CE1BC22460B28D002CF42A /* HomeInfoCellConfigurator.swift */ = {isa = PBXFileReference; lastKnownFileType = sourcecode.swift; path = HomeInfoCellConfigurator.swift; sourceTree = "<group>"; };
		51D420B02458397300AD70CA /* Onboarding.storyboard */ = {isa = PBXFileReference; lastKnownFileType = file.storyboard; path = Onboarding.storyboard; sourceTree = "<group>"; };
		51D420B324583ABB00AD70CA /* AppStoryboard.swift */ = {isa = PBXFileReference; lastKnownFileType = sourcecode.swift; path = AppStoryboard.swift; sourceTree = "<group>"; };
		51D420B624583B7200AD70CA /* NSObject+Identifier.swift */ = {isa = PBXFileReference; lastKnownFileType = sourcecode.swift; path = "NSObject+Identifier.swift"; sourceTree = "<group>"; };
		51D420B824583B8300AD70CA /* UIViewController+AppStoryboard.swift */ = {isa = PBXFileReference; lastKnownFileType = sourcecode.swift; path = "UIViewController+AppStoryboard.swift"; sourceTree = "<group>"; };
		51D420C324583E3300AD70CA /* SettingsViewController.swift */ = {isa = PBXFileReference; lastKnownFileType = sourcecode.swift; path = SettingsViewController.swift; sourceTree = "<group>"; };
		51D420CD245869C800AD70CA /* Home.storyboard */ = {isa = PBXFileReference; lastKnownFileType = file.storyboard; path = Home.storyboard; sourceTree = "<group>"; };
		51D420CF24586AB300AD70CA /* Settings.storyboard */ = {isa = PBXFileReference; lastKnownFileType = file.storyboard; path = Settings.storyboard; sourceTree = "<group>"; };
		51D420D324586DCA00AD70CA /* NotificationName.swift */ = {isa = PBXFileReference; lastKnownFileType = sourcecode.swift; path = NotificationName.swift; sourceTree = "<group>"; };
		51E78562248D439200BBB13E /* ENACloneButton.swift */ = {isa = PBXFileReference; fileEncoding = 4; lastKnownFileType = sourcecode.swift; path = ENACloneButton.swift; sourceTree = "<group>"; };
		51FE277A2475340300BB8144 /* HomeRiskLoadingItemViewConfigurator.swift */ = {isa = PBXFileReference; lastKnownFileType = sourcecode.swift; path = HomeRiskLoadingItemViewConfigurator.swift; sourceTree = "<group>"; };
		51FE277C247535C400BB8144 /* RiskLoadingItemView.xib */ = {isa = PBXFileReference; lastKnownFileType = file.xib; path = RiskLoadingItemView.xib; sourceTree = "<group>"; };
		51FE277E247535E300BB8144 /* RiskLoadingItemView.swift */ = {isa = PBXFileReference; lastKnownFileType = sourcecode.swift; path = RiskLoadingItemView.swift; sourceTree = "<group>"; };
		710021DB248E44A6001F0B63 /* ENAFont.swift */ = {isa = PBXFileReference; lastKnownFileType = sourcecode.swift; path = ENAFont.swift; sourceTree = "<group>"; };
		710021DD248EAF16001F0B63 /* ExposureSubmissionImageCardCell.xib */ = {isa = PBXFileReference; lastKnownFileType = file.xib; path = ExposureSubmissionImageCardCell.xib; sourceTree = "<group>"; };
		710021DF248EAF9A001F0B63 /* ExposureSubmissionImageCardCell.swift */ = {isa = PBXFileReference; lastKnownFileType = sourcecode.swift; path = ExposureSubmissionImageCardCell.swift; sourceTree = "<group>"; };
		710224E9248FA67F000C5DEF /* HomeTestResultCollectionViewCell.swift */ = {isa = PBXFileReference; lastKnownFileType = sourcecode.swift; path = HomeTestResultCollectionViewCell.swift; sourceTree = "<group>"; };
		710224EB248FC150000C5DEF /* HomeTestResultCellConfigurator.swift */ = {isa = PBXFileReference; lastKnownFileType = sourcecode.swift; path = HomeTestResultCellConfigurator.swift; sourceTree = "<group>"; };
		710224ED2490E2FC000C5DEF /* ExposureSubmissionStepCell.xib */ = {isa = PBXFileReference; lastKnownFileType = file.xib; path = ExposureSubmissionStepCell.xib; sourceTree = "<group>"; };
		710224F32490E7A3000C5DEF /* ExposureSubmissionStepCell.swift */ = {isa = PBXFileReference; lastKnownFileType = sourcecode.swift; path = ExposureSubmissionStepCell.swift; sourceTree = "<group>"; };
		710224F524910661000C5DEF /* ExposureSubmissionDynamicCell.swift */ = {isa = PBXFileReference; lastKnownFileType = sourcecode.swift; path = ExposureSubmissionDynamicCell.swift; sourceTree = "<group>"; };
		710ABB1E2475115500948792 /* UITableViewController+Enum.swift */ = {isa = PBXFileReference; lastKnownFileType = sourcecode.swift; path = "UITableViewController+Enum.swift"; sourceTree = "<group>"; };
		710ABB22247513E300948792 /* DynamicTypeTableViewCell.swift */ = {isa = PBXFileReference; lastKnownFileType = sourcecode.swift; path = DynamicTypeTableViewCell.swift; sourceTree = "<group>"; };
		710ABB24247514BD00948792 /* UIViewController+Segue.swift */ = {isa = PBXFileReference; lastKnownFileType = sourcecode.swift; path = "UIViewController+Segue.swift"; sourceTree = "<group>"; };
		710ABB26247533FA00948792 /* DynamicTableViewController.swift */ = {isa = PBXFileReference; lastKnownFileType = sourcecode.swift; path = DynamicTableViewController.swift; sourceTree = "<group>"; };
		710ABB282475353900948792 /* DynamicTableViewModel.swift */ = {isa = PBXFileReference; lastKnownFileType = sourcecode.swift; path = DynamicTableViewModel.swift; sourceTree = "<group>"; };
		71176E2D24891C02004B0C9F /* ENAColorTests.swift */ = {isa = PBXFileReference; lastKnownFileType = sourcecode.swift; path = ENAColorTests.swift; sourceTree = "<group>"; };
		71176E31248957C3004B0C9F /* AppNavigationController.swift */ = {isa = PBXFileReference; lastKnownFileType = sourcecode.swift; path = AppNavigationController.swift; sourceTree = "<group>"; };
		711EFCC62492EE31005FEF21 /* ENAFooterView.swift */ = {isa = PBXFileReference; lastKnownFileType = sourcecode.swift; path = ENAFooterView.swift; sourceTree = "<group>"; };
		711EFCC824935C79005FEF21 /* ExposureSubmissionTestResultHeaderView.xib */ = {isa = PBXFileReference; lastKnownFileType = file.xib; path = ExposureSubmissionTestResultHeaderView.xib; sourceTree = "<group>"; };
		71330E40248109F600EB10F6 /* DynamicTableViewSection.swift */ = {isa = PBXFileReference; lastKnownFileType = sourcecode.swift; path = DynamicTableViewSection.swift; sourceTree = "<group>"; };
		71330E42248109FD00EB10F6 /* DynamicTableViewCell.swift */ = {isa = PBXFileReference; lastKnownFileType = sourcecode.swift; path = DynamicTableViewCell.swift; sourceTree = "<group>"; };
		71330E4424810A0500EB10F6 /* DynamicTableViewHeader.swift */ = {isa = PBXFileReference; lastKnownFileType = sourcecode.swift; path = DynamicTableViewHeader.swift; sourceTree = "<group>"; };
		71330E4624810A0C00EB10F6 /* DynamicTableViewFooter.swift */ = {isa = PBXFileReference; lastKnownFileType = sourcecode.swift; path = DynamicTableViewFooter.swift; sourceTree = "<group>"; };
		71330E4824810A5A00EB10F6 /* DynamicTableViewAction.swift */ = {isa = PBXFileReference; lastKnownFileType = sourcecode.swift; path = DynamicTableViewAction.swift; sourceTree = "<group>"; };
		713EA25A247818B000AB7EE8 /* DynamicTypeButton.swift */ = {isa = PBXFileReference; lastKnownFileType = sourcecode.swift; path = DynamicTypeButton.swift; sourceTree = "<group>"; };
		713EA25C24798A7000AB7EE8 /* ExposureDetectionRoundedView.swift */ = {isa = PBXFileReference; lastKnownFileType = sourcecode.swift; path = ExposureDetectionRoundedView.swift; sourceTree = "<group>"; };
		713EA25E24798A9100AB7EE8 /* ExposureDetectionRiskCell.swift */ = {isa = PBXFileReference; lastKnownFileType = sourcecode.swift; path = ExposureDetectionRiskCell.swift; sourceTree = "<group>"; };
		713EA26024798AD100AB7EE8 /* InsetTableViewCell.swift */ = {isa = PBXFileReference; lastKnownFileType = sourcecode.swift; path = InsetTableViewCell.swift; sourceTree = "<group>"; };
		713EA26224798F8500AB7EE8 /* ExposureDetectionHeaderCell.swift */ = {isa = PBXFileReference; lastKnownFileType = sourcecode.swift; path = ExposureDetectionHeaderCell.swift; sourceTree = "<group>"; };
		714194E9247A65C60072A090 /* DynamicTableViewHeaderSeparatorView.swift */ = {isa = PBXFileReference; lastKnownFileType = sourcecode.swift; path = DynamicTableViewHeaderSeparatorView.swift; sourceTree = "<group>"; };
		714CD8662472885900F56450 /* ExposureDetectionViewController+DynamicTableViewModel.swift */ = {isa = PBXFileReference; fileEncoding = 4; lastKnownFileType = sourcecode.swift; lineEnding = 0; path = "ExposureDetectionViewController+DynamicTableViewModel.swift"; sourceTree = "<group>"; };
		7154EB49247D21E200A467FF /* ExposureDetectionLongGuideCell.swift */ = {isa = PBXFileReference; lastKnownFileType = sourcecode.swift; path = ExposureDetectionLongGuideCell.swift; sourceTree = "<group>"; };
		7154EB4B247E862100A467FF /* ExposureDetectionLoadingCell.swift */ = {isa = PBXFileReference; lastKnownFileType = sourcecode.swift; path = ExposureDetectionLoadingCell.swift; sourceTree = "<group>"; };
		717D21E8248C022E00D9717E /* DynamicTableViewHtmlCell.swift */ = {isa = PBXFileReference; lastKnownFileType = sourcecode.swift; path = DynamicTableViewHtmlCell.swift; sourceTree = "<group>"; };
		717D21EA248C072300D9717E /* en */ = {isa = PBXFileReference; lastKnownFileType = text.html; name = en; path = "en.lproj/privacy-policy.html"; sourceTree = "<group>"; };
		71AFBD922464251000F91006 /* .swiftlint.yml */ = {isa = PBXFileReference; lastKnownFileType = text.yaml; path = .swiftlint.yml; sourceTree = "<group>"; };
		71B8044424828A6C00D53506 /* .swiftformat */ = {isa = PBXFileReference; lastKnownFileType = text; path = .swiftformat; sourceTree = "<group>"; };
		71B804462484CC0800D53506 /* ENALabel.swift */ = {isa = PBXFileReference; lastKnownFileType = sourcecode.swift; path = ENALabel.swift; sourceTree = "<group>"; };
		71B804482484D37300D53506 /* RiskLegendViewController.swift */ = {isa = PBXFileReference; lastKnownFileType = sourcecode.swift; path = RiskLegendViewController.swift; sourceTree = "<group>"; };
		71B8044C248525CD00D53506 /* RiskLegendViewController+DynamicTableViewModel.swift */ = {isa = PBXFileReference; lastKnownFileType = sourcecode.swift; path = "RiskLegendViewController+DynamicTableViewModel.swift"; sourceTree = "<group>"; };
		71B8044E248526B600D53506 /* DynamicTableViewSpaceCell.swift */ = {isa = PBXFileReference; lastKnownFileType = sourcecode.swift; path = DynamicTableViewSpaceCell.swift; sourceTree = "<group>"; };
		71B804532485273C00D53506 /* RiskLegendDotBodyCell.swift */ = {isa = PBXFileReference; lastKnownFileType = sourcecode.swift; path = RiskLegendDotBodyCell.swift; sourceTree = "<group>"; };
		71CAB9D1248AACAD00F516A5 /* PixelPerfectLayoutConstraint.swift */ = {isa = PBXFileReference; lastKnownFileType = sourcecode.swift; path = PixelPerfectLayoutConstraint.swift; sourceTree = "<group>"; };
		71CAB9D3248AB33500F516A5 /* DynamicTypeSymbolImageView.swift */ = {isa = PBXFileReference; lastKnownFileType = sourcecode.swift; path = DynamicTypeSymbolImageView.swift; sourceTree = "<group>"; };
		71CC3E9C246D5D8000217F2C /* AppInformationViewController+DynamicTableViewModel.swift */ = {isa = PBXFileReference; lastKnownFileType = sourcecode.swift; path = "AppInformationViewController+DynamicTableViewModel.swift"; sourceTree = "<group>"; };
		71CC3E9E246D6B6800217F2C /* AppInformationDetailViewController.swift */ = {isa = PBXFileReference; lastKnownFileType = sourcecode.swift; path = AppInformationDetailViewController.swift; sourceTree = "<group>"; };
		71CC3EA0246D6BBF00217F2C /* DynamicTypeLabel.swift */ = {isa = PBXFileReference; lastKnownFileType = sourcecode.swift; path = DynamicTypeLabel.swift; sourceTree = "<group>"; };
		71CC3EA2246D6C4000217F2C /* UIFont+DynamicType.swift */ = {isa = PBXFileReference; lastKnownFileType = sourcecode.swift; path = "UIFont+DynamicType.swift"; sourceTree = "<group>"; };
		71F2E57A2487AEFC00694F1A /* ena-colors.xcassets */ = {isa = PBXFileReference; lastKnownFileType = folder.assetcatalog; path = "ena-colors.xcassets"; sourceTree = "<group>"; };
		71F5418B248BEDBE006DB793 /* de */ = {isa = PBXFileReference; lastKnownFileType = text.html; name = de; path = "de.lproj/privacy-policy.html"; sourceTree = "<group>"; };
		71F54190248BF677006DB793 /* HtmlTextView.swift */ = {isa = PBXFileReference; lastKnownFileType = sourcecode.swift; path = HtmlTextView.swift; sourceTree = "<group>"; };
		71FD8861246EB27F00E804D0 /* ExposureDetectionViewController.swift */ = {isa = PBXFileReference; lastKnownFileType = sourcecode.swift; path = ExposureDetectionViewController.swift; sourceTree = "<group>"; };
		71FE1C68247A8FE100851FEB /* DynamicTableViewHeaderFooterView.swift */ = {isa = PBXFileReference; lastKnownFileType = sourcecode.swift; path = DynamicTableViewHeaderFooterView.swift; sourceTree = "<group>"; };
		71FE1C70247AA7B700851FEB /* DynamicTableViewHeaderImageView.swift */ = {isa = PBXFileReference; fileEncoding = 4; lastKnownFileType = sourcecode.swift; path = DynamicTableViewHeaderImageView.swift; sourceTree = "<group>"; };
		71FE1C73247AC2B500851FEB /* ExposureSubmissionSuccessViewController.swift */ = {isa = PBXFileReference; fileEncoding = 4; lastKnownFileType = sourcecode.swift; path = ExposureSubmissionSuccessViewController.swift; sourceTree = "<group>"; };
		71FE1C74247AC2B500851FEB /* ExposureSubmissionQRScannerViewController.swift */ = {isa = PBXFileReference; fileEncoding = 4; lastKnownFileType = sourcecode.swift; path = ExposureSubmissionQRScannerViewController.swift; sourceTree = "<group>"; };
		71FE1C75247AC2B500851FEB /* ExposureSubmissionOverviewViewController.swift */ = {isa = PBXFileReference; fileEncoding = 4; lastKnownFileType = sourcecode.swift; path = ExposureSubmissionOverviewViewController.swift; sourceTree = "<group>"; };
		71FE1C76247AC2B500851FEB /* ExposureSubmissionTanInputViewController.swift */ = {isa = PBXFileReference; fileEncoding = 4; lastKnownFileType = sourcecode.swift; path = ExposureSubmissionTanInputViewController.swift; sourceTree = "<group>"; };
		71FE1C78247AC2B500851FEB /* ExposureSubmissionTestResultViewController.swift */ = {isa = PBXFileReference; fileEncoding = 4; lastKnownFileType = sourcecode.swift; path = ExposureSubmissionTestResultViewController.swift; sourceTree = "<group>"; };
		71FE1C79247AC2B500851FEB /* ExposureSubmissionNavigationController.swift */ = {isa = PBXFileReference; fileEncoding = 4; lastKnownFileType = sourcecode.swift; path = ExposureSubmissionNavigationController.swift; sourceTree = "<group>"; };
		71FE1C81247AC30300851FEB /* ENATanInput.swift */ = {isa = PBXFileReference; fileEncoding = 4; lastKnownFileType = sourcecode.swift; path = ENATanInput.swift; sourceTree = "<group>"; };
		71FE1C84247AC33D00851FEB /* ExposureSubmissionTestResultHeaderView.swift */ = {isa = PBXFileReference; fileEncoding = 4; lastKnownFileType = sourcecode.swift; path = ExposureSubmissionTestResultHeaderView.swift; sourceTree = "<group>"; };
		71FE1C8A247AC79D00851FEB /* DynamicTableViewIconCell.swift */ = {isa = PBXFileReference; fileEncoding = 4; lastKnownFileType = sourcecode.swift; path = DynamicTableViewIconCell.swift; sourceTree = "<group>"; };
		71FE1C8B247AC79D00851FEB /* DynamicTableViewIconCell.xib */ = {isa = PBXFileReference; fileEncoding = 4; lastKnownFileType = file.xib; path = DynamicTableViewIconCell.xib; sourceTree = "<group>"; };
		85142500245DA0B3009D2791 /* UIViewController+Alert.swift */ = {isa = PBXFileReference; lastKnownFileType = sourcecode.swift; path = "UIViewController+Alert.swift"; sourceTree = "<group>"; };
		8539874E2467094E00D28B62 /* AppIcon.xcassets */ = {isa = PBXFileReference; lastKnownFileType = folder.assetcatalog; path = AppIcon.xcassets; sourceTree = "<group>"; };
		853D987924694A8700490DBA /* ENAButton.swift */ = {isa = PBXFileReference; lastKnownFileType = sourcecode.swift; path = ENAButton.swift; sourceTree = "<group>"; };
		853D98822469DC5000490DBA /* ExposureNotificationSetting.storyboard */ = {isa = PBXFileReference; lastKnownFileType = file.storyboard; path = ExposureNotificationSetting.storyboard; sourceTree = "<group>"; };
		853D98842469DC8100490DBA /* ExposureNotificationSettingViewController.swift */ = {isa = PBXFileReference; fileEncoding = 4; lastKnownFileType = sourcecode.swift; lineEnding = 0; path = ExposureNotificationSettingViewController.swift; sourceTree = "<group>"; };
		85790F2E245C6B72003D47E1 /* ENA.entitlements */ = {isa = PBXFileReference; fileEncoding = 4; lastKnownFileType = text.plist.entitlements; path = ENA.entitlements; sourceTree = "<group>"; };
		858F6F6D245A103C009FFD33 /* ExposureNotification.framework */ = {isa = PBXFileReference; lastKnownFileType = wrapper.framework; name = ExposureNotification.framework; path = System/Library/Frameworks/ExposureNotification.framework; sourceTree = SDKROOT; };
		8595BF5E246032D90056EA27 /* ENASwitch.swift */ = {isa = PBXFileReference; lastKnownFileType = sourcecode.swift; path = ENASwitch.swift; sourceTree = "<group>"; };
		859DD511248549790073D59F /* MockDiagnosisKeysRetrieval.swift */ = {isa = PBXFileReference; lastKnownFileType = sourcecode.swift; path = MockDiagnosisKeysRetrieval.swift; sourceTree = "<group>"; };
		85D7593B2457048F008175F0 /* ENA.app */ = {isa = PBXFileReference; explicitFileType = wrapper.application; includeInIndex = 0; path = ENA.app; sourceTree = BUILT_PRODUCTS_DIR; };
		85D7593E2457048F008175F0 /* AppDelegate.swift */ = {isa = PBXFileReference; lastKnownFileType = sourcecode.swift; path = AppDelegate.swift; sourceTree = "<group>"; };
		85D759402457048F008175F0 /* SceneDelegate.swift */ = {isa = PBXFileReference; lastKnownFileType = sourcecode.swift; path = SceneDelegate.swift; sourceTree = "<group>"; };
		85D7594A24570491008175F0 /* Assets.xcassets */ = {isa = PBXFileReference; lastKnownFileType = folder.assetcatalog; path = Assets.xcassets; sourceTree = "<group>"; };
		85D7594D24570491008175F0 /* Base */ = {isa = PBXFileReference; lastKnownFileType = file.storyboard; name = Base; path = Base.lproj/LaunchScreen.storyboard; sourceTree = "<group>"; };
		85D7594F24570491008175F0 /* Info.plist */ = {isa = PBXFileReference; lastKnownFileType = text.plist.xml; path = Info.plist; sourceTree = "<group>"; };
		85D7595424570491008175F0 /* ENATests.xctest */ = {isa = PBXFileReference; explicitFileType = wrapper.cfbundle; includeInIndex = 0; path = ENATests.xctest; sourceTree = BUILT_PRODUCTS_DIR; };
		85D7595A24570491008175F0 /* Info.plist */ = {isa = PBXFileReference; lastKnownFileType = text.plist.xml; path = Info.plist; sourceTree = "<group>"; };
		85D7595F24570491008175F0 /* ENAUITests.xctest */ = {isa = PBXFileReference; explicitFileType = wrapper.cfbundle; includeInIndex = 0; path = ENAUITests.xctest; sourceTree = BUILT_PRODUCTS_DIR; };
		85D7596324570491008175F0 /* ENAUITests.swift */ = {isa = PBXFileReference; fileEncoding = 4; lastKnownFileType = sourcecode.swift; lineEnding = 0; path = ENAUITests.swift; sourceTree = "<group>"; };
		85D7596524570491008175F0 /* Info.plist */ = {isa = PBXFileReference; lastKnownFileType = text.plist.xml; path = Info.plist; sourceTree = "<group>"; };
		85E33443247EB357006E74EC /* CircularProgressView.swift */ = {isa = PBXFileReference; lastKnownFileType = sourcecode.swift; path = CircularProgressView.swift; sourceTree = "<group>"; };
		A128F04C2489ABE700EC7F6C /* RiskCalculationTests.swift */ = {isa = PBXFileReference; fileEncoding = 4; lastKnownFileType = sourcecode.swift; path = RiskCalculationTests.swift; sourceTree = "<group>"; };
		A128F058248B459F00EC7F6C /* PublicKeyStore.swift */ = {isa = PBXFileReference; lastKnownFileType = sourcecode.swift; path = PublicKeyStore.swift; sourceTree = "<group>"; };
		A16714AE248CA1B70031B111 /* Bundle+ReadPlist.swift */ = {isa = PBXFileReference; lastKnownFileType = sourcecode.swift; path = "Bundle+ReadPlist.swift"; sourceTree = "<group>"; };
		A16714B0248CFF020031B111 /* HostWhitelist.plist */ = {isa = PBXFileReference; lastKnownFileType = text.plist.xml; path = HostWhitelist.plist; sourceTree = "<group>"; };
		A16714BA248D18D20031B111 /* SummaryMetadata.swift */ = {isa = PBXFileReference; lastKnownFileType = sourcecode.swift; path = SummaryMetadata.swift; sourceTree = "<group>"; };
		A16714BE248D53F00031B111 /* CoronaWarnURLSessionDelegateTests.swift */ = {isa = PBXFileReference; lastKnownFileType = sourcecode.swift; path = CoronaWarnURLSessionDelegateTests.swift; sourceTree = "<group>"; };
		A173665124844F29006BE209 /* SQLiteKeyValueStoreTests.swift */ = {isa = PBXFileReference; fileEncoding = 4; lastKnownFileType = sourcecode.swift; path = SQLiteKeyValueStoreTests.swift; sourceTree = "<group>"; };
		A17366542484978A006BE209 /* OnboardingInfoViewControllerUtils.swift */ = {isa = PBXFileReference; lastKnownFileType = sourcecode.swift; path = OnboardingInfoViewControllerUtils.swift; sourceTree = "<group>"; };
		A17DA5E12486D8E7006F310F /* RiskLevelTests.swift */ = {isa = PBXFileReference; lastKnownFileType = sourcecode.swift; path = RiskLevelTests.swift; sourceTree = "<group>"; };
		A1877CA9248F247D006FEFC0 /* SAPDownloadedPackageTests.swift */ = {isa = PBXFileReference; lastKnownFileType = sourcecode.swift; path = SAPDownloadedPackageTests.swift; sourceTree = "<group>"; };
		A189E45E248C325E001D0996 /* de-config */ = {isa = PBXFileReference; lastKnownFileType = file; path = "de-config"; sourceTree = "<group>"; };
		A189E460248C35BF001D0996 /* PublicKeys.plist */ = {isa = PBXFileReference; lastKnownFileType = text.plist.xml; path = PublicKeys.plist; sourceTree = "<group>"; };
		A328424B248B91E0006B1F09 /* HomeTestResultLoadingCell.xib */ = {isa = PBXFileReference; fileEncoding = 4; lastKnownFileType = file.xib; path = HomeTestResultLoadingCell.xib; sourceTree = "<group>"; };
		A328424C248B91E0006B1F09 /* HomeTestResultLoadingCell.swift */ = {isa = PBXFileReference; fileEncoding = 4; lastKnownFileType = sourcecode.swift; path = HomeTestResultLoadingCell.swift; sourceTree = "<group>"; };
		A328424F248B9269006B1F09 /* HomeTestResultLoadingCellConfigurator.swift */ = {isa = PBXFileReference; lastKnownFileType = sourcecode.swift; path = HomeTestResultLoadingCellConfigurator.swift; sourceTree = "<group>"; };
		A3284254248E493B006B1F09 /* ExposureSubmissionOverviewViewControllerTests.swift */ = {isa = PBXFileReference; lastKnownFileType = sourcecode.swift; path = ExposureSubmissionOverviewViewControllerTests.swift; sourceTree = "<group>"; };
		A3284256248E7431006B1F09 /* MockExposureSubmissionService.swift */ = {isa = PBXFileReference; lastKnownFileType = sourcecode.swift; path = MockExposureSubmissionService.swift; sourceTree = "<group>"; };
		A3284258248E7672006B1F09 /* MockExposureSubmissionQRScannerViewController.swift */ = {isa = PBXFileReference; lastKnownFileType = sourcecode.swift; path = MockExposureSubmissionQRScannerViewController.swift; sourceTree = "<group>"; };
		A328425B248E82B5006B1F09 /* ExposureSubmissionTestResultViewControllerTests.swift */ = {isa = PBXFileReference; lastKnownFileType = sourcecode.swift; path = ExposureSubmissionTestResultViewControllerTests.swift; sourceTree = "<group>"; };
		A328425E248E943D006B1F09 /* ExposureSubmissionTanInputViewControllerTests.swift */ = {isa = PBXFileReference; lastKnownFileType = sourcecode.swift; path = ExposureSubmissionTanInputViewControllerTests.swift; sourceTree = "<group>"; };
		A32842602490E2AC006B1F09 /* ExposureSubmissionWarnOthersViewControllerTests.swift */ = {isa = PBXFileReference; lastKnownFileType = sourcecode.swift; path = ExposureSubmissionWarnOthersViewControllerTests.swift; sourceTree = "<group>"; };
		A328426224910552006B1F09 /* ExposureSubmissionSuccessViewControllerTests.swift */ = {isa = PBXFileReference; lastKnownFileType = sourcecode.swift; path = ExposureSubmissionSuccessViewControllerTests.swift; sourceTree = "<group>"; };
		A32842642491136E006B1F09 /* ExposureSubmissionUITests.swift */ = {isa = PBXFileReference; lastKnownFileType = sourcecode.swift; path = ExposureSubmissionUITests.swift; sourceTree = "<group>"; };
		A32842662492359E006B1F09 /* MockExposureSubmissionNavigationControllerChild.swift */ = {isa = PBXFileReference; lastKnownFileType = sourcecode.swift; path = MockExposureSubmissionNavigationControllerChild.swift; sourceTree = "<group>"; };
		A36D07B82486D61C00E46F96 /* HomeCardCellButtonDelegate.swift */ = {isa = PBXFileReference; lastKnownFileType = sourcecode.swift; path = HomeCardCellButtonDelegate.swift; sourceTree = "<group>"; };
		A3C4F95F24812CD20047F23E /* ExposureSubmissionWarnOthersViewController.swift */ = {isa = PBXFileReference; lastKnownFileType = sourcecode.swift; path = ExposureSubmissionWarnOthersViewController.swift; sourceTree = "<group>"; };
		A3E5E719247D4FFB00237116 /* ExposureSubmissionViewUtils.swift */ = {isa = PBXFileReference; lastKnownFileType = sourcecode.swift; path = ExposureSubmissionViewUtils.swift; sourceTree = "<group>"; };
		A3E5E71D247E6F7A00237116 /* SpinnerInjectable.swift */ = {isa = PBXFileReference; lastKnownFileType = sourcecode.swift; path = SpinnerInjectable.swift; sourceTree = "<group>"; };
		A3FF84EB247BFAF00053E947 /* Hasher.swift */ = {isa = PBXFileReference; lastKnownFileType = sourcecode.swift; path = Hasher.swift; sourceTree = "<group>"; };
		B102BDC22460410600CD55A2 /* README.md */ = {isa = PBXFileReference; lastKnownFileType = net.daringfireball.markdown; path = README.md; sourceTree = "<group>"; };
		B10FD5F3246EAC1700E9D7F2 /* AppleFilesWriter.swift */ = {isa = PBXFileReference; lastKnownFileType = sourcecode.swift; path = AppleFilesWriter.swift; sourceTree = "<group>"; };
		B111EE2B2465D9F7001AEBB4 /* String+Localization.swift */ = {isa = PBXFileReference; lastKnownFileType = sourcecode.swift; path = "String+Localization.swift"; sourceTree = "<group>"; };
		B1125459246F2C6500AB5036 /* ENTemporaryExposureKey+Convert.swift */ = {isa = PBXFileReference; lastKnownFileType = sourcecode.swift; path = "ENTemporaryExposureKey+Convert.swift"; sourceTree = "<group>"; };
		B11655922491437600316087 /* RiskProvidingConfigurationTests.swift */ = {isa = PBXFileReference; fileEncoding = 4; lastKnownFileType = sourcecode.swift; path = RiskProvidingConfigurationTests.swift; sourceTree = "<group>"; };
		B1175212248A83AB00C3325C /* Risk.swift */ = {isa = PBXFileReference; lastKnownFileType = sourcecode.swift; path = Risk.swift; sourceTree = "<group>"; };
		B1175215248A9F9600C3325C /* ConvertingKeysTests.swift */ = {isa = PBXFileReference; lastKnownFileType = sourcecode.swift; path = ConvertingKeysTests.swift; sourceTree = "<group>"; };
		B1175217248ACFBC00C3325C /* SAP_RiskScoreClass+LowAndHigh.swift */ = {isa = PBXFileReference; lastKnownFileType = sourcecode.swift; path = "SAP_RiskScoreClass+LowAndHigh.swift"; sourceTree = "<group>"; };
		B1175219248ACFFC00C3325C /* SAP_RiskScoreClass+LowAndHighTests.swift */ = {isa = PBXFileReference; lastKnownFileType = sourcecode.swift; path = "SAP_RiskScoreClass+LowAndHighTests.swift"; sourceTree = "<group>"; };
		B1221BDB2492BCEB00E6C4E4 /* Info_Debug.plist */ = {isa = PBXFileReference; fileEncoding = 4; lastKnownFileType = text.plist.xml; path = Info_Debug.plist; sourceTree = "<group>"; };
		B1221BDF2492ECE800E6C4E4 /* CFDictionary+KeychainQuery.swift */ = {isa = PBXFileReference; lastKnownFileType = sourcecode.swift; path = "CFDictionary+KeychainQuery.swift"; sourceTree = "<group>"; };
		B1221BE12492ED0F00E6C4E4 /* CFDictionary+KeychainQueryTests.swift */ = {isa = PBXFileReference; lastKnownFileType = sourcecode.swift; path = "CFDictionary+KeychainQueryTests.swift"; sourceTree = "<group>"; };
		B12995E8246C344100854AD0 /* HTTPClient+Configuration.swift */ = {isa = PBXFileReference; lastKnownFileType = sourcecode.swift; path = "HTTPClient+Configuration.swift"; sourceTree = "<group>"; };
		B14D0CDA246E968C00D5BEBC /* String+Today.swift */ = {isa = PBXFileReference; lastKnownFileType = sourcecode.swift; path = "String+Today.swift"; sourceTree = "<group>"; };
		B14D0CDC246E972400D5BEBC /* ExposureDetectionDelegate.swift */ = {isa = PBXFileReference; lastKnownFileType = sourcecode.swift; path = ExposureDetectionDelegate.swift; sourceTree = "<group>"; };
		B14D0CDE246E976400D5BEBC /* ExposureDetectionTransaction+DidEndPrematurelyReason.swift */ = {isa = PBXFileReference; lastKnownFileType = sourcecode.swift; path = "ExposureDetectionTransaction+DidEndPrematurelyReason.swift"; sourceTree = "<group>"; };
		B153096924706F1000A4A1BD /* URLSession+Default.swift */ = {isa = PBXFileReference; lastKnownFileType = sourcecode.swift; path = "URLSession+Default.swift"; sourceTree = "<group>"; };
		B153096B24706F2400A4A1BD /* URLSessionConfiguration+Default.swift */ = {isa = PBXFileReference; lastKnownFileType = sourcecode.swift; path = "URLSessionConfiguration+Default.swift"; sourceTree = "<group>"; };
		B15382E3248273DC0010F007 /* MockTestStore.swift */ = {isa = PBXFileReference; lastKnownFileType = sourcecode.swift; path = MockTestStore.swift; sourceTree = "<group>"; };
		B15382E6248290BB0010F007 /* AppleFilesWriterTests.swift */ = {isa = PBXFileReference; lastKnownFileType = sourcecode.swift; path = AppleFilesWriterTests.swift; sourceTree = "<group>"; };
		B15382FD248424F00010F007 /* ExposureDetectionTests.swift */ = {isa = PBXFileReference; lastKnownFileType = sourcecode.swift; path = ExposureDetectionTests.swift; sourceTree = "<group>"; };
		B154F59A246DD5CF003E891E /* Client+Convenience.swift */ = {isa = PBXFileReference; lastKnownFileType = sourcecode.swift; path = "Client+Convenience.swift"; sourceTree = "<group>"; };
		B1569DDE245D70990079FCD7 /* DMViewController.swift */ = {isa = PBXFileReference; lastKnownFileType = sourcecode.swift; path = DMViewController.swift; sourceTree = "<group>"; };
		B16177E724802F9B006E435A /* DownloadedPackagesSQLLiteStoreTests.swift */ = {isa = PBXFileReference; lastKnownFileType = sourcecode.swift; path = DownloadedPackagesSQLLiteStoreTests.swift; sourceTree = "<group>"; };
		B161782424804AC3006E435A /* DownloadedPackagesSQLLiteStore.swift */ = {isa = PBXFileReference; lastKnownFileType = sourcecode.swift; path = DownloadedPackagesSQLLiteStore.swift; sourceTree = "<group>"; };
		B161782624804AF3006E435A /* DownloadedPackagesInMemoryStore.swift */ = {isa = PBXFileReference; lastKnownFileType = sourcecode.swift; path = DownloadedPackagesInMemoryStore.swift; sourceTree = "<group>"; };
		B161782924805784006E435A /* DeltaCalculationResult.swift */ = {isa = PBXFileReference; lastKnownFileType = sourcecode.swift; path = DeltaCalculationResult.swift; sourceTree = "<group>"; };
		B161782C248062CE006E435A /* DeltaCalculationResultTests.swift */ = {isa = PBXFileReference; lastKnownFileType = sourcecode.swift; path = DeltaCalculationResultTests.swift; sourceTree = "<group>"; };
		B1741B3D24619179006275D9 /* DMQRCodeViewController.swift */ = {isa = PBXFileReference; lastKnownFileType = sourcecode.swift; path = DMQRCodeViewController.swift; sourceTree = "<group>"; };
		B1741B402461A511006275D9 /* DMQRCodeScanViewController.swift */ = {isa = PBXFileReference; lastKnownFileType = sourcecode.swift; path = DMQRCodeScanViewController.swift; sourceTree = "<group>"; };
		B1741B422461C105006275D9 /* README.md */ = {isa = PBXFileReference; lastKnownFileType = net.daringfireball.markdown; path = README.md; sourceTree = "<group>"; };
		B1741B432461C257006275D9 /* DMDeveloperMenu.swift */ = {isa = PBXFileReference; lastKnownFileType = sourcecode.swift; path = DMDeveloperMenu.swift; sourceTree = "<group>"; };
		B1741B482462C207006275D9 /* Client.swift */ = {isa = PBXFileReference; fileEncoding = 4; lastKnownFileType = sourcecode.swift; path = Client.swift; sourceTree = "<group>"; };
		B17A44A12464906A00CB195E /* KeyTests.swift */ = {isa = PBXFileReference; lastKnownFileType = sourcecode.swift; path = KeyTests.swift; sourceTree = "<group>"; };
		B184A37F248FFCBE007180F6 /* SecureStore.swift */ = {isa = PBXFileReference; fileEncoding = 4; lastKnownFileType = sourcecode.swift; path = SecureStore.swift; sourceTree = "<group>"; };
		B184A382248FFCE2007180F6 /* CodableExposureDetectionSummary.swift */ = {isa = PBXFileReference; lastKnownFileType = sourcecode.swift; path = CodableExposureDetectionSummary.swift; sourceTree = "<group>"; };
		B18C411C246DB30000B8D8CB /* URL+Helper.swift */ = {isa = PBXFileReference; lastKnownFileType = sourcecode.swift; path = "URL+Helper.swift"; sourceTree = "<group>"; };
		B18CADAD24782FA4006F53F0 /* ExposureStateUpdating.swift */ = {isa = PBXFileReference; lastKnownFileType = sourcecode.swift; path = ExposureStateUpdating.swift; sourceTree = "<group>"; };
		B18E852E248C29D400CF4FB8 /* DetectionMode.swift */ = {isa = PBXFileReference; lastKnownFileType = sourcecode.swift; path = DetectionMode.swift; sourceTree = "<group>"; };
		B19FD7102491A07000A9D56A /* String+SemanticVersion.swift */ = {isa = PBXFileReference; lastKnownFileType = sourcecode.swift; path = "String+SemanticVersion.swift"; sourceTree = "<group>"; };
		B19FD7122491A08500A9D56A /* SAP_SemanticVersion+Compare.swift */ = {isa = PBXFileReference; lastKnownFileType = sourcecode.swift; path = "SAP_SemanticVersion+Compare.swift"; sourceTree = "<group>"; };
		B19FD7142491A4A300A9D56A /* SAP_SemanticVersionTests.swift */ = {isa = PBXFileReference; fileEncoding = 4; lastKnownFileType = sourcecode.swift; path = SAP_SemanticVersionTests.swift; sourceTree = "<group>"; };
		B1A76E9E24714AC700EA5208 /* HTTPClient+Configuration.swift */ = {isa = PBXFileReference; lastKnownFileType = sourcecode.swift; path = "HTTPClient+Configuration.swift"; sourceTree = "<group>"; };
		B1A9E70D246D73180024CC12 /* ExposureDetection.swift */ = {isa = PBXFileReference; lastKnownFileType = sourcecode.swift; path = ExposureDetection.swift; sourceTree = "<group>"; };
		B1A9E710246D782F0024CC12 /* SAPDownloadedPackage.swift */ = {isa = PBXFileReference; lastKnownFileType = sourcecode.swift; path = SAPDownloadedPackage.swift; sourceTree = "<group>"; };
		B1B9CF1E246ED2E8008F04F5 /* Sap_FilebucketTests.swift */ = {isa = PBXFileReference; lastKnownFileType = sourcecode.swift; path = Sap_FilebucketTests.swift; sourceTree = "<group>"; };
		B1C7EE4324938E9E00F1F284 /* ExposureDetection_DidEndPrematurelyReason+ErrorHandling.swift */ = {isa = PBXFileReference; lastKnownFileType = sourcecode.swift; path = "ExposureDetection_DidEndPrematurelyReason+ErrorHandling.swift"; sourceTree = "<group>"; };
		B1C7EE4524938EB700F1F284 /* ExposureDetection_DidEndPrematurelyReason+ErrorHandlingTests.swift */ = {isa = PBXFileReference; lastKnownFileType = sourcecode.swift; path = "ExposureDetection_DidEndPrematurelyReason+ErrorHandlingTests.swift"; sourceTree = "<group>"; };
		B1CD333B24865A7D00B06E9B /* TracingStatusHistory.swift */ = {isa = PBXFileReference; lastKnownFileType = sourcecode.swift; path = TracingStatusHistory.swift; sourceTree = "<group>"; };
		B1CD333D24865E0000B06E9B /* TracingStatusHistoryTests.swift */ = {isa = PBXFileReference; lastKnownFileType = sourcecode.swift; path = TracingStatusHistoryTests.swift; sourceTree = "<group>"; };
		B1CD33402486AA7100B06E9B /* CoronaWarnURLSessionDelegate.swift */ = {isa = PBXFileReference; lastKnownFileType = sourcecode.swift; path = CoronaWarnURLSessionDelegate.swift; sourceTree = "<group>"; };
		B1D431C7246C69F300E728AD /* HTTPClient+ConfigurationTests.swift */ = {isa = PBXFileReference; lastKnownFileType = sourcecode.swift; path = "HTTPClient+ConfigurationTests.swift"; sourceTree = "<group>"; };
		B1D431CA246C84A400E728AD /* DownloadedPackagesStore.swift */ = {isa = PBXFileReference; lastKnownFileType = sourcecode.swift; path = DownloadedPackagesStore.swift; sourceTree = "<group>"; };
		B1D431CC246C84ED00E728AD /* KeyPackagesStoreTests.swift */ = {isa = PBXFileReference; lastKnownFileType = sourcecode.swift; path = KeyPackagesStoreTests.swift; sourceTree = "<group>"; };
		B1D6B001247DA0320079DDD3 /* ExposureDetectionViewControllerDelegate.swift */ = {isa = PBXFileReference; lastKnownFileType = sourcecode.swift; path = ExposureDetectionViewControllerDelegate.swift; sourceTree = "<group>"; };
		B1D6B003247DA4920079DDD3 /* UIApplication+CoronaWarn.swift */ = {isa = PBXFileReference; lastKnownFileType = sourcecode.swift; path = "UIApplication+CoronaWarn.swift"; sourceTree = "<group>"; };
		B1D7D68624766D2100E4DA5D /* submission_payload.pb.swift */ = {isa = PBXFileReference; fileEncoding = 4; lastKnownFileType = sourcecode.swift; name = submission_payload.pb.swift; path = ../../../gen/output/submission_payload.pb.swift; sourceTree = "<group>"; };
		B1D7D68A24766D2100E4DA5D /* apple_export.pb.swift */ = {isa = PBXFileReference; fileEncoding = 4; lastKnownFileType = sourcecode.swift; name = apple_export.pb.swift; path = ../../../gen/output/apple_export.pb.swift; sourceTree = "<group>"; };
		B1DDDABB247137B000A07175 /* HTTPClientConfigurationEndpointTests.swift */ = {isa = PBXFileReference; lastKnownFileType = sourcecode.swift; path = HTTPClientConfigurationEndpointTests.swift; sourceTree = "<group>"; };
		B1E8C99C2479D4E7006DC678 /* DMSubmissionStateViewController.swift */ = {isa = PBXFileReference; fileEncoding = 4; lastKnownFileType = sourcecode.swift; path = DMSubmissionStateViewController.swift; sourceTree = "<group>"; };
		B1EAEC8A24711884003BE9A2 /* URLSession+Convenience.swift */ = {isa = PBXFileReference; lastKnownFileType = sourcecode.swift; path = "URLSession+Convenience.swift"; sourceTree = "<group>"; };
		B1EAEC8D247118CB003BE9A2 /* URLSession+ConvenienceTests.swift */ = {isa = PBXFileReference; lastKnownFileType = sourcecode.swift; path = "URLSession+ConvenienceTests.swift"; sourceTree = "<group>"; };
		B1EDFD8C248E74D000E7EAFF /* URL+StaticString.swift */ = {isa = PBXFileReference; lastKnownFileType = sourcecode.swift; path = "URL+StaticString.swift"; sourceTree = "<group>"; };
		B1F82DF124718C7300E2E56A /* DMConfigurationViewController.swift */ = {isa = PBXFileReference; lastKnownFileType = sourcecode.swift; path = DMConfigurationViewController.swift; sourceTree = "<group>"; };
		B1F8AE472479B4C30093A588 /* api-response-day-2020-05-16 */ = {isa = PBXFileReference; lastKnownFileType = file; path = "api-response-day-2020-05-16"; sourceTree = "<group>"; };
		B1FE13D72487DEED00D012E5 /* RiskCalculation.swift */ = {isa = PBXFileReference; lastKnownFileType = sourcecode.swift; path = RiskCalculation.swift; sourceTree = "<group>"; };
		B1FE13DC248821CB00D012E5 /* RiskProviding.swift */ = {isa = PBXFileReference; lastKnownFileType = sourcecode.swift; path = RiskProviding.swift; sourceTree = "<group>"; };
		B1FE13DE248821E000D012E5 /* RiskProvider.swift */ = {isa = PBXFileReference; lastKnownFileType = sourcecode.swift; path = RiskProvider.swift; sourceTree = "<group>"; };
		B1FE13E1248824E900D012E5 /* RiskProviderTests.swift */ = {isa = PBXFileReference; lastKnownFileType = sourcecode.swift; path = RiskProviderTests.swift; sourceTree = "<group>"; };
		B1FE13E52488255900D012E5 /* RiskProvidingConfiguration.swift */ = {isa = PBXFileReference; lastKnownFileType = sourcecode.swift; path = RiskProvidingConfiguration.swift; sourceTree = "<group>"; };
		B1FE13F824896DDB00D012E5 /* CachedAppConfiguration.swift */ = {isa = PBXFileReference; lastKnownFileType = sourcecode.swift; path = CachedAppConfiguration.swift; sourceTree = "<group>"; };
		B1FE13FA24896E6700D012E5 /* AppConfigurationProviding.swift */ = {isa = PBXFileReference; lastKnownFileType = sourcecode.swift; path = AppConfigurationProviding.swift; sourceTree = "<group>"; };
		B1FE13FD24896EF700D012E5 /* CachedAppConfigurationTests.swift */ = {isa = PBXFileReference; lastKnownFileType = sourcecode.swift; path = CachedAppConfigurationTests.swift; sourceTree = "<group>"; };
		CD2EC328247D82EE00C6B3F9 /* NotificationSettingsViewController.swift */ = {isa = PBXFileReference; lastKnownFileType = sourcecode.swift; path = NotificationSettingsViewController.swift; sourceTree = "<group>"; };
		CD678F6A246C43E200B6A0F8 /* MockExposureManager.swift */ = {isa = PBXFileReference; lastKnownFileType = sourcecode.swift; path = MockExposureManager.swift; sourceTree = "<group>"; };
		CD678F6C246C43EE00B6A0F8 /* ClientMock.swift */ = {isa = PBXFileReference; lastKnownFileType = sourcecode.swift; path = ClientMock.swift; sourceTree = "<group>"; };
		CD678F6E246C43FC00B6A0F8 /* MockURLSession.swift */ = {isa = PBXFileReference; lastKnownFileType = sourcecode.swift; path = MockURLSession.swift; sourceTree = "<group>"; };
		CD7F5C732466F6D400D3D03C /* ENATest.entitlements */ = {isa = PBXFileReference; lastKnownFileType = text.plist.entitlements; path = ENATest.entitlements; sourceTree = "<group>"; };
		CD8638522477EBD400A5A07C /* SettingsViewModel.swift */ = {isa = PBXFileReference; lastKnownFileType = sourcecode.swift; path = SettingsViewModel.swift; sourceTree = "<group>"; };
		CD99A39C245B22EE00BF12AF /* ExposureSubmission.storyboard */ = {isa = PBXFileReference; fileEncoding = 4; lastKnownFileType = file.storyboard; path = ExposureSubmission.storyboard; sourceTree = "<group>"; };
		CD99A3A8245C272400BF12AF /* ExposureSubmissionService.swift */ = {isa = PBXFileReference; lastKnownFileType = sourcecode.swift; path = ExposureSubmissionService.swift; sourceTree = "<group>"; };
		CD99A3C6246155C300BF12AF /* Logger.swift */ = {isa = PBXFileReference; fileEncoding = 4; lastKnownFileType = sourcecode.swift; path = Logger.swift; sourceTree = "<group>"; };
		CD99A3C92461A47C00BF12AF /* AppStrings.swift */ = {isa = PBXFileReference; lastKnownFileType = sourcecode.swift; path = AppStrings.swift; sourceTree = "<group>"; };
		CDCE11D5247D644100F30825 /* NotificationSettingsViewModel.swift */ = {isa = PBXFileReference; lastKnownFileType = sourcecode.swift; path = NotificationSettingsViewModel.swift; sourceTree = "<group>"; };
		CDCE11D8247D64C600F30825 /* NotificationSettingsOnTableViewCell.swift */ = {isa = PBXFileReference; lastKnownFileType = sourcecode.swift; path = NotificationSettingsOnTableViewCell.swift; sourceTree = "<group>"; };
		CDCE11DA247D64D600F30825 /* NotificationSettingsOffTableViewCell.swift */ = {isa = PBXFileReference; lastKnownFileType = sourcecode.swift; path = NotificationSettingsOffTableViewCell.swift; sourceTree = "<group>"; };
		CDD87C54247556DE007CE6CA /* MainSettingsTableViewCell.swift */ = {isa = PBXFileReference; lastKnownFileType = sourcecode.swift; path = MainSettingsTableViewCell.swift; sourceTree = "<group>"; };
		CDD87C5C247559E3007CE6CA /* LabelTableViewCell.swift */ = {isa = PBXFileReference; lastKnownFileType = sourcecode.swift; path = LabelTableViewCell.swift; sourceTree = "<group>"; };
		CDF27BD2246ADBA70044D32B /* ExposureSubmissionServiceTests.swift */ = {isa = PBXFileReference; lastKnownFileType = sourcecode.swift; path = ExposureSubmissionServiceTests.swift; sourceTree = "<group>"; };
		CDF27BD4246ADBF30044D32B /* HTTPClientTests.swift */ = {isa = PBXFileReference; lastKnownFileType = sourcecode.swift; path = HTTPClientTests.swift; sourceTree = "<group>"; };
		EE20EA062469883900770683 /* RiskLegend.storyboard */ = {isa = PBXFileReference; lastKnownFileType = file.storyboard; path = RiskLegend.storyboard; sourceTree = "<group>"; };
		EE22DB7F247FB409001B0A71 /* ENStateHandler.swift */ = {isa = PBXFileReference; fileEncoding = 4; lastKnownFileType = sourcecode.swift; path = ENStateHandler.swift; sourceTree = "<group>"; };
		EE22DB80247FB409001B0A71 /* ENSettingModel.swift */ = {isa = PBXFileReference; fileEncoding = 4; lastKnownFileType = sourcecode.swift; path = ENSettingModel.swift; sourceTree = "<group>"; };
		EE22DB84247FB43A001B0A71 /* TracingHistoryTableViewCell.swift */ = {isa = PBXFileReference; fileEncoding = 4; lastKnownFileType = sourcecode.swift; path = TracingHistoryTableViewCell.swift; sourceTree = "<group>"; };
		EE22DB85247FB43A001B0A71 /* ImageTableViewCell.swift */ = {isa = PBXFileReference; fileEncoding = 4; lastKnownFileType = sourcecode.swift; path = ImageTableViewCell.swift; sourceTree = "<group>"; };
		EE22DB86247FB43A001B0A71 /* ActionDetailTableViewCell.swift */ = {isa = PBXFileReference; fileEncoding = 4; lastKnownFileType = sourcecode.swift; path = ActionDetailTableViewCell.swift; sourceTree = "<group>"; };
		EE22DB87247FB43A001B0A71 /* DescriptionTableViewCell.swift */ = {isa = PBXFileReference; fileEncoding = 4; lastKnownFileType = sourcecode.swift; path = DescriptionTableViewCell.swift; sourceTree = "<group>"; };
		EE22DB88247FB43A001B0A71 /* ActionTableViewCell.swift */ = {isa = PBXFileReference; fileEncoding = 4; lastKnownFileType = sourcecode.swift; path = ActionTableViewCell.swift; sourceTree = "<group>"; };
		EE22DB8E247FB46C001B0A71 /* ENStateTests.swift */ = {isa = PBXFileReference; fileEncoding = 4; lastKnownFileType = sourcecode.swift; path = ENStateTests.swift; sourceTree = "<group>"; };
		EE22DB90247FB479001B0A71 /* MockStateHandlerObserverDelegate.swift */ = {isa = PBXFileReference; fileEncoding = 4; lastKnownFileType = sourcecode.swift; path = MockStateHandlerObserverDelegate.swift; sourceTree = "<group>"; };
		EE269509248FCB0300BAE234 /* de */ = {isa = PBXFileReference; lastKnownFileType = text.plist.strings; name = de; path = de.lproj/InfoPlist.strings; sourceTree = "<group>"; };
		EE26950B248FCB1600BAE234 /* en */ = {isa = PBXFileReference; lastKnownFileType = text.plist.strings; name = en; path = en.lproj/InfoPlist.strings; sourceTree = "<group>"; };
		EE278B2C245F2BBB008B06F9 /* InviteFriends.storyboard */ = {isa = PBXFileReference; lastKnownFileType = file.storyboard; path = InviteFriends.storyboard; sourceTree = "<group>"; };
		EE278B2F245F2C8A008B06F9 /* FriendsInviteController.swift */ = {isa = PBXFileReference; lastKnownFileType = sourcecode.swift; path = FriendsInviteController.swift; sourceTree = "<group>"; };
		EE70C23B245B09E900AC9B2F /* de */ = {isa = PBXFileReference; lastKnownFileType = text.plist.strings; name = de; path = de.lproj/Localizable.strings; sourceTree = "<group>"; };
		EE70C23C245B09E900AC9B2F /* en */ = {isa = PBXFileReference; lastKnownFileType = text.plist.strings; name = en; path = en.lproj/Localizable.strings; sourceTree = "<group>"; };
		EE92A33F245D96DA006B97B0 /* de */ = {isa = PBXFileReference; lastKnownFileType = text.plist.stringsdict; name = de; path = de.lproj/Localizable.stringsdict; sourceTree = "<group>"; };
		EEF10679246EBF8B009DFB4E /* ResetViewController.swift */ = {isa = PBXFileReference; fileEncoding = 4; lastKnownFileType = sourcecode.swift; path = ResetViewController.swift; sourceTree = "<group>"; };
		F247572A24838AC8003E1FC5 /* DynamicTableViewControllerRowsTests.swift */ = {isa = PBXFileReference; lastKnownFileType = sourcecode.swift; path = DynamicTableViewControllerRowsTests.swift; sourceTree = "<group>"; };
		F252472E2483955B00C5556B /* DynamicTableViewControllerFake.storyboard */ = {isa = PBXFileReference; lastKnownFileType = file.storyboard; path = DynamicTableViewControllerFake.storyboard; sourceTree = "<group>"; };
		F25247302484456800C5556B /* DynamicTableViewModelTests.swift */ = {isa = PBXFileReference; fileEncoding = 4; lastKnownFileType = sourcecode.swift; lineEnding = 0; path = DynamicTableViewModelTests.swift; sourceTree = "<group>"; };
		F2DC808D248989CE00EDC40A /* DynamicTableViewControllerRegisterCellsTests.swift */ = {isa = PBXFileReference; lastKnownFileType = sourcecode.swift; path = DynamicTableViewControllerRegisterCellsTests.swift; sourceTree = "<group>"; };
		F2DC808F24898A9400EDC40A /* DynamicTableViewControllerNumberOfRowsAndSectionsTests.swift */ = {isa = PBXFileReference; fileEncoding = 4; lastKnownFileType = sourcecode.swift; lineEnding = 0; path = DynamicTableViewControllerNumberOfRowsAndSectionsTests.swift; sourceTree = "<group>"; };
		F2DC809124898B1800EDC40A /* DynamicTableViewControllerHeaderTests.swift */ = {isa = PBXFileReference; lastKnownFileType = sourcecode.swift; path = DynamicTableViewControllerHeaderTests.swift; sourceTree = "<group>"; };
		F2DC809324898CE600EDC40A /* DynamicTableViewControllerFooterTests.swift */ = {isa = PBXFileReference; lastKnownFileType = sourcecode.swift; path = DynamicTableViewControllerFooterTests.swift; sourceTree = "<group>"; };
		FEDCE0116603B6E00FAEE632 /* ExposureDetectionExecutor.swift */ = {isa = PBXFileReference; fileEncoding = 4; lastKnownFileType = sourcecode.swift; path = ExposureDetectionExecutor.swift; sourceTree = "<group>"; };
		FEDCE1600374711EC77FF572 /* RequiresAppDependencies.swift */ = {isa = PBXFileReference; fileEncoding = 4; lastKnownFileType = sourcecode.swift; path = RequiresAppDependencies.swift; sourceTree = "<group>"; };
		FEDCE1B8926528ED74CDE1B2 /* ENStateHandler+State.swift */ = {isa = PBXFileReference; fileEncoding = 4; lastKnownFileType = sourcecode.swift; path = "ENStateHandler+State.swift"; sourceTree = "<group>"; };
		FEDCE4BE82DC5BFE90575663 /* ExposureDetectionViewController+State.swift */ = {isa = PBXFileReference; fileEncoding = 4; lastKnownFileType = sourcecode.swift; path = "ExposureDetectionViewController+State.swift"; sourceTree = "<group>"; };
		FEDCE838D90CB02C55E15237 /* SceneDelegate+State.swift */ = {isa = PBXFileReference; fileEncoding = 4; lastKnownFileType = sourcecode.swift; path = "SceneDelegate+State.swift"; sourceTree = "<group>"; };
		FEDCEC452596E54A041BBCE9 /* HomeInteractor+State.swift */ = {isa = PBXFileReference; fileEncoding = 4; lastKnownFileType = sourcecode.swift; path = "HomeInteractor+State.swift"; sourceTree = "<group>"; };
/* End PBXFileReference section */

/* Begin PBXFrameworksBuildPhase section */
		85D759382457048F008175F0 /* Frameworks */ = {
			isa = PBXFrameworksBuildPhase;
			buildActionMask = 2147483647;
			files = (
				B1B5A76024924B3D0029D5D7 /* FMDB in Frameworks */,
				858F6F6E245A103C009FFD33 /* ExposureNotification.framework in Frameworks */,
				B1EDFD88248E741B00E7EAFF /* SwiftProtobuf in Frameworks */,
				B1EDFD89248E741B00E7EAFF /* ZIPFoundation in Frameworks */,
				B1EDFD8A248E741B00E7EAFF /* Connectivity in Frameworks */,
			);
			runOnlyForDeploymentPostprocessing = 0;
		};
		85D7595124570491008175F0 /* Frameworks */ = {
			isa = PBXFrameworksBuildPhase;
			buildActionMask = 2147483647;
			files = (
			);
			runOnlyForDeploymentPostprocessing = 0;
		};
		85D7595C24570491008175F0 /* Frameworks */ = {
			isa = PBXFrameworksBuildPhase;
			buildActionMask = 2147483647;
			files = (
			);
			runOnlyForDeploymentPostprocessing = 0;
		};
/* End PBXFrameworksBuildPhase section */

/* Begin PBXGroup section */
		13091950247972CF0066E329 /* PrivacyProtectionViewController */ = {
			isa = PBXGroup;
			children = (
				1309194E247972C40066E329 /* PrivacyProtectionViewController.swift */,
			);
			path = PrivacyProtectionViewController;
			sourceTree = "<group>";
		};
		130CB19A246D92F800ADE602 /* Onboarding */ = {
			isa = PBXGroup;
			children = (
				130CB19B246D92F800ADE602 /* ENAUITestsOnboarding.swift */,
			);
			path = Onboarding;
			sourceTree = "<group>";
		};
		134F0DB8247578FF00D88934 /* Home */ = {
			isa = PBXGroup;
			children = (
				134F0DB9247578FF00D88934 /* ENAUITestsHome.swift */,
			);
			path = Home;
			sourceTree = "<group>";
		};
		138910C3247A907500D739F6 /* Task Scheduling */ = {
			isa = PBXGroup;
			children = (
				138910C4247A909000D739F6 /* ENATaskScheduler.swift */,
			);
			path = "Task Scheduling";
			sourceTree = "<group>";
		};
		13E5046A248E3CE60086641C /* AppInformation */ = {
			isa = PBXGroup;
			children = (
				13E50468248E3CD20086641C /* ENAUITestsAppInformation.swift */,
			);
			path = AppInformation;
			sourceTree = "<group>";
		};
		3DD767442483D3E2002DD2B3 /* ReachabilityService */ = {
			isa = PBXGroup;
			children = (
				3DD767452483D4DE002DD2B3 /* ReachabilityService.swift */,
				3DD7674A2483D6C1002DD2B3 /* ConnectivityReachabilityService.swift */,
			);
			path = ReachabilityService;
			sourceTree = "<group>";
		};
		5107E3D72459B2D60042FC9B /* Frameworks */ = {
			isa = PBXGroup;
			children = (
				858F6F6D245A103C009FFD33 /* ExposureNotification.framework */,
			);
			name = Frameworks;
			sourceTree = "<group>";
		};
		514C0A12247C15F000F235F6 /* HomeRiskCellConfigurators */ = {
			isa = PBXGroup;
			children = (
				51CE1BBE2460B222002CF42A /* HomeRiskCellConfigurator.swift */,
				51486D9E2484FC0200FCE216 /* HomeRiskLevelCellConfigurator.swift */,
				514C0A10247C15EC00F235F6 /* HomeUnknownRiskCellConfigurator.swift */,
				514C0A13247C163800F235F6 /* HomeLowRiskCellConfigurator.swift */,
				514C0A15247C164700F235F6 /* HomeHighRiskCellConfigurator.swift */,
				514C0A19247C16D600F235F6 /* HomeInactiveRiskCellConfigurator.swift */,
				515BBDEA2484F8E500CDB674 /* HomeThankYouRiskCellConfigurator.swift */,
				51C779112486E549004582F8 /* HomeFindingPositiveRiskCellConfigurator.swift */,
			);
			path = HomeRiskCellConfigurators;
			sourceTree = "<group>";
		};
		514E81312461946E00636861 /* ExposureDetection */ = {
			isa = PBXGroup;
			children = (
				71FD8861246EB27F00E804D0 /* ExposureDetectionViewController.swift */,
				B1D6B001247DA0320079DDD3 /* ExposureDetectionViewControllerDelegate.swift */,
				714CD8662472885900F56450 /* ExposureDetectionViewController+DynamicTableViewModel.swift */,
			);
			path = ExposureDetection;
			sourceTree = "<group>";
		};
		514E81322461B97700636861 /* Exposure */ = {
			isa = PBXGroup;
			children = (
				B15382DD2482707A0010F007 /* __tests__ */,
				514E81332461B97700636861 /* ExposureManager.swift */,
				CD678F6A246C43E200B6A0F8 /* MockExposureManager.swift */,
				518A69FA24687D5800444E66 /* RiskLevel.swift */,
				A16714BA248D18D20031B111 /* SummaryMetadata.swift */,
			);
			path = Exposure;
			sourceTree = "<group>";
		};
		514EE991246D4A1600DE4884 /* Risk Items */ = {
			isa = PBXGroup;
			children = (
				514C0A0724772F5E00F235F6 /* RiskItemView.swift */,
				51B5B415246DF13D00DC5D3E /* RiskImageItemView.swift */,
				51B5B413246DF07300DC5D3E /* RiskImageItemView.xib */,
				51FE277E247535E300BB8144 /* RiskLoadingItemView.swift */,
				51FE277C247535C400BB8144 /* RiskLoadingItemView.xib */,
				514C0A0C247AFB0200F235F6 /* RiskTextItemView.swift */,
				514C0A0A247AF9F700F235F6 /* RiskTextItemView.xib */,
				51C7790D24867F22004582F8 /* RiskListItemView.swift */,
				51C7790B24867F16004582F8 /* RiskListItemView.xib */,
			);
			path = "Risk Items";
			sourceTree = "<group>";
		};
		514EE996246D4BDD00DE4884 /* UICollectionView */ = {
			isa = PBXGroup;
			children = (
				51CE1B49246016B0002CF42A /* UICollectionViewCell+Identifier.swift */,
				51CE1B4B246016D1002CF42A /* UICollectionReusableView+Identifier.swift */,
				51CE1BB42460AC82002CF42A /* UICollectionView+Dequeue.swift */,
			);
			path = UICollectionView;
			sourceTree = "<group>";
		};
		514EE997246D4BEB00DE4884 /* UITableView */ = {
			isa = PBXGroup;
			children = (
				710ABB24247514BD00948792 /* UIViewController+Segue.swift */,
				710ABB1E2475115500948792 /* UITableViewController+Enum.swift */,
				514EE998246D4C2E00DE4884 /* UITableViewCell+Identifier.swift */,
				514EE99A246D4C4C00DE4884 /* UITableView+Dequeue.swift */,
			);
			path = UITableView;
			sourceTree = "<group>";
		};
		515BBDE92484F77300CDB674 /* HomeRiskViewConfigurators */ = {
			isa = PBXGroup;
			children = (
				514C0A0524772F3400F235F6 /* HomeRiskViewConfigurator.swift */,
				514EE99F246D4DF800DE4884 /* HomeRiskImageItemViewConfigurator.swift */,
				514C0A0E247AFEC500F235F6 /* HomeRiskTextItemViewConfigurator.swift */,
				51C7790F248684F5004582F8 /* HomeRiskListItemViewConfigurator.swift */,
				51FE277A2475340300BB8144 /* HomeRiskLoadingItemViewConfigurator.swift */,
			);
			path = HomeRiskViewConfigurators;
			sourceTree = "<group>";
		};
		518A6A1C246A9F6600444E66 /* HomeRiskCellConfigurator */ = {
			isa = PBXGroup;
			children = (
				515BBDE92484F77300CDB674 /* HomeRiskViewConfigurators */,
				514C0A12247C15F000F235F6 /* HomeRiskCellConfigurators */,
			);
			path = HomeRiskCellConfigurator;
			sourceTree = "<group>";
		};
		51B5B419246E058100DC5D3E /* Risk */ = {
			isa = PBXGroup;
			children = (
				51CE1B7A246078B6002CF42A /* RiskLevelCollectionViewCell.swift */,
				51CE1B79246078B6002CF42A /* RiskLevelCollectionViewCell.xib */,
				51486DA02485101500FCE216 /* RiskInactiveCollectionViewCell.swift */,
				51486DA12485101500FCE216 /* RiskInactiveCollectionViewCell.xib */,
				51486DA42485237200FCE216 /* RiskThankYouCollectionViewCell.swift */,
				51486DA52485237200FCE216 /* RiskThankYouCollectionViewCell.xib */,
				51C779152486E5BA004582F8 /* RiskFindingPositiveCollectionViewCell.swift */,
				51C779132486E5AB004582F8 /* RiskFindingPositiveCollectionViewCell.xib */,
				514EE991246D4A1600DE4884 /* Risk Items */,
			);
			path = Risk;
			sourceTree = "<group>";
		};
		51B5B41A246E059700DC5D3E /* Common */ = {
			isa = PBXGroup;
			children = (
				713EA26024798AD100AB7EE8 /* InsetTableViewCell.swift */,
				71F54190248BF677006DB793 /* HtmlTextView.swift */,
			);
			path = Common;
			sourceTree = "<group>";
		};
		51CE1B74246078B6002CF42A /* Home Screen */ = {
			isa = PBXGroup;
			children = (
				51CE1B75246078B6002CF42A /* Cells */,
				51CE1B83246078B6002CF42A /* Decorations */,
			);
			path = "Home Screen";
			sourceTree = "<group>";
		};
		51CE1B75246078B6002CF42A /* Cells */ = {
			isa = PBXGroup;
			children = (
				51B5B419246E058100DC5D3E /* Risk */,
				A328424C248B91E0006B1F09 /* HomeTestResultLoadingCell.swift */,
				A328424B248B91E0006B1F09 /* HomeTestResultLoadingCell.xib */,
				710224E9248FA67F000C5DEF /* HomeTestResultCollectionViewCell.swift */,
				2F78574F248506BD00323A9C /* HomeTestResultCollectionViewCell.xib */,
				51B5B41B246EC8B800DC5D3E /* HomeCardCollectionViewCell.swift */,
				51CE1B78246078B6002CF42A /* ActivateCollectionViewCell.swift */,
				51CE1B76246078B6002CF42A /* ActivateCollectionViewCell.xib */,
				51CE1B7C246078B6002CF42A /* InfoCollectionViewCell.swift */,
				51CE1B7B246078B6002CF42A /* InfoCollectionViewCell.xib */,
			);
			path = Cells;
			sourceTree = "<group>";
		};
		51CE1B83246078B6002CF42A /* Decorations */ = {
			isa = PBXGroup;
			children = (
				51CE1B84246078B6002CF42A /* SectionSystemBackgroundDecorationView.swift */,
			);
			path = Decorations;
			sourceTree = "<group>";
		};
		51CE1BB82460AE69002CF42A /* Home */ = {
			isa = PBXGroup;
			children = (
				51CE1BB92460AFD8002CF42A /* HomeActivateCellConfigurator.swift */,
				518A6A1C246A9F6600444E66 /* HomeRiskCellConfigurator */,
				51CE1BC22460B28D002CF42A /* HomeInfoCellConfigurator.swift */,
				13BAE9B02472FB1E00CEE58A /* CellConfiguratorIndexPosition.swift */,
				A328424F248B9269006B1F09 /* HomeTestResultLoadingCellConfigurator.swift */,
				710224EB248FC150000C5DEF /* HomeTestResultCellConfigurator.swift */,
			);
			path = Home;
			sourceTree = "<group>";
		};
		51CE1BBB2460B1BA002CF42A /* Protocols */ = {
			isa = PBXGroup;
			children = (
				B18CADAD24782FA4006F53F0 /* ExposureStateUpdating.swift */,
				51CE1BBC2460B1CB002CF42A /* CollectionViewCellConfigurator.swift */,
				514EE99C246D4CFB00DE4884 /* TableViewCellConfigurator.swift */,
				A3E5E71D247E6F7A00237116 /* SpinnerInjectable.swift */,
				A36D07B82486D61C00E46F96 /* HomeCardCellButtonDelegate.swift */,
				FEDCE1600374711EC77FF572 /* RequiresAppDependencies.swift */,
			);
			path = Protocols;
			sourceTree = "<group>";
		};
		51D420AF2458308400AD70CA /* Onboarding */ = {
			isa = PBXGroup;
			children = (
				51C737BC245B349700286105 /* OnboardingInfoViewController.swift */,
				A17366542484978A006BE209 /* OnboardingInfoViewControllerUtils.swift */,
				137846482488027500A50AB8 /* OnboardingInfoViewController+Extension.swift */,
			);
			path = Onboarding;
			sourceTree = "<group>";
		};
		51D420B224583AA400AD70CA /* Workers */ = {
			isa = PBXGroup;
			children = (
				B1221BDD2492E78100E6C4E4 /* Keychain */,
				B19FD70E2491A04800A9D56A /* Update Checker */,
				B184A381248FFCC3007180F6 /* Store */,
				A1C2B2DA24834934004A3BD5 /* __tests__ */,
				CD99A3C6246155C300BF12AF /* Logger.swift */,
				B1CD333B24865A7D00B06E9B /* TracingStatusHistory.swift */,
				A3FF84EB247BFAF00053E947 /* Hasher.swift */,
				0D5611B3247F852C00B5B094 /* SQLiteKeyValueStore.swift */,
				016146902487A43E00660992 /* WebPageHelper.swift */,
				A128F058248B459F00EC7F6C /* PublicKeyStore.swift */,
			);
			path = Workers;
			sourceTree = "<group>";
		};
		51D420B524583B5100AD70CA /* Extensions */ = {
			isa = PBXGroup;
			children = (
				71176E2C24891BCF004B0C9F /* __tests__ */,
				514EE996246D4BDD00DE4884 /* UICollectionView */,
				514EE997246D4BEB00DE4884 /* UITableView */,
				51895EDB245E16CD0085DA38 /* ENAColor.swift */,
				710021DB248E44A6001F0B63 /* ENAFont.swift */,
				13722043247AEEAD00152764 /* UNNotificationCenter+Extension.swift */,
				51D420B624583B7200AD70CA /* NSObject+Identifier.swift */,
				51D420B824583B8300AD70CA /* UIViewController+AppStoryboard.swift */,
				B1EDFD8C248E74D000E7EAFF /* URL+StaticString.swift */,
				51D420D324586DCA00AD70CA /* NotificationName.swift */,
				85142500245DA0B3009D2791 /* UIViewController+Alert.swift */,
				B111EE2B2465D9F7001AEBB4 /* String+Localization.swift */,
				71CC3EA2246D6C4000217F2C /* UIFont+DynamicType.swift */,
				B14D0CDA246E968C00D5BEBC /* String+Today.swift */,
				B153096924706F1000A4A1BD /* URLSession+Default.swift */,
				B153096B24706F2400A4A1BD /* URLSessionConfiguration+Default.swift */,
				B1D6B003247DA4920079DDD3 /* UIApplication+CoronaWarn.swift */,
				2F3218CF248063E300A7AC0A /* UIView+Convenience.swift */,
				2FF1D62D2487850200381FFB /* NSMutableAttributedString+Generation.swift */,
				A16714AE248CA1B70031B111 /* Bundle+ReadPlist.swift */,
				2F26CE2D248B9C4F00BE30EE /* UIViewController+BackButton.swift */,
				B1C7EE4324938E9E00F1F284 /* ExposureDetection_DidEndPrematurelyReason+ErrorHandling.swift */,
			);
			path = Extensions;
			sourceTree = "<group>";
		};
		51D420C124583D3100AD70CA /* Home */ = {
			isa = PBXGroup;
			children = (
				51CE1B2E245F5CFC002CF42A /* HomeViewController.swift */,
				5111E7622460BB1500ED6498 /* HomeInteractor.swift */,
				51CE1B5424604DD2002CF42A /* HomeLayout.swift */,
			);
			path = Home;
			sourceTree = "<group>";
		};
		51D420C224583D7B00AD70CA /* Settings */ = {
			isa = PBXGroup;
			children = (
				CDD87C6024766163007CE6CA /* Cells */,
				51D420C324583E3300AD70CA /* SettingsViewController.swift */,
				EEF10679246EBF8B009DFB4E /* ResetViewController.swift */,
				CD2EC328247D82EE00C6B3F9 /* NotificationSettingsViewController.swift */,
			);
			path = Settings;
			sourceTree = "<group>";
		};
		51D420D524598AC200AD70CA /* Source */ = {
			isa = PBXGroup;
			children = (
				B111EDEC2465B1F4001AEBB4 /* Client */,
				CD99A3C82461A44B00BF12AF /* View Helpers */,
				51CE1BBB2460B1BA002CF42A /* Protocols */,
				8595BF5D246032C40056EA27 /* Views */,
				B1569DD5245D6C790079FCD7 /* Developer Menu */,
				51EE9A6A245C0F7900F2544F /* Models */,
				85D759802459A82D008175F0 /* Services */,
				85D759712457059A008175F0 /* Scenes */,
				51D420B224583AA400AD70CA /* Workers */,
				51D420B524583B5100AD70CA /* Extensions */,
				85D7593E2457048F008175F0 /* AppDelegate.swift */,
				85D759402457048F008175F0 /* SceneDelegate.swift */,
			);
			path = Source;
			sourceTree = "<group>";
		};
		51EE9A6A245C0F7900F2544F /* Models */ = {
			isa = PBXGroup;
			children = (
				138910C3247A907500D739F6 /* Task Scheduling */,
				CD8638512477EBAA00A5A07C /* Settings */,
				B1125458246F2C2100AB5036 /* Converting Keys */,
				514E81322461B97700636861 /* Exposure */,
				51CE1BB82460AE69002CF42A /* Home */,
				51EE9A6C245C0FB500F2544F /* Onboarding */,
				B18E852E248C29D400CF4FB8 /* DetectionMode.swift */,
				FEDCE21C117BF675C80F5989 /* States */,
			);
			path = Models;
			sourceTree = "<group>";
		};
		51EE9A6C245C0FB500F2544F /* Onboarding */ = {
			isa = PBXGroup;
			children = (
				51C737BE245B3B5D00286105 /* OnboardingInfo.swift */,
			);
			path = Onboarding;
			sourceTree = "<group>";
		};
		71176E2C24891BCF004B0C9F /* __tests__ */ = {
			isa = PBXGroup;
			children = (
				71176E2D24891C02004B0C9F /* ENAColorTests.swift */,
				B1C7EE4524938EB700F1F284 /* ExposureDetection_DidEndPrematurelyReason+ErrorHandlingTests.swift */,
			);
			path = __tests__;
			sourceTree = "<group>";
		};
		71176E30248957B1004B0C9F /* App */ = {
			isa = PBXGroup;
			children = (
				71176E31248957C3004B0C9F /* AppNavigationController.swift */,
			);
			path = App;
			sourceTree = "<group>";
		};
		71B804502485272200D53506 /* RiskLegend */ = {
			isa = PBXGroup;
			children = (
				71B804532485273C00D53506 /* RiskLegendDotBodyCell.swift */,
			);
			path = RiskLegend;
			sourceTree = "<group>";
		};
		71F76D0E24767AF100515A01 /* DynamicTableViewController */ = {
			isa = PBXGroup;
			children = (
				F247572E2483934B003E1FC5 /* __tests__ */,
				71F76D0F24767B2500515A01 /* Views */,
				710ABB26247533FA00948792 /* DynamicTableViewController.swift */,
				710ABB282475353900948792 /* DynamicTableViewModel.swift */,
				71330E40248109F600EB10F6 /* DynamicTableViewSection.swift */,
				71330E4424810A0500EB10F6 /* DynamicTableViewHeader.swift */,
				71330E4624810A0C00EB10F6 /* DynamicTableViewFooter.swift */,
				71330E42248109FD00EB10F6 /* DynamicTableViewCell.swift */,
				71330E4824810A5A00EB10F6 /* DynamicTableViewAction.swift */,
			);
			path = DynamicTableViewController;
			sourceTree = "<group>";
		};
		71F76D0F24767B2500515A01 /* Views */ = {
			isa = PBXGroup;
			children = (
				71FE1C68247A8FE100851FEB /* DynamicTableViewHeaderFooterView.swift */,
				71FE1C70247AA7B700851FEB /* DynamicTableViewHeaderImageView.swift */,
				714194E9247A65C60072A090 /* DynamicTableViewHeaderSeparatorView.swift */,
				710ABB22247513E300948792 /* DynamicTypeTableViewCell.swift */,
				71FE1C8A247AC79D00851FEB /* DynamicTableViewIconCell.swift */,
				71FE1C8B247AC79D00851FEB /* DynamicTableViewIconCell.xib */,
				71B8044E248526B600D53506 /* DynamicTableViewSpaceCell.swift */,
				2FF1D62F24880FCF00381FFB /* DynamicTableViewRoundedCell.swift */,
				717D21E8248C022E00D9717E /* DynamicTableViewHtmlCell.swift */,
			);
			path = Views;
			sourceTree = "<group>";
		};
		71FE1C83247AC33D00851FEB /* ExposureSubmission */ = {
			isa = PBXGroup;
			children = (
				71FE1C84247AC33D00851FEB /* ExposureSubmissionTestResultHeaderView.swift */,
				711EFCC824935C79005FEF21 /* ExposureSubmissionTestResultHeaderView.xib */,
				710021DF248EAF9A001F0B63 /* ExposureSubmissionImageCardCell.swift */,
				710021DD248EAF16001F0B63 /* ExposureSubmissionImageCardCell.xib */,
				710224F32490E7A3000C5DEF /* ExposureSubmissionStepCell.swift */,
				710224ED2490E2FC000C5DEF /* ExposureSubmissionStepCell.xib */,
			);
			path = ExposureSubmission;
			sourceTree = "<group>";
		};
		853D987824694A1E00490DBA /* BaseElements */ = {
			isa = PBXGroup;
			children = (
				853D987924694A8700490DBA /* ENAButton.swift */,
				51E78562248D439200BBB13E /* ENACloneButton.swift */,
				8595BF5E246032D90056EA27 /* ENASwitch.swift */,
				71FE1C81247AC30300851FEB /* ENATanInput.swift */,
				71B804462484CC0800D53506 /* ENALabel.swift */,
				711EFCC62492EE31005FEF21 /* ENAFooterView.swift */,
			);
			path = BaseElements;
			sourceTree = "<group>";
		};
		858F6F71245AEC05009FFD33 /* ENSetting */ = {
			isa = PBXGroup;
			children = (
				EE22DB80247FB409001B0A71 /* ENSettingModel.swift */,
				EE22DB7F247FB409001B0A71 /* ENStateHandler.swift */,
				853D98842469DC8100490DBA /* ExposureNotificationSettingViewController.swift */,
			);
			path = ENSetting;
			sourceTree = "<group>";
		};
		8595BF5D246032C40056EA27 /* Views */ = {
			isa = PBXGroup;
			children = (
				EE22DB83247FB43A001B0A71 /* ENSetting */,
				51B5B41A246E059700DC5D3E /* Common */,
				853D987824694A1E00490DBA /* BaseElements */,
				EEF790092466ED410065EBD5 /* ExposureDetection */,
				71FE1C83247AC33D00851FEB /* ExposureSubmission */,
				51CE1B74246078B6002CF42A /* Home Screen */,
				71B804502485272200D53506 /* RiskLegend */,
				71CC3EA0246D6BBF00217F2C /* DynamicTypeLabel.swift */,
				713EA25A247818B000AB7EE8 /* DynamicTypeButton.swift */,
				85E33443247EB357006E74EC /* CircularProgressView.swift */,
				71CAB9D3248AB33500F516A5 /* DynamicTypeSymbolImageView.swift */,
			);
			path = Views;
			sourceTree = "<group>";
		};
		85D759322457048F008175F0 = {
			isa = PBXGroup;
			children = (
				0DFCC2702484DC8400E2811D /* sqlite3.c */,
				0DFCC2712484DC8400E2811D /* sqlite3.h */,
				71B8044424828A6C00D53506 /* .swiftformat */,
				71AFBD922464251000F91006 /* .swiftlint.yml */,
				85D7593D2457048F008175F0 /* ENA */,
				85D7595724570491008175F0 /* ENATests */,
				85D7596224570491008175F0 /* ENAUITests */,
				85D7593C2457048F008175F0 /* Products */,
				5107E3D72459B2D60042FC9B /* Frameworks */,
				B1741B572462EB26006275D9 /* Recovered References */,
				0DFCC2692484D7A700E2811D /* ENA-Bridging-Header.h */,
				0DFCC26F2484DC8200E2811D /* ENATests-Bridging-Header.h */,
			);
			sourceTree = "<group>";
			usesTabs = 1;
		};
		85D7593C2457048F008175F0 /* Products */ = {
			isa = PBXGroup;
			children = (
				85D7593B2457048F008175F0 /* ENA.app */,
				85D7595424570491008175F0 /* ENATests.xctest */,
				85D7595F24570491008175F0 /* ENAUITests.xctest */,
			);
			name = Products;
			sourceTree = "<group>";
		};
		85D7593D2457048F008175F0 /* ENA */ = {
			isa = PBXGroup;
			children = (
				B102BDC12460405F00CD55A2 /* Backend */,
				51D420D524598AC200AD70CA /* Source */,
				85D7597424570615008175F0 /* Resources */,
			);
			path = ENA;
			sourceTree = "<group>";
		};
		85D7595724570491008175F0 /* ENATests */ = {
			isa = PBXGroup;
			children = (
				B18C411A246DB2F000B8D8CB /* Helper */,
				85D7595A24570491008175F0 /* Info.plist */,
			);
			path = ENATests;
			sourceTree = "<group>";
		};
		85D7596224570491008175F0 /* ENAUITests */ = {
			isa = PBXGroup;
			children = (
				134F0DBA247578FF00D88934 /* ENAUITests-Extensions.swift */,
				130CB19A246D92F800ADE602 /* Onboarding */,
				134F0DB8247578FF00D88934 /* Home */,
				13E5046A248E3CE60086641C /* AppInformation */,
				85D7596324570491008175F0 /* ENAUITests.swift */,
				134F0F2B2475793400D88934 /* SnapshotHelper.swift */,
				85D7596524570491008175F0 /* Info.plist */,
			);
			path = ENAUITests;
			sourceTree = "<group>";
		};
		85D759712457059A008175F0 /* Scenes */ = {
			isa = PBXGroup;
			children = (
				71176E30248957B1004B0C9F /* App */,
				71F76D0E24767AF100515A01 /* DynamicTableViewController */,
				EE20EA0824699A3A00770683 /* RiskLegend */,
				EE85998B2462EFD4002E7AE2 /* AppInformation */,
				51D420AF2458308400AD70CA /* Onboarding */,
				51D420C124583D3100AD70CA /* Home */,
				514E81312461946E00636861 /* ExposureDetection */,
				EE278B2E245F2C58008B06F9 /* FriendsInvite */,
				CD99A398245B229F00BF12AF /* ExposureSubmission */,
				858F6F71245AEC05009FFD33 /* ENSetting */,
				51D420C224583D7B00AD70CA /* Settings */,
				13091950247972CF0066E329 /* PrivacyProtectionViewController */,
			);
			path = Scenes;
			sourceTree = "<group>";
		};
		85D7597424570615008175F0 /* Resources */ = {
			isa = PBXGroup;
			children = (
				011E4B002483A35A002E6412 /* ENACommunity.entitlements */,
				CD7F5C732466F6D400D3D03C /* ENATest.entitlements */,
				85790F2E245C6B72003D47E1 /* ENA.entitlements */,
				EE70C239245B09E900AC9B2F /* Localization */,
				85D7594F24570491008175F0 /* Info.plist */,
				B1221BDB2492BCEB00E6C4E4 /* Info_Debug.plist */,
				85D75976245706BD008175F0 /* Assets */,
				85D75975245706B0008175F0 /* Storyboards */,
				A16714B0248CFF020031B111 /* HostWhitelist.plist */,
				A189E460248C35BF001D0996 /* PublicKeys.plist */,
			);
			path = Resources;
			sourceTree = "<group>";
		};
		85D75975245706B0008175F0 /* Storyboards */ = {
			isa = PBXGroup;
			children = (
				CD99A39C245B22EE00BF12AF /* ExposureSubmission.storyboard */,
				85D7594C24570491008175F0 /* LaunchScreen.storyboard */,
				51D420B02458397300AD70CA /* Onboarding.storyboard */,
				51D420CD245869C800AD70CA /* Home.storyboard */,
				514E812F24618E3D00636861 /* ExposureDetection.storyboard */,
				51D420CF24586AB300AD70CA /* Settings.storyboard */,
				EE278B2C245F2BBB008B06F9 /* InviteFriends.storyboard */,
				853D98822469DC5000490DBA /* ExposureNotificationSetting.storyboard */,
				EE20EA062469883900770683 /* RiskLegend.storyboard */,
			);
			path = Storyboards;
			sourceTree = "<group>";
		};
		85D75976245706BD008175F0 /* Assets */ = {
			isa = PBXGroup;
			children = (
				8539874E2467094E00D28B62 /* AppIcon.xcassets */,
				85D7594A24570491008175F0 /* Assets.xcassets */,
				71F2E57A2487AEFC00694F1A /* ena-colors.xcassets */,
			);
			path = Assets;
			sourceTree = "<group>";
		};
		85D759802459A82D008175F0 /* Services */ = {
			isa = PBXGroup;
			children = (
				B1175211248A837300C3325C /* Risk */,
				B15382DC248270220010F007 /* __tests__ */,
				3DD767442483D3E2002DD2B3 /* ReachabilityService */,
				B14D0CD8246E939600D5BEBC /* Exposure Transaction */,
				B1D431C9246C848E00E728AD /* DownloadedPackagesStore */,
				CD99A3A8245C272400BF12AF /* ExposureSubmissionService.swift */,
			);
			path = Services;
			sourceTree = "<group>";
		};
		A128F04B2489ABE700EC7F6C /* __tests__ */ = {
			isa = PBXGroup;
			children = (
				A128F04C2489ABE700EC7F6C /* RiskCalculationTests.swift */,
				B1175219248ACFFC00C3325C /* SAP_RiskScoreClass+LowAndHighTests.swift */,
			);
			path = __tests__;
			sourceTree = "<group>";
		};
		A16714BC248D53BF0031B111 /* __tests__ */ = {
			isa = PBXGroup;
			children = (
				A16714BE248D53F00031B111 /* CoronaWarnURLSessionDelegateTests.swift */,
			);
			path = __tests__;
			sourceTree = "<group>";
		};
		A1C2B2DA24834934004A3BD5 /* __tests__ */ = {
			isa = PBXGroup;
			children = (
				A173665124844F29006BE209 /* SQLiteKeyValueStoreTests.swift */,
				B1CD333D24865E0000B06E9B /* TracingStatusHistoryTests.swift */,
			);
			path = __tests__;
			sourceTree = "<group>";
		};
		A3284253248E48E0006B1F09 /* __tests__ */ = {
			isa = PBXGroup;
			children = (
				A328425A248E8290006B1F09 /* Mock Objects */,
				A3284254248E493B006B1F09 /* ExposureSubmissionOverviewViewControllerTests.swift */,
				A328425B248E82B5006B1F09 /* ExposureSubmissionTestResultViewControllerTests.swift */,
				A328425E248E943D006B1F09 /* ExposureSubmissionTanInputViewControllerTests.swift */,
				2FD881CB2490F65C00BEC8FC /* ExposureSubmissionHotlineViewControllerTest.swift */,
				2FD881CD249115E700BEC8FC /* ExposureSubmissionNavigationControllerTest.swift */,
				A32842602490E2AC006B1F09 /* ExposureSubmissionWarnOthersViewControllerTests.swift */,
				A328426224910552006B1F09 /* ExposureSubmissionSuccessViewControllerTests.swift */,
				A32842642491136E006B1F09 /* ExposureSubmissionUITests.swift */,
			);
			path = __tests__;
			sourceTree = "<group>";
		};
		A328425A248E8290006B1F09 /* Mock Objects */ = {
			isa = PBXGroup;
			children = (
				A3284256248E7431006B1F09 /* MockExposureSubmissionService.swift */,
				A3284258248E7672006B1F09 /* MockExposureSubmissionQRScannerViewController.swift */,
				A32842662492359E006B1F09 /* MockExposureSubmissionNavigationControllerChild.swift */,
			);
			path = "Mock Objects";
			sourceTree = "<group>";
		};
		B102BDC12460405F00CD55A2 /* Backend */ = {
			isa = PBXGroup;
			children = (
				B15382DA24826F7E0010F007 /* __tests__ */,
				0159E6BF247829BA00894A89 /* temporary_exposure_key_export.pb.swift */,
				0159E6C0247829BA00894A89 /* temporary_exposure_key_signature_list.pb.swift */,
				B1D7D68A24766D2100E4DA5D /* apple_export.pb.swift */,
				0DF6BBB4248C04CF007E8B0C /* app_config.pb.swift */,
				0DF6BBB3248C04CF007E8B0C /* app_config_app_version_config.pb.swift */,
				0DF6BBB2248C04CF007E8B0C /* app_config_attenuation_duration.pb.swift */,
				B1D7D68624766D2100E4DA5D /* submission_payload.pb.swift */,
				B102BDC22460410600CD55A2 /* README.md */,
			);
			path = Backend;
			sourceTree = "<group>";
		};
		B111EDEC2465B1F4001AEBB4 /* Client */ = {
			isa = PBXGroup;
			children = (
				B1CD333F2486AA5F00B06E9B /* Security */,
				B1741B482462C207006275D9 /* Client.swift */,
				B154F59A246DD5CF003E891E /* Client+Convenience.swift */,
				B1DDDABA2471379900A07175 /* __tests__ */,
				B1125455246F293A00AB5036 /* HTTP Client */,
			);
			path = Client;
			sourceTree = "<group>";
		};
		B1125455246F293A00AB5036 /* HTTP Client */ = {
			isa = PBXGroup;
			children = (
				B1EAEC8C24711889003BE9A2 /* __tests__ */,
				011E13AD24680A4000973467 /* HTTPClient.swift */,
				B12995E8246C344100854AD0 /* HTTPClient+Configuration.swift */,
				B1EAEC8A24711884003BE9A2 /* URLSession+Convenience.swift */,
				B1A9E710246D782F0024CC12 /* SAPDownloadedPackage.swift */,
			);
			path = "HTTP Client";
			sourceTree = "<group>";
		};
		B1125458246F2C2100AB5036 /* Converting Keys */ = {
			isa = PBXGroup;
			children = (
				B1175214248A9F8300C3325C /* __tests__ */,
				B1125459246F2C6500AB5036 /* ENTemporaryExposureKey+Convert.swift */,
			);
			path = "Converting Keys";
			sourceTree = "<group>";
		};
		B11655912491437600316087 /* __tests__ */ = {
			isa = PBXGroup;
			children = (
				B11655922491437600316087 /* RiskProvidingConfigurationTests.swift */,
			);
			path = __tests__;
			sourceTree = "<group>";
		};
		B1175211248A837300C3325C /* Risk */ = {
			isa = PBXGroup;
			children = (
				B1FE13D62487DEDD00D012E5 /* Calculation */,
				B1FE13D92488216300D012E5 /* Provider */,
				B1175212248A83AB00C3325C /* Risk.swift */,
			);
			path = Risk;
			sourceTree = "<group>";
		};
		B1175214248A9F8300C3325C /* __tests__ */ = {
			isa = PBXGroup;
			children = (
				B1175215248A9F9600C3325C /* ConvertingKeysTests.swift */,
			);
			path = __tests__;
			sourceTree = "<group>";
		};
		B117909724914D6E007FF821 /* __tests__ */ = {
			isa = PBXGroup;
			children = (
				01D3ECFF2490230400551E65 /* StoreTests.swift */,
			);
			path = __tests__;
			sourceTree = "<group>";
		};
		B1221BDD2492E78100E6C4E4 /* Keychain */ = {
			isa = PBXGroup;
			children = (
				B1221BDE2492ECD500E6C4E4 /* __tests__ */,
				0DD260FE248D549B007C3B2C /* KeychainHelper.swift */,
				B1221BDF2492ECE800E6C4E4 /* CFDictionary+KeychainQuery.swift */,
			);
			path = Keychain;
			sourceTree = "<group>";
		};
		B1221BDE2492ECD500E6C4E4 /* __tests__ */ = {
			isa = PBXGroup;
			children = (
				B1221BE12492ED0F00E6C4E4 /* CFDictionary+KeychainQueryTests.swift */,
			);
			path = __tests__;
			sourceTree = "<group>";
		};
		B14D0CD8246E939600D5BEBC /* Exposure Transaction */ = {
			isa = PBXGroup;
			children = (
				B161782B248062A0006E435A /* __tests__ */,
				B161782924805784006E435A /* DeltaCalculationResult.swift */,
				B1A9E70D246D73180024CC12 /* ExposureDetection.swift */,
				B10FD5F3246EAC1700E9D7F2 /* AppleFilesWriter.swift */,
				B14D0CDE246E976400D5BEBC /* ExposureDetectionTransaction+DidEndPrematurelyReason.swift */,
				B14D0CDC246E972400D5BEBC /* ExposureDetectionDelegate.swift */,
				FEDCE0116603B6E00FAEE632 /* ExposureDetectionExecutor.swift */,
			);
			path = "Exposure Transaction";
			sourceTree = "<group>";
		};
		B15382DA24826F7E0010F007 /* __tests__ */ = {
			isa = PBXGroup;
			children = (
				B1F8AE472479B4C30093A588 /* api-response-day-2020-05-16 */,
				A189E45E248C325E001D0996 /* de-config */,
				B17A44A12464906A00CB195E /* KeyTests.swift */,
				B1B9CF1E246ED2E8008F04F5 /* Sap_FilebucketTests.swift */,
			);
			path = __tests__;
			sourceTree = "<group>";
		};
		B15382DB24826FD70010F007 /* Mocks */ = {
			isa = PBXGroup;
			children = (
				CD678F6C246C43EE00B6A0F8 /* ClientMock.swift */,
				CD678F6E246C43FC00B6A0F8 /* MockURLSession.swift */,
			);
			path = Mocks;
			sourceTree = "<group>";
		};
		B15382DC248270220010F007 /* __tests__ */ = {
			isa = PBXGroup;
			children = (
				B15382E0248273A50010F007 /* Mocks */,
				CDF27BD2246ADBA70044D32B /* ExposureSubmissionServiceTests.swift */,
			);
			path = __tests__;
			sourceTree = "<group>";
		};
		B15382DD2482707A0010F007 /* __tests__ */ = {
			isa = PBXGroup;
			children = (
				B15382DE248270B50010F007 /* Mocks */,
				EE22DB8E247FB46C001B0A71 /* ENStateTests.swift */,
				A17DA5E12486D8E7006F310F /* RiskLevelTests.swift */,
			);
			path = __tests__;
			sourceTree = "<group>";
		};
		B15382DE248270B50010F007 /* Mocks */ = {
			isa = PBXGroup;
			children = (
				EE22DB90247FB479001B0A71 /* MockStateHandlerObserverDelegate.swift */,
				3DD7674C2483DDAC002DD2B3 /* MockReachabilityService.swift */,
			);
			path = Mocks;
			sourceTree = "<group>";
		};
		B15382DF248270E90010F007 /* Helper */ = {
			isa = PBXGroup;
			children = (
				B1A76E9E24714AC700EA5208 /* HTTPClient+Configuration.swift */,
			);
			path = Helper;
			sourceTree = "<group>";
		};
		B15382E0248273A50010F007 /* Mocks */ = {
			isa = PBXGroup;
			children = (
				B15382E3248273DC0010F007 /* MockTestStore.swift */,
				859DD511248549790073D59F /* MockDiagnosisKeysRetrieval.swift */,
			);
			path = Mocks;
			sourceTree = "<group>";
		};
		B1569DD5245D6C790079FCD7 /* Developer Menu */ = {
			isa = PBXGroup;
			children = (
				B1741B432461C257006275D9 /* DMDeveloperMenu.swift */,
				B1E8C99C2479D4E7006DC678 /* DMSubmissionStateViewController.swift */,
				B1741B402461A511006275D9 /* DMQRCodeScanViewController.swift */,
				B1741B3D24619179006275D9 /* DMQRCodeViewController.swift */,
				B1569DDE245D70990079FCD7 /* DMViewController.swift */,
				B1F82DF124718C7300E2E56A /* DMConfigurationViewController.swift */,
				B1741B422461C105006275D9 /* README.md */,
			);
			path = "Developer Menu";
			sourceTree = "<group>";
		};
		B16177E624802F85006E435A /* __tests__ */ = {
			isa = PBXGroup;
			children = (
				B16177E724802F9B006E435A /* DownloadedPackagesSQLLiteStoreTests.swift */,
			);
			path = __tests__;
			sourceTree = "<group>";
		};
		B161782B248062A0006E435A /* __tests__ */ = {
			isa = PBXGroup;
			children = (
				B161782C248062CE006E435A /* DeltaCalculationResultTests.swift */,
				B15382E6248290BB0010F007 /* AppleFilesWriterTests.swift */,
				B15382FD248424F00010F007 /* ExposureDetectionTests.swift */,
			);
			path = __tests__;
			sourceTree = "<group>";
		};
		B1741B572462EB26006275D9 /* Recovered References */ = {
			isa = PBXGroup;
			children = (
			);
			name = "Recovered References";
			sourceTree = "<group>";
		};
		B184A381248FFCC3007180F6 /* Store */ = {
			isa = PBXGroup;
			children = (
				B117909724914D6E007FF821 /* __tests__ */,
				013DC101245DAC4E00EE58B0 /* Store.swift */,
				B184A37F248FFCBE007180F6 /* SecureStore.swift */,
				B184A382248FFCE2007180F6 /* CodableExposureDetectionSummary.swift */,
			);
			path = Store;
			sourceTree = "<group>";
		};
		B18C411A246DB2F000B8D8CB /* Helper */ = {
			isa = PBXGroup;
			children = (
				B18C411C246DB30000B8D8CB /* URL+Helper.swift */,
			);
			path = Helper;
			sourceTree = "<group>";
		};
		B19FD70E2491A04800A9D56A /* Update Checker */ = {
			isa = PBXGroup;
			children = (
				B19FD70F2491A05800A9D56A /* __tests__ */,
				0DF6BB96248AD616007E8B0C /* AppUpdateCheckHelper.swift */,
				B19FD7102491A07000A9D56A /* String+SemanticVersion.swift */,
				B19FD7122491A08500A9D56A /* SAP_SemanticVersion+Compare.swift */,
			);
			path = "Update Checker";
			sourceTree = "<group>";
		};
		B19FD70F2491A05800A9D56A /* __tests__ */ = {
			isa = PBXGroup;
			children = (
				B19FD7142491A4A300A9D56A /* SAP_SemanticVersionTests.swift */,
				0DF6BB9C248AE232007E8B0C /* AppUpdateCheckerHelperTests.swift */,
			);
			path = __tests__;
			sourceTree = "<group>";
		};
		B1CD333F2486AA5F00B06E9B /* Security */ = {
			isa = PBXGroup;
			children = (
				A16714BC248D53BF0031B111 /* __tests__ */,
				B1CD33402486AA7100B06E9B /* CoronaWarnURLSessionDelegate.swift */,
			);
			path = Security;
			sourceTree = "<group>";
		};
		B1D431C9246C848E00E728AD /* DownloadedPackagesStore */ = {
			isa = PBXGroup;
			children = (
				B1D431CA246C84A400E728AD /* DownloadedPackagesStore.swift */,
				B161782624804AF3006E435A /* DownloadedPackagesInMemoryStore.swift */,
				B161782424804AC3006E435A /* DownloadedPackagesSQLLiteStore.swift */,
				B16177E624802F85006E435A /* __tests__ */,
				B1D431CC246C84ED00E728AD /* KeyPackagesStoreTests.swift */,
			);
			path = DownloadedPackagesStore;
			sourceTree = "<group>";
		};
		B1DDDABA2471379900A07175 /* __tests__ */ = {
			isa = PBXGroup;
			children = (
				B15382DB24826FD70010F007 /* Mocks */,
				B1DDDABB247137B000A07175 /* HTTPClientConfigurationEndpointTests.swift */,
			);
			path = __tests__;
			sourceTree = "<group>";
		};
		B1EAEC8C24711889003BE9A2 /* __tests__ */ = {
			isa = PBXGroup;
			children = (
				B15382DF248270E90010F007 /* Helper */,
				B1EAEC8D247118CB003BE9A2 /* URLSession+ConvenienceTests.swift */,
				B1D431C7246C69F300E728AD /* HTTPClient+ConfigurationTests.swift */,
				CDF27BD4246ADBF30044D32B /* HTTPClientTests.swift */,
				A1877CA9248F247D006FEFC0 /* SAPDownloadedPackageTests.swift */,
			);
			path = __tests__;
			sourceTree = "<group>";
		};
		B1FE13D62487DEDD00D012E5 /* Calculation */ = {
			isa = PBXGroup;
			children = (
				A128F04B2489ABE700EC7F6C /* __tests__ */,
				B1FE13D72487DEED00D012E5 /* RiskCalculation.swift */,
				B1175217248ACFBC00C3325C /* SAP_RiskScoreClass+LowAndHigh.swift */,
			);
			path = Calculation;
			sourceTree = "<group>";
		};
		B1FE13D92488216300D012E5 /* Provider */ = {
			isa = PBXGroup;
			children = (
				B1FE13F724896DC400D012E5 /* Helper */,
				B1FE13E32488253200D012E5 /* Model */,
				B1FE13E0248824D700D012E5 /* __tests__ */,
				B1FE13DC248821CB00D012E5 /* RiskProviding.swift */,
				B1FE13DE248821E000D012E5 /* RiskProvider.swift */,
			);
			path = Provider;
			sourceTree = "<group>";
		};
		B1FE13E0248824D700D012E5 /* __tests__ */ = {
			isa = PBXGroup;
			children = (
				B1FE13E1248824E900D012E5 /* RiskProviderTests.swift */,
			);
			path = __tests__;
			sourceTree = "<group>";
		};
		B1FE13E32488253200D012E5 /* Model */ = {
			isa = PBXGroup;
			children = (
				B11655912491437600316087 /* __tests__ */,
				B1FE13E52488255900D012E5 /* RiskProvidingConfiguration.swift */,
			);
			path = Model;
			sourceTree = "<group>";
		};
		B1FE13F724896DC400D012E5 /* Helper */ = {
			isa = PBXGroup;
			children = (
				B1FE13FC24896EE700D012E5 /* __tests__ */,
				B1FE13F824896DDB00D012E5 /* CachedAppConfiguration.swift */,
				B1FE13FA24896E6700D012E5 /* AppConfigurationProviding.swift */,
			);
			path = Helper;
			sourceTree = "<group>";
		};
		B1FE13FC24896EE700D012E5 /* __tests__ */ = {
			isa = PBXGroup;
			children = (
				B1FE13FD24896EF700D012E5 /* CachedAppConfigurationTests.swift */,
			);
			path = __tests__;
			sourceTree = "<group>";
		};
		CD8638512477EBAA00A5A07C /* Settings */ = {
			isa = PBXGroup;
			children = (
				CD8638522477EBD400A5A07C /* SettingsViewModel.swift */,
				CDCE11D5247D644100F30825 /* NotificationSettingsViewModel.swift */,
			);
			path = Settings;
			sourceTree = "<group>";
		};
		CD99A398245B229F00BF12AF /* ExposureSubmission */ = {
			isa = PBXGroup;
			children = (
				A3284253248E48E0006B1F09 /* __tests__ */,
				71FE1C79247AC2B500851FEB /* ExposureSubmissionNavigationController.swift */,
				71FE1C75247AC2B500851FEB /* ExposureSubmissionOverviewViewController.swift */,
				71FE1C76247AC2B500851FEB /* ExposureSubmissionTanInputViewController.swift */,
				71FE1C78247AC2B500851FEB /* ExposureSubmissionTestResultViewController.swift */,
				71FE1C73247AC2B500851FEB /* ExposureSubmissionSuccessViewController.swift */,
				71FE1C74247AC2B500851FEB /* ExposureSubmissionQRScannerViewController.swift */,
				A3E5E719247D4FFB00237116 /* ExposureSubmissionViewUtils.swift */,
				2F80CFD8247ED988000F06AF /* ExposureSubmissionIntroViewController.swift */,
				2F80CFDA247EDDB3000F06AF /* ExposureSubmissionHotlineViewController.swift */,
				A3C4F95F24812CD20047F23E /* ExposureSubmissionWarnOthersViewController.swift */,
				710224F524910661000C5DEF /* ExposureSubmissionDynamicCell.swift */,
			);
			path = ExposureSubmission;
			sourceTree = "<group>";
		};
		CD99A3C82461A44B00BF12AF /* View Helpers */ = {
			isa = PBXGroup;
			children = (
				51D420B324583ABB00AD70CA /* AppStoryboard.swift */,
				CD99A3C92461A47C00BF12AF /* AppStrings.swift */,
				71CAB9D1248AACAD00F516A5 /* PixelPerfectLayoutConstraint.swift */,
			);
			path = "View Helpers";
			sourceTree = "<group>";
		};
		CDCE11D7247D645800F30825 /* Notifications */ = {
			isa = PBXGroup;
			children = (
				CDCE11D8247D64C600F30825 /* NotificationSettingsOnTableViewCell.swift */,
				CDCE11DA247D64D600F30825 /* NotificationSettingsOffTableViewCell.swift */,
			);
			path = Notifications;
			sourceTree = "<group>";
		};
		CDD87C6024766163007CE6CA /* Cells */ = {
			isa = PBXGroup;
			children = (
				CDCE11D7247D645800F30825 /* Notifications */,
				CDD87C54247556DE007CE6CA /* MainSettingsTableViewCell.swift */,
				CDD87C5C247559E3007CE6CA /* LabelTableViewCell.swift */,
			);
			path = Cells;
			sourceTree = "<group>";
		};
		EE20EA0824699A3A00770683 /* RiskLegend */ = {
			isa = PBXGroup;
			children = (
				71B804482484D37300D53506 /* RiskLegendViewController.swift */,
				71B8044C248525CD00D53506 /* RiskLegendViewController+DynamicTableViewModel.swift */,
			);
			path = RiskLegend;
			sourceTree = "<group>";
		};
		EE22DB83247FB43A001B0A71 /* ENSetting */ = {
			isa = PBXGroup;
			children = (
				EE22DB84247FB43A001B0A71 /* TracingHistoryTableViewCell.swift */,
				EE22DB85247FB43A001B0A71 /* ImageTableViewCell.swift */,
				EE22DB86247FB43A001B0A71 /* ActionDetailTableViewCell.swift */,
				EE22DB87247FB43A001B0A71 /* DescriptionTableViewCell.swift */,
				EE22DB88247FB43A001B0A71 /* ActionTableViewCell.swift */,
			);
			path = ENSetting;
			sourceTree = "<group>";
		};
		EE278B2E245F2C58008B06F9 /* FriendsInvite */ = {
			isa = PBXGroup;
			children = (
				EE278B2F245F2C8A008B06F9 /* FriendsInviteController.swift */,
			);
			path = FriendsInvite;
			sourceTree = "<group>";
		};
		EE70C239245B09E900AC9B2F /* Localization */ = {
			isa = PBXGroup;
			children = (
				13156CFF248C19D000AFC472 /* usage.html */,
				71F5418A248BEDBE006DB793 /* privacy-policy.html */,
				EE70C23A245B09E900AC9B2F /* Localizable.strings */,
				EE92A340245D96DA006B97B0 /* Localizable.stringsdict */,
				EE26950A248FCB0300BAE234 /* InfoPlist.strings */,
			);
			path = Localization;
			sourceTree = "<group>";
		};
		EE85998B2462EFD4002E7AE2 /* AppInformation */ = {
			isa = PBXGroup;
			children = (
				01F5F7212487B9C000229720 /* AppInformationViewController.swift */,
				71CC3E9C246D5D8000217F2C /* AppInformationViewController+DynamicTableViewModel.swift */,
				4026C2DB24852B7600926FB4 /* AppInformationViewController+LegalModel.swift */,
				71CC3E9E246D6B6800217F2C /* AppInformationDetailViewController.swift */,
				4026C2E324854C8D00926FB4 /* AppInformationLegalCell.swift */,
			);
			path = AppInformation;
			sourceTree = "<group>";
		};
		EEF790092466ED410065EBD5 /* ExposureDetection */ = {
			isa = PBXGroup;
			children = (
				713EA26224798F8500AB7EE8 /* ExposureDetectionHeaderCell.swift */,
				713EA25E24798A9100AB7EE8 /* ExposureDetectionRiskCell.swift */,
				713EA25C24798A7000AB7EE8 /* ExposureDetectionRoundedView.swift */,
				7154EB49247D21E200A467FF /* ExposureDetectionLongGuideCell.swift */,
				7154EB4B247E862100A467FF /* ExposureDetectionLoadingCell.swift */,
			);
			path = ExposureDetection;
			sourceTree = "<group>";
		};
		F247572E2483934B003E1FC5 /* __tests__ */ = {
			isa = PBXGroup;
			children = (
				F2DC808D248989CE00EDC40A /* DynamicTableViewControllerRegisterCellsTests.swift */,
				F2DC808F24898A9400EDC40A /* DynamicTableViewControllerNumberOfRowsAndSectionsTests.swift */,
				F2DC809124898B1800EDC40A /* DynamicTableViewControllerHeaderTests.swift */,
				F2DC809324898CE600EDC40A /* DynamicTableViewControllerFooterTests.swift */,
				F247572A24838AC8003E1FC5 /* DynamicTableViewControllerRowsTests.swift */,
				F252472E2483955B00C5556B /* DynamicTableViewControllerFake.storyboard */,
				F25247302484456800C5556B /* DynamicTableViewModelTests.swift */,
			);
			path = __tests__;
			sourceTree = "<group>";
		};
		FEDCE21C117BF675C80F5989 /* States */ = {
			isa = PBXGroup;
			children = (
				FEDCE1B8926528ED74CDE1B2 /* ENStateHandler+State.swift */,
				FEDCE4BE82DC5BFE90575663 /* ExposureDetectionViewController+State.swift */,
				FEDCEC452596E54A041BBCE9 /* HomeInteractor+State.swift */,
				FEDCE838D90CB02C55E15237 /* SceneDelegate+State.swift */,
			);
			path = States;
			sourceTree = "<group>";
		};
/* End PBXGroup section */

/* Begin PBXNativeTarget section */
		85D7593A2457048F008175F0 /* ENA */ = {
			isa = PBXNativeTarget;
			buildConfigurationList = 85D7596824570491008175F0 /* Build configuration list for PBXNativeTarget "ENA" */;
			buildPhases = (
				71AFBD9324642AF500F91006 /* SwiftLint */,
				85D759372457048F008175F0 /* Sources */,
				85D759382457048F008175F0 /* Frameworks */,
				85D759392457048F008175F0 /* Resources */,
				B102BDB924603FD600CD55A2 /* Embed Frameworks */,
			);
			buildRules = (
			);
			dependencies = (
			);
			name = ENA;
			packageProductDependencies = (
				B10FB02F246036F3004CA11E /* SwiftProtobuf */,
				B1E8C9A4247AB869006DC678 /* ZIPFoundation */,
				3DD767482483D6B5002DD2B3 /* Connectivity */,
				B1B5A75F24924B3D0029D5D7 /* FMDB */,
			);
			productName = ENA;
			productReference = 85D7593B2457048F008175F0 /* ENA.app */;
			productType = "com.apple.product-type.application";
		};
		85D7595324570491008175F0 /* ENATests */ = {
			isa = PBXNativeTarget;
			buildConfigurationList = 85D7596B24570491008175F0 /* Build configuration list for PBXNativeTarget "ENATests" */;
			buildPhases = (
				85D7595024570491008175F0 /* Sources */,
				85D7595124570491008175F0 /* Frameworks */,
				85D7595224570491008175F0 /* Resources */,
			);
			buildRules = (
			);
			dependencies = (
				85D7595624570491008175F0 /* PBXTargetDependency */,
			);
			name = ENATests;
			productName = ENATests;
			productReference = 85D7595424570491008175F0 /* ENATests.xctest */;
			productType = "com.apple.product-type.bundle.unit-test";
		};
		85D7595E24570491008175F0 /* ENAUITests */ = {
			isa = PBXNativeTarget;
			buildConfigurationList = 85D7596E24570491008175F0 /* Build configuration list for PBXNativeTarget "ENAUITests" */;
			buildPhases = (
				85D7595B24570491008175F0 /* Sources */,
				85D7595C24570491008175F0 /* Frameworks */,
				85D7595D24570491008175F0 /* Resources */,
			);
			buildRules = (
			);
			dependencies = (
				85D7596124570491008175F0 /* PBXTargetDependency */,
			);
			name = ENAUITests;
			productName = ENAUITests;
			productReference = 85D7595F24570491008175F0 /* ENAUITests.xctest */;
			productType = "com.apple.product-type.bundle.ui-testing";
		};
/* End PBXNativeTarget section */

/* Begin PBXProject section */
		85D759332457048F008175F0 /* Project object */ = {
			isa = PBXProject;
			attributes = {
				LastSwiftUpdateCheck = 1150;
				LastUpgradeCheck = 1150;
				ORGANIZATIONNAME = "SAP SE";
				TargetAttributes = {
					85D7593A2457048F008175F0 = {
						CreatedOnToolsVersion = 11.4.1;
						LastSwiftMigration = 1150;
					};
					85D7595324570491008175F0 = {
						CreatedOnToolsVersion = 11.4.1;
						LastSwiftMigration = 1150;
						TestTargetID = 85D7593A2457048F008175F0;
					};
					85D7595E24570491008175F0 = {
						CreatedOnToolsVersion = 11.4.1;
						TestTargetID = 85D7593A2457048F008175F0;
					};
				};
			};
			buildConfigurationList = 85D759362457048F008175F0 /* Build configuration list for PBXProject "ENA" */;
			compatibilityVersion = "Xcode 9.3";
			developmentRegion = en;
			hasScannedForEncodings = 0;
			knownRegions = (
				en,
				Base,
				de,
			);
			mainGroup = 85D759322457048F008175F0;
			packageReferences = (
				B10FB02E246036F3004CA11E /* XCRemoteSwiftPackageReference "swift-protobuf" */,
				B1E8C9A3247AB869006DC678 /* XCRemoteSwiftPackageReference "ZIPFoundation" */,
				3DD767472483D6B5002DD2B3 /* XCRemoteSwiftPackageReference "Connectivity" */,
				B1B5A75E24924B3D0029D5D7 /* XCRemoteSwiftPackageReference "fmdb" */,
			);
			productRefGroup = 85D7593C2457048F008175F0 /* Products */;
			projectDirPath = "";
			projectRoot = "";
			targets = (
				85D7593A2457048F008175F0 /* ENA */,
				85D7595324570491008175F0 /* ENATests */,
				85D7595E24570491008175F0 /* ENAUITests */,
			);
		};
/* End PBXProject section */

/* Begin PBXResourcesBuildPhase section */
		85D759392457048F008175F0 /* Resources */ = {
			isa = PBXResourcesBuildPhase;
			buildActionMask = 2147483647;
			files = (
				514E813024618E3D00636861 /* ExposureDetection.storyboard in Resources */,
				51486DA32485101500FCE216 /* RiskInactiveCollectionViewCell.xib in Resources */,
				13156CFD248C19D000AFC472 /* usage.html in Resources */,
				51486DA72485237200FCE216 /* RiskThankYouCollectionViewCell.xib in Resources */,
				2F785752248506BD00323A9C /* HomeTestResultCollectionViewCell.xib in Resources */,
				EE269508248FCB0300BAE234 /* InfoPlist.strings in Resources */,
				A16714B1248CFF020031B111 /* HostWhitelist.plist in Resources */,
				85D7594E24570491008175F0 /* LaunchScreen.storyboard in Resources */,
				710224EE2490E2FD000C5DEF /* ExposureSubmissionStepCell.xib in Resources */,
				EE20EA072469883900770683 /* RiskLegend.storyboard in Resources */,
				71FE1C8D247AC79D00851FEB /* DynamicTableViewIconCell.xib in Resources */,
				A189E461248C35BF001D0996 /* PublicKeys.plist in Resources */,
				71F2E57B2487AEFC00694F1A /* ena-colors.xcassets in Resources */,
				51C7790C24867F16004582F8 /* RiskListItemView.xib in Resources */,
				EE92A33E245D96DA006B97B0 /* Localizable.stringsdict in Resources */,
				A328424D248B91E0006B1F09 /* HomeTestResultLoadingCell.xib in Resources */,
				EE278B2D245F2BBB008B06F9 /* InviteFriends.storyboard in Resources */,
				EE70C23D245B09EA00AC9B2F /* Localizable.strings in Resources */,
				51CE1B85246078B6002CF42A /* ActivateCollectionViewCell.xib in Resources */,
				51C779142486E5AB004582F8 /* RiskFindingPositiveCollectionViewCell.xib in Resources */,
				51D420CE245869C800AD70CA /* Home.storyboard in Resources */,
				8539874F2467094E00D28B62 /* AppIcon.xcassets in Resources */,
				514C0A0B247AF9F700F235F6 /* RiskTextItemView.xib in Resources */,
				51B5B414246DF07300DC5D3E /* RiskImageItemView.xib in Resources */,
				85D7594B24570491008175F0 /* Assets.xcassets in Resources */,
				711EFCC924935C79005FEF21 /* ExposureSubmissionTestResultHeaderView.xib in Resources */,
				51CE1B88246078B6002CF42A /* RiskLevelCollectionViewCell.xib in Resources */,
				710021DE248EAF16001F0B63 /* ExposureSubmissionImageCardCell.xib in Resources */,
				51D420D024586AB300AD70CA /* Settings.storyboard in Resources */,
				71F5418E248BEE08006DB793 /* privacy-policy.html in Resources */,
				01DC23252462DFD0001B727C /* ExposureSubmission.storyboard in Resources */,
				51CE1B8A246078B6002CF42A /* InfoCollectionViewCell.xib in Resources */,
				51FE277D247535C400BB8144 /* RiskLoadingItemView.xib in Resources */,
				853D98832469DC5000490DBA /* ExposureNotificationSetting.storyboard in Resources */,
				51D420B12458397300AD70CA /* Onboarding.storyboard in Resources */,
			);
			runOnlyForDeploymentPostprocessing = 0;
		};
		85D7595224570491008175F0 /* Resources */ = {
			isa = PBXResourcesBuildPhase;
			buildActionMask = 2147483647;
			files = (
				B1F8AE482479B4C30093A588 /* api-response-day-2020-05-16 in Resources */,
				A189E45F248C325E001D0996 /* de-config in Resources */,
				F252472F2483955B00C5556B /* DynamicTableViewControllerFake.storyboard in Resources */,
			);
			runOnlyForDeploymentPostprocessing = 0;
		};
		85D7595D24570491008175F0 /* Resources */ = {
			isa = PBXResourcesBuildPhase;
			buildActionMask = 2147483647;
			files = (
				13E5046C248E434B0086641C /* Localizable.strings in Resources */,
				13E5046D248E434B0086641C /* Localizable.stringsdict in Resources */,
			);
			runOnlyForDeploymentPostprocessing = 0;
		};
/* End PBXResourcesBuildPhase section */

/* Begin PBXShellScriptBuildPhase section */
		71AFBD9324642AF500F91006 /* SwiftLint */ = {
			isa = PBXShellScriptBuildPhase;
			buildActionMask = 2147483647;
			files = (
			);
			inputFileListPaths = (
			);
			inputPaths = (
			);
			name = SwiftLint;
			outputFileListPaths = (
			);
			outputPaths = (
			);
			runOnlyForDeploymentPostprocessing = 0;
			shellPath = /bin/sh;
			shellScript = "if which swiftlint >/dev/null; then\n  swiftlint\nelse\n  echo \"warning: SwiftLint is not available.\"\n  echo \"Use 'brew install swiftlint' to install SwiftLint or download it manually from https://github.com/realm/SwiftLint.\"\nfi\n\n";
			showEnvVarsInLog = 0;
		};
/* End PBXShellScriptBuildPhase section */

/* Begin PBXSourcesBuildPhase section */
		85D759372457048F008175F0 /* Sources */ = {
			isa = PBXSourcesBuildPhase;
			buildActionMask = 2147483647;
			files = (
				B1A89F3B24819CE800DA1CEC /* LabelTableViewCell.swift in Sources */,
				B1C7EE4424938E9E00F1F284 /* ExposureDetection_DidEndPrematurelyReason+ErrorHandling.swift in Sources */,
				B1A89F3A24819CD300DA1CEC /* HomeRiskImageItemViewConfigurator.swift in Sources */,
				B1A89F3924819CC200DA1CEC /* ExposureStateUpdating.swift in Sources */,
				B1C6ECFF247F089E0066138F /* RiskImageItemView.swift in Sources */,
				51486DA62485237200FCE216 /* RiskThankYouCollectionViewCell.swift in Sources */,
				71330E43248109FD00EB10F6 /* DynamicTableViewCell.swift in Sources */,
				B14D0CDD246E972400D5BEBC /* ExposureDetectionDelegate.swift in Sources */,
				B161782E2480658F006E435A /* DeltaCalculationResult.swift in Sources */,
				B11E619B246EE4B0004A056A /* DynamicTypeLabel.swift in Sources */,
				B1D7D69224766D2100E4DA5D /* apple_export.pb.swift in Sources */,
				7187A5582481231C00FCC755 /* DynamicTableViewAction.swift in Sources */,
				A128F059248B459F00EC7F6C /* PublicKeyStore.swift in Sources */,
				A3FF84EC247BFAF00053E947 /* Hasher.swift in Sources */,
				51895EDC245E16CD0085DA38 /* ENAColor.swift in Sources */,
				51FE277B2475340300BB8144 /* HomeRiskLoadingItemViewConfigurator.swift in Sources */,
				0D5611B4247F852C00B5B094 /* SQLiteKeyValueStore.swift in Sources */,
				13BAE9B12472FB1E00CEE58A /* CellConfiguratorIndexPosition.swift in Sources */,
				515BBDEB2484F8E500CDB674 /* HomeThankYouRiskCellConfigurator.swift in Sources */,
				514C0A0D247AFB0200F235F6 /* RiskTextItemView.swift in Sources */,
				CD99A3A9245C272400BF12AF /* ExposureSubmissionService.swift in Sources */,
				71F54191248BF677006DB793 /* HtmlTextView.swift in Sources */,
				51B5B41C246EC8B800DC5D3E /* HomeCardCollectionViewCell.swift in Sources */,
				B1EDFD8D248E74D000E7EAFF /* URL+StaticString.swift in Sources */,
				011E13AE24680A4000973467 /* HTTPClient.swift in Sources */,
				A3E5E71A247D4FFB00237116 /* ExposureSubmissionViewUtils.swift in Sources */,
				853D987A24694A8700490DBA /* ENAButton.swift in Sources */,
				CD8638532477EBD400A5A07C /* SettingsViewModel.swift in Sources */,
				51CE1BB52460AC83002CF42A /* UICollectionView+Dequeue.swift in Sources */,
				B17F2D48248CEB4C00CAA38F /* DetectionMode.swift in Sources */,
				137846492488027600A50AB8 /* OnboardingInfoViewController+Extension.swift in Sources */,
				85E33444247EB357006E74EC /* CircularProgressView.swift in Sources */,
				71FD8862246EB27F00E804D0 /* ExposureDetectionViewController.swift in Sources */,
				514EE99D246D4CFB00DE4884 /* TableViewCellConfigurator.swift in Sources */,
				B1741B4D2462C21F006275D9 /* DMQRCodeViewController.swift in Sources */,
				B1741B4B2462C21C006275D9 /* DMQRCodeScanViewController.swift in Sources */,
				0DF6BBB7248C04CF007E8B0C /* app_config.pb.swift in Sources */,
				B1DDDABE24713BAD00A07175 /* SAPDownloadedPackage.swift in Sources */,
				71FE1C7C247AC2B500851FEB /* ExposureSubmissionOverviewViewController.swift in Sources */,
				B1FE13EC24891CFE00D012E5 /* RiskProviding.swift in Sources */,
				011E4B032483A92A002E6412 /* MockExposureManager.swift in Sources */,
				51FE277F247535E300BB8144 /* RiskLoadingItemView.swift in Sources */,
				514C0A0824772F5E00F235F6 /* RiskItemView.swift in Sources */,
				B1175213248A83AB00C3325C /* Risk.swift in Sources */,
				A36D07B92486D61C00E46F96 /* HomeCardCellButtonDelegate.swift in Sources */,
				B1A89F3824819C2B00DA1CEC /* HomeInteractor.swift in Sources */,
				514C0A16247C164700F235F6 /* HomeHighRiskCellConfigurator.swift in Sources */,
				71FE1C7B247AC2B500851FEB /* ExposureSubmissionQRScannerViewController.swift in Sources */,
				717D21E9248C022E00D9717E /* DynamicTableViewHtmlCell.swift in Sources */,
				71FE1C82247AC30300851FEB /* ENATanInput.swift in Sources */,
				7154EB4A247D21E200A467FF /* ExposureDetectionLongGuideCell.swift in Sources */,
				51CE1B4A246016B0002CF42A /* UICollectionViewCell+Identifier.swift in Sources */,
				71B8044F248526B600D53506 /* DynamicTableViewSpaceCell.swift in Sources */,
				B161782724804AF3006E435A /* DownloadedPackagesInMemoryStore.swift in Sources */,
				8595BF5F246032D90056EA27 /* ENASwitch.swift in Sources */,
				71FE1C7A247AC2B500851FEB /* ExposureSubmissionSuccessViewController.swift in Sources */,
				51486DA22485101500FCE216 /* RiskInactiveCollectionViewCell.swift in Sources */,
				710021DC248E44A6001F0B63 /* ENAFont.swift in Sources */,
				B1FE13FF2489708200D012E5 /* CachedAppConfiguration.swift in Sources */,
				EE22DB8B247FB43A001B0A71 /* ActionDetailTableViewCell.swift in Sources */,
				71FE1C71247AA7B700851FEB /* DynamicTableViewHeaderImageView.swift in Sources */,
				0159E6C2247829BA00894A89 /* temporary_exposure_key_signature_list.pb.swift in Sources */,
				B1CD333C24865A7D00B06E9B /* TracingStatusHistory.swift in Sources */,
				51D420B724583B7200AD70CA /* NSObject+Identifier.swift in Sources */,
				CDCE11D6247D644100F30825 /* NotificationSettingsViewModel.swift in Sources */,
				710224EC248FC150000C5DEF /* HomeTestResultCellConfigurator.swift in Sources */,
				71330E4724810A0C00EB10F6 /* DynamicTableViewFooter.swift in Sources */,
				B1D431CB246C84A400E728AD /* DownloadedPackagesStore.swift in Sources */,
				714194EA247A65C60072A090 /* DynamicTableViewHeaderSeparatorView.swift in Sources */,
				2F26CE2E248B9C4F00BE30EE /* UIViewController+BackButton.swift in Sources */,
				A16714BB248D18D20031B111 /* SummaryMetadata.swift in Sources */,
				51C779162486E5BA004582F8 /* RiskFindingPositiveCollectionViewCell.swift in Sources */,
				B10FD5F4246EAC1700E9D7F2 /* AppleFilesWriter.swift in Sources */,
				711EFCC72492EE31005FEF21 /* ENAFooterView.swift in Sources */,
				B1FE13F024891D1500D012E5 /* RiskCalculation.swift in Sources */,
				514C0A14247C163800F235F6 /* HomeLowRiskCellConfigurator.swift in Sources */,
				51C779122486E549004582F8 /* HomeFindingPositiveRiskCellConfigurator.swift in Sources */,
				B1741B4E2462C21F006275D9 /* DMViewController.swift in Sources */,
				71CAB9D4248AB33500F516A5 /* DynamicTypeSymbolImageView.swift in Sources */,
				EE22DB8C247FB43A001B0A71 /* DescriptionTableViewCell.swift in Sources */,
				2F3218D0248063E300A7AC0A /* UIView+Convenience.swift in Sources */,
				B1741B4C2462C21F006275D9 /* DMDeveloperMenu.swift in Sources */,
				514C0A11247C15EC00F235F6 /* HomeUnknownRiskCellConfigurator.swift in Sources */,
				710ABB23247513E300948792 /* DynamicTypeTableViewCell.swift in Sources */,
				71FE1C7D247AC2B500851FEB /* ExposureSubmissionTanInputViewController.swift in Sources */,
				EE22DB81247FB40A001B0A71 /* ENStateHandler.swift in Sources */,
				A16714AF248CA1B70031B111 /* Bundle+ReadPlist.swift in Sources */,
				2F80CFDB247EDDB3000F06AF /* ExposureSubmissionHotlineViewController.swift in Sources */,
				2F80CFD9247ED988000F06AF /* ExposureSubmissionIntroViewController.swift in Sources */,
				A3C4F96024812CD20047F23E /* ExposureSubmissionWarnOthersViewController.swift in Sources */,
				B1741B582462EBDB006275D9 /* HomeViewController.swift in Sources */,
				3DD767462483D4DE002DD2B3 /* ReachabilityService.swift in Sources */,
				4026C2E424854C8D00926FB4 /* AppInformationLegalCell.swift in Sources */,
				51C737BF245B3B5D00286105 /* OnboardingInfo.swift in Sources */,
				B1FE13EB24891CFA00D012E5 /* RiskProvider.swift in Sources */,
				51E78563248D439200BBB13E /* ENACloneButton.swift in Sources */,
				B143DBDF2477F292000A29E8 /* ExposureNotificationSettingViewController.swift in Sources */,
				016146912487A43E00660992 /* WebPageHelper.swift in Sources */,
				51D420B924583B8300AD70CA /* UIViewController+AppStoryboard.swift in Sources */,
				71B804542485273C00D53506 /* RiskLegendDotBodyCell.swift in Sources */,
				EE22DB8A247FB43A001B0A71 /* ImageTableViewCell.swift in Sources */,
				B11E619C246EE4E9004A056A /* UIFont+DynamicType.swift in Sources */,
				71330E4524810A0500EB10F6 /* DynamicTableViewHeader.swift in Sources */,
				0DF6BBB5248C04CF007E8B0C /* app_config_attenuation_duration.pb.swift in Sources */,
				B1EAEC8B24711884003BE9A2 /* URLSession+Convenience.swift in Sources */,
				7154EB4C247E862100A467FF /* ExposureDetectionLoadingCell.swift in Sources */,
				A17366552484978A006BE209 /* OnboardingInfoViewControllerUtils.swift in Sources */,
				0DF6BBB6248C04CF007E8B0C /* app_config_app_version_config.pb.swift in Sources */,
				B153096A24706F1000A4A1BD /* URLSession+Default.swift in Sources */,
				2FF1D62E2487850200381FFB /* NSMutableAttributedString+Generation.swift in Sources */,
				51CE1B4C246016D1002CF42A /* UICollectionReusableView+Identifier.swift in Sources */,
				710224EA248FA67F000C5DEF /* HomeTestResultCollectionViewCell.swift in Sources */,
				013DC102245DAC4E00EE58B0 /* Store.swift in Sources */,
				B1FE13EF24891D0C00D012E5 /* RiskProvidingConfiguration.swift in Sources */,
				51CE1B89246078B6002CF42A /* RiskLevelCollectionViewCell.swift in Sources */,
				B1F82DF224718C7300E2E56A /* DMConfigurationViewController.swift in Sources */,
				B1CD33412486AA7100B06E9B /* CoronaWarnURLSessionDelegate.swift in Sources */,
				514C0A0F247AFEC500F235F6 /* HomeRiskTextItemViewConfigurator.swift in Sources */,
				A3284250248B9269006B1F09 /* HomeTestResultLoadingCellConfigurator.swift in Sources */,
				713EA25D24798A7000AB7EE8 /* ExposureDetectionRoundedView.swift in Sources */,
				710224F42490E7A3000C5DEF /* ExposureSubmissionStepCell.swift in Sources */,
				B19FD7132491A08500A9D56A /* SAP_SemanticVersion+Compare.swift in Sources */,
				3DD7674B2483D6C1002DD2B3 /* ConnectivityReachabilityService.swift in Sources */,
				B1D7D68E24766D2100E4DA5D /* submission_payload.pb.swift in Sources */,
				B1B381432472EF8B0056BEEE /* HTTPClient+Configuration.swift in Sources */,
				A328424E248B91E0006B1F09 /* HomeTestResultLoadingCell.swift in Sources */,
				51D420B424583ABB00AD70CA /* AppStoryboard.swift in Sources */,
				4026C2DC24852B7600926FB4 /* AppInformationViewController+LegalModel.swift in Sources */,
				EE278B30245F2C8A008B06F9 /* FriendsInviteController.swift in Sources */,
				710ABB27247533FA00948792 /* DynamicTableViewController.swift in Sources */,
				B184A380248FFCBE007180F6 /* SecureStore.swift in Sources */,
				713EA26124798AD100AB7EE8 /* InsetTableViewCell.swift in Sources */,
				51CE1B87246078B6002CF42A /* ActivateCollectionViewCell.swift in Sources */,
				B1C6ED00247F23730066138F /* NotificationName.swift in Sources */,
				EE22DB8D247FB43A001B0A71 /* ActionTableViewCell.swift in Sources */,
				51CE1BBD2460B1CB002CF42A /* CollectionViewCellConfigurator.swift in Sources */,
				CD2EC329247D82EE00C6B3F9 /* NotificationSettingsViewController.swift in Sources */,
				51C737BD245B349700286105 /* OnboardingInfoViewController.swift in Sources */,
				B1FE13FB24896E6700D012E5 /* AppConfigurationProviding.swift in Sources */,
				514EE999246D4C2E00DE4884 /* UITableViewCell+Identifier.swift in Sources */,
				13722044247AEEAD00152764 /* UNNotificationCenter+Extension.swift in Sources */,
				B10FD5ED246EAADC00E9D7F2 /* AppInformationDetailViewController.swift in Sources */,
				CDCE11D9247D64C600F30825 /* NotificationSettingsOnTableViewCell.swift in Sources */,
				0DF6BB97248AD616007E8B0C /* AppUpdateCheckHelper.swift in Sources */,
				0DD260FF248D549B007C3B2C /* KeychainHelper.swift in Sources */,
				2FF1D63024880FCF00381FFB /* DynamicTableViewRoundedCell.swift in Sources */,
				85D7593F2457048F008175F0 /* AppDelegate.swift in Sources */,
				CDD87C56247556DE007CE6CA /* MainSettingsTableViewCell.swift in Sources */,
				B153096C24706F2400A4A1BD /* URLSessionConfiguration+Default.swift in Sources */,
				B1BD9E7E24898A2300BD3930 /* ExposureDetectionViewController+DynamicTableViewModel.swift in Sources */,
				0159E6C1247829BA00894A89 /* temporary_exposure_key_export.pb.swift in Sources */,
				71FE1C80247AC2B500851FEB /* ExposureSubmissionNavigationController.swift in Sources */,
				CD99A3C7246155C300BF12AF /* Logger.swift in Sources */,
				85D759412457048F008175F0 /* SceneDelegate.swift in Sources */,
				71B8044D248525CD00D53506 /* RiskLegendViewController+DynamicTableViewModel.swift in Sources */,
				859DD512248549790073D59F /* MockDiagnosisKeysRetrieval.swift in Sources */,
				EE22DB89247FB43A001B0A71 /* TracingHistoryTableViewCell.swift in Sources */,
				71B804472484CC0800D53506 /* ENALabel.swift in Sources */,
				71FE1C7F247AC2B500851FEB /* ExposureSubmissionTestResultViewController.swift in Sources */,
				B1D6B002247DA0320079DDD3 /* ExposureDetectionViewControllerDelegate.swift in Sources */,
				713EA25B247818B000AB7EE8 /* DynamicTypeButton.swift in Sources */,
				51C77910248684F5004582F8 /* HomeRiskListItemViewConfigurator.swift in Sources */,
				B1D6B004247DA4920079DDD3 /* UIApplication+CoronaWarn.swift in Sources */,
				51CE1BC32460B28D002CF42A /* HomeInfoCellConfigurator.swift in Sources */,
				138910C5247A909000D739F6 /* ENATaskScheduler.swift in Sources */,
				71B804492484D37300D53506 /* RiskLegendViewController.swift in Sources */,
				514EE99B246D4C4C00DE4884 /* UITableView+Dequeue.swift in Sources */,
				713EA25F24798A9100AB7EE8 /* ExposureDetectionRiskCell.swift in Sources */,
				01F5F7222487B9C000229720 /* AppInformationViewController.swift in Sources */,
				B10FD5F1246EAB1000E9D7F2 /* AppInformationViewController+DynamicTableViewModel.swift in Sources */,
				51C7790E24867F22004582F8 /* RiskListItemView.swift in Sources */,
				71CAB9D2248AACAD00F516A5 /* PixelPerfectLayoutConstraint.swift in Sources */,
				710021E0248EAF9A001F0B63 /* ExposureSubmissionImageCardCell.swift in Sources */,
				B14D0CDF246E976400D5BEBC /* ExposureDetectionTransaction+DidEndPrematurelyReason.swift in Sources */,
				71FE1C69247A8FE100851FEB /* DynamicTableViewHeaderFooterView.swift in Sources */,
				B184A383248FFCE2007180F6 /* CodableExposureDetectionSummary.swift in Sources */,
				B111EE2C2465D9F7001AEBB4 /* String+Localization.swift in Sources */,
				710224F624910661000C5DEF /* ExposureSubmissionDynamicCell.swift in Sources */,
				EEF1067A246EBF8B009DFB4E /* ResetViewController.swift in Sources */,
				51CE1BBA2460AFD8002CF42A /* HomeActivateCellConfigurator.swift in Sources */,
				71FE1C86247AC33D00851FEB /* ExposureSubmissionTestResultHeaderView.swift in Sources */,
				1309194F247972C40066E329 /* PrivacyProtectionViewController.swift in Sources */,
				CDCE11DB247D64D600F30825 /* NotificationSettingsOffTableViewCell.swift in Sources */,
				51CE1B91246078B6002CF42A /* SectionSystemBackgroundDecorationView.swift in Sources */,
				B112545A246F2C6500AB5036 /* ENTemporaryExposureKey+Convert.swift in Sources */,
				51486D9F2484FC0200FCE216 /* HomeRiskLevelCellConfigurator.swift in Sources */,
				B1E8C99D2479D4E7006DC678 /* DMSubmissionStateViewController.swift in Sources */,
				71FE1C8C247AC79D00851FEB /* DynamicTableViewIconCell.swift in Sources */,
				B19FD7112491A07000A9D56A /* String+SemanticVersion.swift in Sources */,
				710ABB25247514BD00948792 /* UIViewController+Segue.swift in Sources */,
				51CE1B5524604DD2002CF42A /* HomeLayout.swift in Sources */,
				51D420C424583E3300AD70CA /* SettingsViewController.swift in Sources */,
				514C0A1A247C16D600F235F6 /* HomeInactiveRiskCellConfigurator.swift in Sources */,
				71330E41248109F600EB10F6 /* DynamicTableViewSection.swift in Sources */,
				710ABB292475353900948792 /* DynamicTableViewModel.swift in Sources */,
				A3E5E71E247E6F7A00237116 /* SpinnerInjectable.swift in Sources */,
				518A69FB24687D5800444E66 /* RiskLevel.swift in Sources */,
				B1175218248ACFBC00C3325C /* SAP_RiskScoreClass+LowAndHigh.swift in Sources */,
				0DFCC2722484DC8400E2811D /* sqlite3.c in Sources */,
				B1741B492462C207006275D9 /* Client.swift in Sources */,
				514C0A0624772F3400F235F6 /* HomeRiskViewConfigurator.swift in Sources */,
				710ABB1F2475115500948792 /* UITableViewController+Enum.swift in Sources */,
				51CE1B8B246078B6002CF42A /* InfoCollectionViewCell.swift in Sources */,
				B14D0CDB246E968C00D5BEBC /* String+Today.swift in Sources */,
				85142501245DA0B3009D2791 /* UIViewController+Alert.swift in Sources */,
				CD99A3CA2461A47C00BF12AF /* AppStrings.swift in Sources */,
				514E81342461B97800636861 /* ExposureManager.swift in Sources */,
				71176E32248957C3004B0C9F /* AppNavigationController.swift in Sources */,
				B14D0CD9246E946E00D5BEBC /* ExposureDetection.swift in Sources */,
				B154F59B246DD5CF003E891E /* Client+Convenience.swift in Sources */,
				B161782524804AC3006E435A /* DownloadedPackagesSQLLiteStore.swift in Sources */,
				51CE1BBF2460B222002CF42A /* HomeRiskCellConfigurator.swift in Sources */,
				EE22DB82247FB40A001B0A71 /* ENSettingModel.swift in Sources */,
				713EA26324798F8500AB7EE8 /* ExposureDetectionHeaderCell.swift in Sources */,
				FEDCE09E9F78ABEB4AA9A484 /* ExposureDetectionExecutor.swift in Sources */,
				FEDCE50B4AC5E24D4E11AA52 /* RequiresAppDependencies.swift in Sources */,
				FEDCE29E414945F14E7CE576 /* ENStateHandler+State.swift in Sources */,
				FEDCE6E2763B0BABFADF36BA /* ExposureDetectionViewController+State.swift in Sources */,
				FEDCECC1B2111AB537AEF7E5 /* HomeInteractor+State.swift in Sources */,
				B1221BE02492ECE800E6C4E4 /* CFDictionary+KeychainQuery.swift in Sources */,
				FEDCE77AED78E9C25999BB35 /* SceneDelegate+State.swift in Sources */,
			);
			runOnlyForDeploymentPostprocessing = 0;
		};
		85D7595024570491008175F0 /* Sources */ = {
			isa = PBXSourcesBuildPhase;
			buildActionMask = 2147483647;
			files = (
				B1EAEC8F247118D1003BE9A2 /* URLSession+ConvenienceTests.swift in Sources */,
				A3284259248E7672006B1F09 /* MockExposureSubmissionQRScannerViewController.swift in Sources */,
				A328425F248E943D006B1F09 /* ExposureSubmissionTanInputViewControllerTests.swift in Sources */,
				B1221BE22492ED0F00E6C4E4 /* CFDictionary+KeychainQueryTests.swift in Sources */,
				A128F04E2489ABEE00EC7F6C /* RiskCalculationTests.swift in Sources */,
				B16177E824802F9B006E435A /* DownloadedPackagesSQLLiteStoreTests.swift in Sources */,
				B1175216248A9F9600C3325C /* ConvertingKeysTests.swift in Sources */,
				A16714C0248D53F60031B111 /* CoronaWarnURLSessionDelegateTests.swift in Sources */,
				CD678F6F246C43FC00B6A0F8 /* MockURLSession.swift in Sources */,
				A3284255248E493B006B1F09 /* ExposureSubmissionOverviewViewControllerTests.swift in Sources */,
				F2DC808E248989CE00EDC40A /* DynamicTableViewControllerRegisterCellsTests.swift in Sources */,
				EE22DB91247FB479001B0A71 /* MockStateHandlerObserverDelegate.swift in Sources */,
				B1C7EE4624938EB700F1F284 /* ExposureDetection_DidEndPrematurelyReason+ErrorHandlingTests.swift in Sources */,
				A173665324844F41006BE209 /* SQLiteKeyValueStoreTests.swift in Sources */,
				A1877CAB248F2532006FEFC0 /* SAPDownloadedPackageTests.swift in Sources */,
				F2DC809424898CE600EDC40A /* DynamicTableViewControllerFooterTests.swift in Sources */,
				B15382E5248273F30010F007 /* MockTestStore.swift in Sources */,
				A32842672492359E006B1F09 /* MockExposureSubmissionNavigationControllerChild.swift in Sources */,
				F25247312484456800C5556B /* DynamicTableViewModelTests.swift in Sources */,
				B15382E7248290BB0010F007 /* AppleFilesWriterTests.swift in Sources */,
				2FD881CC2490F65C00BEC8FC /* ExposureSubmissionHotlineViewControllerTest.swift in Sources */,
				B117521A248ACFFC00C3325C /* SAP_RiskScoreClass+LowAndHighTests.swift in Sources */,
				B11655932491437600316087 /* RiskProvidingConfigurationTests.swift in Sources */,
				B1A76E9F24714AC700EA5208 /* HTTPClient+Configuration.swift in Sources */,
				F2DC809224898B1800EDC40A /* DynamicTableViewControllerHeaderTests.swift in Sources */,
				B1D431C8246C69F300E728AD /* HTTPClient+ConfigurationTests.swift in Sources */,
				B15382FE248424F00010F007 /* ExposureDetectionTests.swift in Sources */,
				CDF27BD3246ADBA70044D32B /* ExposureSubmissionServiceTests.swift in Sources */,
				A328426324910552006B1F09 /* ExposureSubmissionSuccessViewControllerTests.swift in Sources */,
				A3284257248E7431006B1F09 /* MockExposureSubmissionService.swift in Sources */,
				B1CD333E24865E0000B06E9B /* TracingStatusHistoryTests.swift in Sources */,
				B1FE13ED24891D0400D012E5 /* RiskProviderTests.swift in Sources */,
				B1218920248AD79900496210 /* ClientMock.swift in Sources */,
				EE22DB8F247FB46C001B0A71 /* ENStateTests.swift in Sources */,
				B1DDDABC247137B000A07175 /* HTTPClientConfigurationEndpointTests.swift in Sources */,
				2FD881CE249115E700BEC8FC /* ExposureSubmissionNavigationControllerTest.swift in Sources */,
				A32842612490E2AC006B1F09 /* ExposureSubmissionWarnOthersViewControllerTests.swift in Sources */,
				B1B9CF1F246ED2E8008F04F5 /* Sap_FilebucketTests.swift in Sources */,
				B17A44A22464906A00CB195E /* KeyTests.swift in Sources */,
				B19FD7152491A4A300A9D56A /* SAP_SemanticVersionTests.swift in Sources */,
				B161782D248062CE006E435A /* DeltaCalculationResultTests.swift in Sources */,
				3DD7674E2483DE18002DD2B3 /* MockReachabilityService.swift in Sources */,
				71176E2F248922B0004B0C9F /* ENAColorTests.swift in Sources */,
				0DF6BB9D248AE232007E8B0C /* AppUpdateCheckerHelperTests.swift in Sources */,
				A328425D248E82BC006B1F09 /* ExposureSubmissionTestResultViewControllerTests.swift in Sources */,
				F22C6E2324917E3200712A6B /* DynamicTableViewControllerRowsTests.swift in Sources */,
				B18C411D246DB30000B8D8CB /* URL+Helper.swift in Sources */,
				CDF27BD5246ADBF30044D32B /* HTTPClientTests.swift in Sources */,
				A17DA5E32486D8EF006F310F /* RiskLevelTests.swift in Sources */,
				B117909824914D77007FF821 /* StoreTests.swift in Sources */,
				B1FE13FE24896EF700D012E5 /* CachedAppConfigurationTests.swift in Sources */,
				F2DC809024898A9400EDC40A /* DynamicTableViewControllerNumberOfRowsAndSectionsTests.swift in Sources */,
				B1D431CE246C84F200E728AD /* KeyPackagesStoreTests.swift in Sources */,
			);
			runOnlyForDeploymentPostprocessing = 0;
		};
		85D7595B24570491008175F0 /* Sources */ = {
			isa = PBXSourcesBuildPhase;
			buildActionMask = 2147483647;
			files = (
				134F0DBC247578FF00D88934 /* ENAUITestsHome.swift in Sources */,
				134F0DBD247578FF00D88934 /* ENAUITests-Extensions.swift in Sources */,
				A32842652491136E006B1F09 /* ExposureSubmissionUITests.swift in Sources */,
				85D7596424570491008175F0 /* ENAUITests.swift in Sources */,
				13E50469248E3CD20086641C /* ENAUITestsAppInformation.swift in Sources */,
				130CB19C246D92F800ADE602 /* ENAUITestsOnboarding.swift in Sources */,
				13E5046B248E3DF30086641C /* AppStrings.swift in Sources */,
				134F0F2C2475793400D88934 /* SnapshotHelper.swift in Sources */,
			);
			runOnlyForDeploymentPostprocessing = 0;
		};
/* End PBXSourcesBuildPhase section */

/* Begin PBXTargetDependency section */
		85D7595624570491008175F0 /* PBXTargetDependency */ = {
			isa = PBXTargetDependency;
			target = 85D7593A2457048F008175F0 /* ENA */;
			targetProxy = 85D7595524570491008175F0 /* PBXContainerItemProxy */;
		};
		85D7596124570491008175F0 /* PBXTargetDependency */ = {
			isa = PBXTargetDependency;
			target = 85D7593A2457048F008175F0 /* ENA */;
			targetProxy = 85D7596024570491008175F0 /* PBXContainerItemProxy */;
		};
/* End PBXTargetDependency section */

/* Begin PBXVariantGroup section */
		13156CFF248C19D000AFC472 /* usage.html */ = {
			isa = PBXVariantGroup;
			children = (
				13156CFE248C19D000AFC472 /* de */,
				13156D00248CDECC00AFC472 /* en */,
			);
			name = usage.html;
			sourceTree = "<group>";
		};
		71F5418A248BEDBE006DB793 /* privacy-policy.html */ = {
			isa = PBXVariantGroup;
			children = (
				71F5418B248BEDBE006DB793 /* de */,
				717D21EA248C072300D9717E /* en */,
			);
			name = "privacy-policy.html";
			sourceTree = "<group>";
		};
		85D7594C24570491008175F0 /* LaunchScreen.storyboard */ = {
			isa = PBXVariantGroup;
			children = (
				85D7594D24570491008175F0 /* Base */,
			);
			name = LaunchScreen.storyboard;
			sourceTree = "<group>";
		};
		EE26950A248FCB0300BAE234 /* InfoPlist.strings */ = {
			isa = PBXVariantGroup;
			children = (
				EE269509248FCB0300BAE234 /* de */,
				EE26950B248FCB1600BAE234 /* en */,
			);
			name = InfoPlist.strings;
			sourceTree = "<group>";
		};
		EE70C23A245B09E900AC9B2F /* Localizable.strings */ = {
			isa = PBXVariantGroup;
			children = (
				EE70C23B245B09E900AC9B2F /* de */,
				EE70C23C245B09E900AC9B2F /* en */,
			);
			name = Localizable.strings;
			sourceTree = "<group>";
		};
		EE92A340245D96DA006B97B0 /* Localizable.stringsdict */ = {
			isa = PBXVariantGroup;
			children = (
				EE92A33F245D96DA006B97B0 /* de */,
				514C0A09247AEEE200F235F6 /* en */,
			);
			name = Localizable.stringsdict;
			sourceTree = "<group>";
		};
/* End PBXVariantGroup section */

/* Begin XCBuildConfiguration section */
		011E4AFC2483A269002E6412 /* Community */ = {
			isa = XCBuildConfiguration;
			buildSettings = {
				ALWAYS_SEARCH_USER_PATHS = NO;
				CLANG_ANALYZER_LOCALIZABILITY_NONLOCALIZED = YES;
				CLANG_ANALYZER_NONNULL = YES;
				CLANG_ANALYZER_NUMBER_OBJECT_CONVERSION = YES_AGGRESSIVE;
				CLANG_CXX_LANGUAGE_STANDARD = "gnu++14";
				CLANG_CXX_LIBRARY = "libc++";
				CLANG_ENABLE_MODULES = YES;
				CLANG_ENABLE_OBJC_ARC = YES;
				CLANG_ENABLE_OBJC_WEAK = YES;
				CLANG_WARN_BLOCK_CAPTURE_AUTORELEASING = YES;
				CLANG_WARN_BOOL_CONVERSION = YES;
				CLANG_WARN_COMMA = YES;
				CLANG_WARN_CONSTANT_CONVERSION = YES;
				CLANG_WARN_DEPRECATED_OBJC_IMPLEMENTATIONS = YES;
				CLANG_WARN_DIRECT_OBJC_ISA_USAGE = YES_ERROR;
				CLANG_WARN_DOCUMENTATION_COMMENTS = YES;
				CLANG_WARN_EMPTY_BODY = YES;
				CLANG_WARN_ENUM_CONVERSION = YES;
				CLANG_WARN_INFINITE_RECURSION = YES;
				CLANG_WARN_INT_CONVERSION = YES;
				CLANG_WARN_NON_LITERAL_NULL_CONVERSION = YES;
				CLANG_WARN_OBJC_IMPLICIT_RETAIN_SELF = YES;
				CLANG_WARN_OBJC_LITERAL_CONVERSION = YES;
				CLANG_WARN_OBJC_ROOT_CLASS = YES_ERROR;
				CLANG_WARN_RANGE_LOOP_ANALYSIS = YES;
				CLANG_WARN_STRICT_PROTOTYPES = YES;
				CLANG_WARN_SUSPICIOUS_MOVE = YES;
				CLANG_WARN_UNGUARDED_AVAILABILITY = YES_AGGRESSIVE;
				CLANG_WARN_UNREACHABLE_CODE = YES;
				CLANG_WARN__DUPLICATE_METHOD_MATCH = YES;
				COPY_PHASE_STRIP = NO;
				DEBUG_INFORMATION_FORMAT = dwarf;
				ENABLE_STRICT_OBJC_MSGSEND = YES;
				ENABLE_TESTABILITY = YES;
				GCC_C_LANGUAGE_STANDARD = gnu11;
				GCC_DYNAMIC_NO_PIC = NO;
				GCC_NO_COMMON_BLOCKS = YES;
				GCC_OPTIMIZATION_LEVEL = 0;
				GCC_PREPROCESSOR_DEFINITIONS = (
					"DEBUG=1",
					"$(inherited)",
				);
				GCC_WARN_64_TO_32_BIT_CONVERSION = YES;
				GCC_WARN_ABOUT_RETURN_TYPE = YES_ERROR;
				GCC_WARN_UNDECLARED_SELECTOR = YES;
				GCC_WARN_UNINITIALIZED_AUTOS = YES_AGGRESSIVE;
				GCC_WARN_UNUSED_FUNCTION = YES;
				GCC_WARN_UNUSED_VARIABLE = YES;
				IPHONEOS_DEPLOYMENT_TARGET = 13.5;
				MTL_ENABLE_DEBUG_INFO = INCLUDE_SOURCE;
				MTL_FAST_MATH = YES;
				ONLY_ACTIVE_ARCH = YES;
				SDKROOT = iphoneos;
				SWIFT_ACTIVE_COMPILATION_CONDITIONS = "DEBUG COMMUNITY";
				SWIFT_OPTIMIZATION_LEVEL = "-Onone";
			};
			name = Community;
		};
		011E4AFD2483A269002E6412 /* Community */ = {
			isa = XCBuildConfiguration;
			buildSettings = {
				ASSETCATALOG_COMPILER_APPICON_NAME = AppIcon;
				BACKEND_DISTIBUTION_BASE_URL = "https://svc90.main.px.t-online.de";
				BACKEND_SUBMISSION_BASE_URL = "https://submission.coronawarn.app";
				BACKEND_VERIFICATION_BASE_URL = "https://verification.coronawarn.app";
				CLANG_ENABLE_MODULES = YES;
				CODE_SIGN_ENTITLEMENTS = "${PROJECT}/Resources/ENACommunity.entitlements";
				CODE_SIGN_IDENTITY = "Apple Development";
				CODE_SIGN_STYLE = Automatic;
<<<<<<< HEAD
				CURRENT_PROJECT_VERSION = 2337;
=======
				CURRENT_PROJECT_VERSION = 2234;
>>>>>>> 76f027d9
				DEVELOPMENT_TEAM = $IPHONE_APP_DEV_TEAM;
				GCC_PREPROCESSOR_DEFINITIONS = (
					"DEBUG=1",
					"$(inherited)",
					"SQLITE_HAS_CODEC=1",
					"DISABLE_CERTIFICATE_PINNING=1",
				);
				INFOPLIST_FILE = ENA/Resources/Info_Debug.plist;
				IPHONE_APP_CODE_SIGN_IDENTITY = "iPhone Developer";
				IPHONE_APP_DEV_TEAM = "";
				IPHONE_APP_DIST_PROF_SPECIFIER = "523TP53AQF/Corona-Warn-App";
				LD_RUNPATH_SEARCH_PATHS = (
					"$(inherited)",
					"@executable_path/Frameworks",
				);
				MARKETING_VERSION = 0.8.2;
				OTHER_CFLAGS = (
					"-DSQLITE_HAS_CODEC",
					"-DSQLITE_TEMP_STORE=3",
					"-DSQLCIPHER_CRYPTO_CC",
					"-DNDEBUG",
				);
				PRODUCT_BUNDLE_IDENTIFIER = de.rki.coronawarnapp;
				PRODUCT_NAME = "$(TARGET_NAME)";
				PROVISIONING_PROFILE_SPECIFIER = "";
				SWIFT_ACTIVE_COMPILATION_CONDITIONS = "COMMUNITY DISABLE_CERTIFICATE_PINNING";
				SWIFT_OBJC_BRIDGING_HEADER = "ENA-Bridging-Header.h";
				SWIFT_OPTIMIZATION_LEVEL = "-Onone";
				SWIFT_VERSION = 5.0;
				TARGETED_DEVICE_FAMILY = 1;
			};
			name = Community;
		};
		011E4AFE2483A269002E6412 /* Community */ = {
			isa = XCBuildConfiguration;
			buildSettings = {
				ALWAYS_EMBED_SWIFT_STANDARD_LIBRARIES = YES;
				BUNDLE_LOADER = "$(TEST_HOST)";
				CLANG_ENABLE_MODULES = YES;
				CODE_SIGN_STYLE = Automatic;
				DEVELOPMENT_TEAM = 523TP53AQF;
				GCC_PREPROCESSOR_DEFINITIONS = (
					"$(inherited)",
					"SQLITE_HAS_CODEC=1",
				);
				INFOPLIST_FILE = ENATests/Info.plist;
				IPHONEOS_DEPLOYMENT_TARGET = 13.5;
				LD_RUNPATH_SEARCH_PATHS = (
					"$(inherited)",
					"@executable_path/Frameworks",
					"@loader_path/Frameworks",
				);
				OTHER_CFLAGS = (
					"-DSQLITE_HAS_CODEC",
					"-DSQLITE_TEMP_STORE=3",
					"-DSQLCIPHER_CRYPTO_CC",
					"-DNDEBUG",
				);
				PRODUCT_BUNDLE_IDENTIFIER = com.sap.ux.ENATests;
				PRODUCT_NAME = "$(TARGET_NAME)";
				SWIFT_OBJC_BRIDGING_HEADER = "ENATests-Bridging-Header.h";
				SWIFT_OPTIMIZATION_LEVEL = "-Onone";
				SWIFT_VERSION = 5.0;
				TARGETED_DEVICE_FAMILY = "1,2";
				TEST_HOST = "$(BUILT_PRODUCTS_DIR)/ENA.app/ENA";
			};
			name = Community;
		};
		011E4AFF2483A269002E6412 /* Community */ = {
			isa = XCBuildConfiguration;
			buildSettings = {
				ALWAYS_EMBED_SWIFT_STANDARD_LIBRARIES = YES;
				CODE_SIGN_STYLE = Automatic;
				DEVELOPMENT_TEAM = 523TP53AQF;
				INFOPLIST_FILE = ENAUITests/Info.plist;
				LD_RUNPATH_SEARCH_PATHS = (
					"$(inherited)",
					"@executable_path/Frameworks",
					"@loader_path/Frameworks",
				);
				PRODUCT_BUNDLE_IDENTIFIER = com.sap.ux.ENAUITests;
				PRODUCT_NAME = "$(TARGET_NAME)";
				PROVISIONING_PROFILE_SPECIFIER = "";
				"PROVISIONING_PROFILE_SPECIFIER[sdk=macosx*]" = "";
				SWIFT_ACTIVE_COMPILATION_CONDITIONS = "DEBUG COMMUNITY";
				SWIFT_VERSION = 5.0;
				TARGETED_DEVICE_FAMILY = "1,2";
				TEST_TARGET_NAME = ENA;
			};
			name = Community;
		};
		01DE5A74248E3CF800F6D7F2 /* UITesting */ = {
			isa = XCBuildConfiguration;
			buildSettings = {
				ALWAYS_SEARCH_USER_PATHS = NO;
				CLANG_ANALYZER_LOCALIZABILITY_NONLOCALIZED = YES;
				CLANG_ANALYZER_NONNULL = YES;
				CLANG_ANALYZER_NUMBER_OBJECT_CONVERSION = YES_AGGRESSIVE;
				CLANG_CXX_LANGUAGE_STANDARD = "gnu++14";
				CLANG_CXX_LIBRARY = "libc++";
				CLANG_ENABLE_MODULES = YES;
				CLANG_ENABLE_OBJC_ARC = YES;
				CLANG_ENABLE_OBJC_WEAK = YES;
				CLANG_WARN_BLOCK_CAPTURE_AUTORELEASING = YES;
				CLANG_WARN_BOOL_CONVERSION = YES;
				CLANG_WARN_COMMA = YES;
				CLANG_WARN_CONSTANT_CONVERSION = YES;
				CLANG_WARN_DEPRECATED_OBJC_IMPLEMENTATIONS = YES;
				CLANG_WARN_DIRECT_OBJC_ISA_USAGE = YES_ERROR;
				CLANG_WARN_DOCUMENTATION_COMMENTS = YES;
				CLANG_WARN_EMPTY_BODY = YES;
				CLANG_WARN_ENUM_CONVERSION = YES;
				CLANG_WARN_INFINITE_RECURSION = YES;
				CLANG_WARN_INT_CONVERSION = YES;
				CLANG_WARN_NON_LITERAL_NULL_CONVERSION = YES;
				CLANG_WARN_OBJC_IMPLICIT_RETAIN_SELF = YES;
				CLANG_WARN_OBJC_LITERAL_CONVERSION = YES;
				CLANG_WARN_OBJC_ROOT_CLASS = YES_ERROR;
				CLANG_WARN_RANGE_LOOP_ANALYSIS = YES;
				CLANG_WARN_STRICT_PROTOTYPES = YES;
				CLANG_WARN_SUSPICIOUS_MOVE = YES;
				CLANG_WARN_UNGUARDED_AVAILABILITY = YES_AGGRESSIVE;
				CLANG_WARN_UNREACHABLE_CODE = YES;
				CLANG_WARN__DUPLICATE_METHOD_MATCH = YES;
				COPY_PHASE_STRIP = NO;
				DEBUG_INFORMATION_FORMAT = dwarf;
				ENABLE_STRICT_OBJC_MSGSEND = YES;
				ENABLE_TESTABILITY = YES;
				GCC_C_LANGUAGE_STANDARD = gnu11;
				GCC_DYNAMIC_NO_PIC = NO;
				GCC_NO_COMMON_BLOCKS = YES;
				GCC_OPTIMIZATION_LEVEL = 0;
				GCC_PREPROCESSOR_DEFINITIONS = (
					"DEBUG=1",
					"$(inherited)",
				);
				GCC_WARN_64_TO_32_BIT_CONVERSION = YES;
				GCC_WARN_ABOUT_RETURN_TYPE = YES_ERROR;
				GCC_WARN_UNDECLARED_SELECTOR = YES;
				GCC_WARN_UNINITIALIZED_AUTOS = YES_AGGRESSIVE;
				GCC_WARN_UNUSED_FUNCTION = YES;
				GCC_WARN_UNUSED_VARIABLE = YES;
				IPHONEOS_DEPLOYMENT_TARGET = 13.5;
				MTL_ENABLE_DEBUG_INFO = INCLUDE_SOURCE;
				MTL_FAST_MATH = YES;
				ONLY_ACTIVE_ARCH = YES;
				SDKROOT = iphoneos;
				SWIFT_ACTIVE_COMPILATION_CONDITIONS = "DEBUG UITESTING";
				SWIFT_OPTIMIZATION_LEVEL = "-Onone";
			};
			name = UITesting;
		};
		01DE5A75248E3CF800F6D7F2 /* UITesting */ = {
			isa = XCBuildConfiguration;
			buildSettings = {
				ASSETCATALOG_COMPILER_APPICON_NAME = AppIcon;
				BACKEND_DISTIBUTION_BASE_URL = "https://svc90.main.px.t-online.de";
				BACKEND_SUBMISSION_BASE_URL = "https://submission.coronawarn.app";
				BACKEND_VERIFICATION_BASE_URL = "https://verification.coronawarn.app";
				CLANG_ENABLE_MODULES = YES;
				CODE_SIGN_ENTITLEMENTS = "${PROJECT}/Resources/ENACommunity.entitlements";
				CODE_SIGN_IDENTITY = "Apple Development";
				CODE_SIGN_STYLE = Automatic;
<<<<<<< HEAD
				CURRENT_PROJECT_VERSION = 2337;
=======
				CURRENT_PROJECT_VERSION = 2234;
>>>>>>> 76f027d9
				DEVELOPMENT_TEAM = $IPHONE_APP_DEV_TEAM;
				GCC_PREPROCESSOR_DEFINITIONS = (
					"DEBUG=1",
					"$(inherited)",
					"SQLITE_HAS_CODEC=1",
				);
				INFOPLIST_FILE = ENA/Resources/Info.plist;
				IPHONE_APP_CODE_SIGN_IDENTITY = "iPhone Developer";
				IPHONE_APP_DEV_TEAM = 523TP53AQF;
				IPHONE_APP_DIST_PROF_SPECIFIER = "523TP53AQF/Corona-Warn-App";
				LD_RUNPATH_SEARCH_PATHS = (
					"$(inherited)",
					"@executable_path/Frameworks",
				);
				MARKETING_VERSION = 0.8.2;
				OTHER_CFLAGS = (
					"-DSQLITE_HAS_CODEC",
					"-DSQLITE_TEMP_STORE=3",
					"-DSQLCIPHER_CRYPTO_CC",
					"-DNDEBUG",
				);
				PRODUCT_BUNDLE_IDENTIFIER = de.rki.coronawarnapp;
				PRODUCT_NAME = "$(TARGET_NAME)";
				PROVISIONING_PROFILE_SPECIFIER = "";
				SWIFT_ACTIVE_COMPILATION_CONDITIONS = "DEBUG UITESTING DISABLE_CERTIFICATE_PINNING";
				SWIFT_OBJC_BRIDGING_HEADER = "ENA-Bridging-Header.h";
				SWIFT_OPTIMIZATION_LEVEL = "-Onone";
				SWIFT_VERSION = 5.0;
				TARGETED_DEVICE_FAMILY = 1;
			};
			name = UITesting;
		};
		01DE5A76248E3CF800F6D7F2 /* UITesting */ = {
			isa = XCBuildConfiguration;
			buildSettings = {
				ALWAYS_EMBED_SWIFT_STANDARD_LIBRARIES = YES;
				BUNDLE_LOADER = "$(TEST_HOST)";
				CLANG_ENABLE_MODULES = YES;
				CODE_SIGN_STYLE = Automatic;
				DEVELOPMENT_TEAM = 523TP53AQF;
				GCC_PREPROCESSOR_DEFINITIONS = (
					"$(inherited)",
					"SQLITE_HAS_CODEC=1",
				);
				INFOPLIST_FILE = ENATests/Info.plist;
				IPHONEOS_DEPLOYMENT_TARGET = 13.5;
				LD_RUNPATH_SEARCH_PATHS = (
					"$(inherited)",
					"@executable_path/Frameworks",
					"@loader_path/Frameworks",
				);
				OTHER_CFLAGS = (
					"-DSQLITE_HAS_CODEC",
					"-DSQLITE_TEMP_STORE=3",
					"-DSQLCIPHER_CRYPTO_CC",
					"-DNDEBUG",
				);
				PRODUCT_BUNDLE_IDENTIFIER = com.sap.ux.ENATests;
				PRODUCT_NAME = "$(TARGET_NAME)";
				SWIFT_OBJC_BRIDGING_HEADER = "ENATests-Bridging-Header.h";
				SWIFT_OPTIMIZATION_LEVEL = "-Onone";
				SWIFT_VERSION = 5.0;
				TARGETED_DEVICE_FAMILY = "1,2";
				TEST_HOST = "$(BUILT_PRODUCTS_DIR)/ENA.app/ENA";
			};
			name = UITesting;
		};
		01DE5A77248E3CF800F6D7F2 /* UITesting */ = {
			isa = XCBuildConfiguration;
			buildSettings = {
				ALWAYS_EMBED_SWIFT_STANDARD_LIBRARIES = YES;
				CODE_SIGN_STYLE = Automatic;
				DEVELOPMENT_TEAM = 523TP53AQF;
				INFOPLIST_FILE = ENAUITests/Info.plist;
				LD_RUNPATH_SEARCH_PATHS = (
					"$(inherited)",
					"@executable_path/Frameworks",
					"@loader_path/Frameworks",
				);
				PRODUCT_BUNDLE_IDENTIFIER = com.sap.ux.ENAUITests;
				PRODUCT_NAME = "$(TARGET_NAME)";
				PROVISIONING_PROFILE_SPECIFIER = "";
				"PROVISIONING_PROFILE_SPECIFIER[sdk=macosx*]" = "";
				SWIFT_ACTIVE_COMPILATION_CONDITIONS = "DEBUG UITESTING";
				SWIFT_VERSION = 5.0;
				TARGETED_DEVICE_FAMILY = "1,2";
				TEST_TARGET_NAME = ENA;
			};
			name = UITesting;
		};
		85D7596624570491008175F0 /* Debug */ = {
			isa = XCBuildConfiguration;
			buildSettings = {
				ALWAYS_SEARCH_USER_PATHS = NO;
				CLANG_ANALYZER_LOCALIZABILITY_NONLOCALIZED = YES;
				CLANG_ANALYZER_NONNULL = YES;
				CLANG_ANALYZER_NUMBER_OBJECT_CONVERSION = YES_AGGRESSIVE;
				CLANG_CXX_LANGUAGE_STANDARD = "gnu++14";
				CLANG_CXX_LIBRARY = "libc++";
				CLANG_ENABLE_MODULES = YES;
				CLANG_ENABLE_OBJC_ARC = YES;
				CLANG_ENABLE_OBJC_WEAK = YES;
				CLANG_WARN_BLOCK_CAPTURE_AUTORELEASING = YES;
				CLANG_WARN_BOOL_CONVERSION = YES;
				CLANG_WARN_COMMA = YES;
				CLANG_WARN_CONSTANT_CONVERSION = YES;
				CLANG_WARN_DEPRECATED_OBJC_IMPLEMENTATIONS = YES;
				CLANG_WARN_DIRECT_OBJC_ISA_USAGE = YES_ERROR;
				CLANG_WARN_DOCUMENTATION_COMMENTS = YES;
				CLANG_WARN_EMPTY_BODY = YES;
				CLANG_WARN_ENUM_CONVERSION = YES;
				CLANG_WARN_INFINITE_RECURSION = YES;
				CLANG_WARN_INT_CONVERSION = YES;
				CLANG_WARN_NON_LITERAL_NULL_CONVERSION = YES;
				CLANG_WARN_OBJC_IMPLICIT_RETAIN_SELF = YES;
				CLANG_WARN_OBJC_LITERAL_CONVERSION = YES;
				CLANG_WARN_OBJC_ROOT_CLASS = YES_ERROR;
				CLANG_WARN_RANGE_LOOP_ANALYSIS = YES;
				CLANG_WARN_STRICT_PROTOTYPES = YES;
				CLANG_WARN_SUSPICIOUS_MOVE = YES;
				CLANG_WARN_UNGUARDED_AVAILABILITY = YES_AGGRESSIVE;
				CLANG_WARN_UNREACHABLE_CODE = YES;
				CLANG_WARN__DUPLICATE_METHOD_MATCH = YES;
				COPY_PHASE_STRIP = NO;
				DEBUG_INFORMATION_FORMAT = dwarf;
				ENABLE_STRICT_OBJC_MSGSEND = YES;
				ENABLE_TESTABILITY = YES;
				GCC_C_LANGUAGE_STANDARD = gnu11;
				GCC_DYNAMIC_NO_PIC = NO;
				GCC_NO_COMMON_BLOCKS = YES;
				GCC_OPTIMIZATION_LEVEL = 0;
				GCC_PREPROCESSOR_DEFINITIONS = (
					"DEBUG=1",
					"$(inherited)",
				);
				GCC_WARN_64_TO_32_BIT_CONVERSION = YES;
				GCC_WARN_ABOUT_RETURN_TYPE = YES_ERROR;
				GCC_WARN_UNDECLARED_SELECTOR = YES;
				GCC_WARN_UNINITIALIZED_AUTOS = YES_AGGRESSIVE;
				GCC_WARN_UNUSED_FUNCTION = YES;
				GCC_WARN_UNUSED_VARIABLE = YES;
				IPHONEOS_DEPLOYMENT_TARGET = 13.5;
				MTL_ENABLE_DEBUG_INFO = INCLUDE_SOURCE;
				MTL_FAST_MATH = YES;
				ONLY_ACTIVE_ARCH = YES;
				SDKROOT = iphoneos;
				SWIFT_ACTIVE_COMPILATION_CONDITIONS = DEBUG;
				SWIFT_OPTIMIZATION_LEVEL = "-Onone";
			};
			name = Debug;
		};
		85D7596724570491008175F0 /* Release */ = {
			isa = XCBuildConfiguration;
			buildSettings = {
				ALWAYS_SEARCH_USER_PATHS = NO;
				CLANG_ANALYZER_LOCALIZABILITY_NONLOCALIZED = YES;
				CLANG_ANALYZER_NONNULL = YES;
				CLANG_ANALYZER_NUMBER_OBJECT_CONVERSION = YES_AGGRESSIVE;
				CLANG_CXX_LANGUAGE_STANDARD = "gnu++14";
				CLANG_CXX_LIBRARY = "libc++";
				CLANG_ENABLE_MODULES = YES;
				CLANG_ENABLE_OBJC_ARC = YES;
				CLANG_ENABLE_OBJC_WEAK = YES;
				CLANG_WARN_BLOCK_CAPTURE_AUTORELEASING = YES;
				CLANG_WARN_BOOL_CONVERSION = YES;
				CLANG_WARN_COMMA = YES;
				CLANG_WARN_CONSTANT_CONVERSION = YES;
				CLANG_WARN_DEPRECATED_OBJC_IMPLEMENTATIONS = YES;
				CLANG_WARN_DIRECT_OBJC_ISA_USAGE = YES_ERROR;
				CLANG_WARN_DOCUMENTATION_COMMENTS = YES;
				CLANG_WARN_EMPTY_BODY = YES;
				CLANG_WARN_ENUM_CONVERSION = YES;
				CLANG_WARN_INFINITE_RECURSION = YES;
				CLANG_WARN_INT_CONVERSION = YES;
				CLANG_WARN_NON_LITERAL_NULL_CONVERSION = YES;
				CLANG_WARN_OBJC_IMPLICIT_RETAIN_SELF = YES;
				CLANG_WARN_OBJC_LITERAL_CONVERSION = YES;
				CLANG_WARN_OBJC_ROOT_CLASS = YES_ERROR;
				CLANG_WARN_RANGE_LOOP_ANALYSIS = YES;
				CLANG_WARN_STRICT_PROTOTYPES = YES;
				CLANG_WARN_SUSPICIOUS_MOVE = YES;
				CLANG_WARN_UNGUARDED_AVAILABILITY = YES_AGGRESSIVE;
				CLANG_WARN_UNREACHABLE_CODE = YES;
				CLANG_WARN__DUPLICATE_METHOD_MATCH = YES;
				COPY_PHASE_STRIP = NO;
				DEBUG_INFORMATION_FORMAT = "dwarf-with-dsym";
				ENABLE_NS_ASSERTIONS = NO;
				ENABLE_STRICT_OBJC_MSGSEND = YES;
				GCC_C_LANGUAGE_STANDARD = gnu11;
				GCC_NO_COMMON_BLOCKS = YES;
				GCC_WARN_64_TO_32_BIT_CONVERSION = YES;
				GCC_WARN_ABOUT_RETURN_TYPE = YES_ERROR;
				GCC_WARN_UNDECLARED_SELECTOR = YES;
				GCC_WARN_UNINITIALIZED_AUTOS = YES_AGGRESSIVE;
				GCC_WARN_UNUSED_FUNCTION = YES;
				GCC_WARN_UNUSED_VARIABLE = YES;
				IPHONEOS_DEPLOYMENT_TARGET = 13.5;
				MTL_ENABLE_DEBUG_INFO = NO;
				MTL_FAST_MATH = YES;
				SDKROOT = iphoneos;
				SWIFT_ACTIVE_COMPILATION_CONDITIONS = RELEASE;
				SWIFT_COMPILATION_MODE = wholemodule;
				SWIFT_OPTIMIZATION_LEVEL = "-O";
				VALIDATE_PRODUCT = YES;
			};
			name = Release;
		};
		85D7596924570491008175F0 /* Debug */ = {
			isa = XCBuildConfiguration;
			buildSettings = {
				ASSETCATALOG_COMPILER_APPICON_NAME = AppIcon;
				BACKEND_DISTIBUTION_BASE_URL = "https://svc90.main.px.t-online.de";
				BACKEND_SUBMISSION_BASE_URL = "https://submission.coronawarn.app";
				BACKEND_VERIFICATION_BASE_URL = "https://verification.coronawarn.app";
				CLANG_ENABLE_MODULES = YES;
				CODE_SIGN_ENTITLEMENTS = "${PROJECT}/Resources/ENATest.entitlements";
				CODE_SIGN_IDENTITY = $IPHONE_APP_CODE_SIGN_IDENTITY;
				CODE_SIGN_STYLE = Manual;
<<<<<<< HEAD
				CURRENT_PROJECT_VERSION = 2337;
=======
				CURRENT_PROJECT_VERSION = 2234;
>>>>>>> 76f027d9
				GCC_PREPROCESSOR_DEFINITIONS = (
					"DEBUG=1",
					"$(inherited)",
					"SQLITE_HAS_CODEC=1",
				);
				INFOPLIST_FILE = ENA/Resources/Info_Debug.plist;
				IPHONE_APP_CODE_SIGN_IDENTITY = "iPhone Developer";
				IPHONE_APP_DEV_TEAM = 523TP53AQF;
				IPHONE_APP_DIST_PROF_SPECIFIER = "523TP53AQF/Corona-Warn-App";
				LD_RUNPATH_SEARCH_PATHS = (
					"$(inherited)",
					"@executable_path/Frameworks",
				);
				MARKETING_VERSION = 0.8.2;
				OTHER_CFLAGS = (
					"-DSQLITE_HAS_CODEC",
					"-DSQLITE_TEMP_STORE=3",
					"-DSQLCIPHER_CRYPTO_CC",
					"-DNDEBUG",
				);
				PRODUCT_BUNDLE_IDENTIFIER = de.rki.coronawarnapp;
				PRODUCT_NAME = "$(TARGET_NAME)";
				PROVISIONING_PROFILE_SPECIFIER = $IPHONE_APP_DIST_PROF_SPECIFIER;
				SWIFT_ACTIVE_COMPILATION_CONDITIONS = "DEBUG DISABLE_CERTIFICATE_PINNING";
				SWIFT_OBJC_BRIDGING_HEADER = "ENA-Bridging-Header.h";
				SWIFT_OPTIMIZATION_LEVEL = "-Onone";
				SWIFT_VERSION = 5.0;
				TARGETED_DEVICE_FAMILY = 1;
			};
			name = Debug;
		};
		85D7596A24570491008175F0 /* Release */ = {
			isa = XCBuildConfiguration;
			buildSettings = {
				ASSETCATALOG_COMPILER_APPICON_NAME = AppIcon;
				BACKEND_DISTIBUTION_BASE_URL = "https://svc90.main.px.t-online.de";
				BACKEND_SUBMISSION_BASE_URL = "https://submission.coronawarn.app";
				BACKEND_VERIFICATION_BASE_URL = "https://verification.coronawarn.app";
				CLANG_ENABLE_MODULES = YES;
				CODE_SIGN_ENTITLEMENTS = "${PROJECT}/Resources/ENA.entitlements";
				CODE_SIGN_IDENTITY = $IPHONE_APP_CODE_SIGN_IDENTITY;
				CODE_SIGN_STYLE = Manual;
<<<<<<< HEAD
				CURRENT_PROJECT_VERSION = 2337;
=======
				CURRENT_PROJECT_VERSION = 2234;
>>>>>>> 76f027d9
				GCC_PREPROCESSOR_DEFINITIONS = "SQLITE_HAS_CODEC=1";
				INFOPLIST_FILE = ENA/Resources/Info.plist;
				IPHONE_APP_CODE_SIGN_IDENTITY = "iPhone Developer";
				IPHONE_APP_DEV_TEAM = 523TP53AQF;
				IPHONE_APP_DIST_PROF_SPECIFIER = "523TP53AQF/Corona-Warn-App";
				LD_RUNPATH_SEARCH_PATHS = (
					"$(inherited)",
					"@executable_path/Frameworks",
				);
				MARKETING_VERSION = 0.8.2;
				OTHER_CFLAGS = (
					"-DSQLITE_HAS_CODEC",
					"-DSQLITE_TEMP_STORE=3",
					"-DSQLCIPHER_CRYPTO_CC",
					"-DNDEBUG",
				);
				PRODUCT_BUNDLE_IDENTIFIER = de.rki.coronawarnapp;
				PRODUCT_NAME = "$(TARGET_NAME)";
				PROVISIONING_PROFILE_SPECIFIER = $IPHONE_APP_DIST_PROF_SPECIFIER;
				SWIFT_OBJC_BRIDGING_HEADER = "ENA-Bridging-Header.h";
				SWIFT_VERSION = 5.0;
				TARGETED_DEVICE_FAMILY = 1;
			};
			name = Release;
		};
		85D7596C24570491008175F0 /* Debug */ = {
			isa = XCBuildConfiguration;
			buildSettings = {
				ALWAYS_EMBED_SWIFT_STANDARD_LIBRARIES = YES;
				BUNDLE_LOADER = "$(TEST_HOST)";
				CLANG_ENABLE_MODULES = YES;
				CODE_SIGN_STYLE = Automatic;
				DEVELOPMENT_TEAM = 523TP53AQF;
				GCC_PREPROCESSOR_DEFINITIONS = (
					"$(inherited)",
					"SQLITE_HAS_CODEC=1",
				);
				INFOPLIST_FILE = ENATests/Info.plist;
				IPHONEOS_DEPLOYMENT_TARGET = 13.5;
				LD_RUNPATH_SEARCH_PATHS = (
					"$(inherited)",
					"@executable_path/Frameworks",
					"@loader_path/Frameworks",
				);
				OTHER_CFLAGS = (
					"-DSQLITE_HAS_CODEC",
					"-DSQLITE_TEMP_STORE=3",
					"-DSQLCIPHER_CRYPTO_CC",
					"-DNDEBUG",
				);
				PRODUCT_BUNDLE_IDENTIFIER = com.sap.ux.ENATests;
				PRODUCT_NAME = "$(TARGET_NAME)";
				SWIFT_OBJC_BRIDGING_HEADER = "ENATests-Bridging-Header.h";
				SWIFT_OPTIMIZATION_LEVEL = "-Onone";
				SWIFT_VERSION = 5.0;
				TARGETED_DEVICE_FAMILY = "1,2";
				TEST_HOST = "$(BUILT_PRODUCTS_DIR)/ENA.app/ENA";
			};
			name = Debug;
		};
		85D7596D24570491008175F0 /* Release */ = {
			isa = XCBuildConfiguration;
			buildSettings = {
				ALWAYS_EMBED_SWIFT_STANDARD_LIBRARIES = YES;
				BUNDLE_LOADER = "$(TEST_HOST)";
				CLANG_ENABLE_MODULES = YES;
				CODE_SIGN_STYLE = Automatic;
				DEVELOPMENT_TEAM = 523TP53AQF;
				GCC_PREPROCESSOR_DEFINITIONS = "SQLITE_HAS_CODEC=1";
				INFOPLIST_FILE = ENATests/Info.plist;
				IPHONEOS_DEPLOYMENT_TARGET = 13.5;
				LD_RUNPATH_SEARCH_PATHS = (
					"$(inherited)",
					"@executable_path/Frameworks",
					"@loader_path/Frameworks",
				);
				OTHER_CFLAGS = (
					"-DSQLITE_HAS_CODEC",
					"-DSQLITE_TEMP_STORE=3",
					"-DSQLCIPHER_CRYPTO_CC",
					"-DNDEBUG",
				);
				PRODUCT_BUNDLE_IDENTIFIER = com.sap.ux.ENATests;
				PRODUCT_NAME = "$(TARGET_NAME)";
				SWIFT_OBJC_BRIDGING_HEADER = "ENATests-Bridging-Header.h";
				SWIFT_VERSION = 5.0;
				TARGETED_DEVICE_FAMILY = "1,2";
				TEST_HOST = "$(BUILT_PRODUCTS_DIR)/ENA.app/ENA";
			};
			name = Release;
		};
		85D7596F24570491008175F0 /* Debug */ = {
			isa = XCBuildConfiguration;
			buildSettings = {
				ALWAYS_EMBED_SWIFT_STANDARD_LIBRARIES = YES;
				CODE_SIGN_STYLE = Automatic;
				DEVELOPMENT_TEAM = 523TP53AQF;
				INFOPLIST_FILE = ENAUITests/Info.plist;
				LD_RUNPATH_SEARCH_PATHS = (
					"$(inherited)",
					"@executable_path/Frameworks",
					"@loader_path/Frameworks",
				);
				PRODUCT_BUNDLE_IDENTIFIER = com.sap.ux.ENAUITests;
				PRODUCT_NAME = "$(TARGET_NAME)";
				PROVISIONING_PROFILE_SPECIFIER = "";
				"PROVISIONING_PROFILE_SPECIFIER[sdk=macosx*]" = "";
				SWIFT_ACTIVE_COMPILATION_CONDITIONS = DEBUG;
				SWIFT_VERSION = 5.0;
				TARGETED_DEVICE_FAMILY = "1,2";
				TEST_TARGET_NAME = ENA;
			};
			name = Debug;
		};
		85D7597024570491008175F0 /* Release */ = {
			isa = XCBuildConfiguration;
			buildSettings = {
				ALWAYS_EMBED_SWIFT_STANDARD_LIBRARIES = YES;
				CODE_SIGN_STYLE = Automatic;
				DEVELOPMENT_TEAM = 523TP53AQF;
				INFOPLIST_FILE = ENAUITests/Info.plist;
				LD_RUNPATH_SEARCH_PATHS = (
					"$(inherited)",
					"@executable_path/Frameworks",
					"@loader_path/Frameworks",
				);
				PRODUCT_BUNDLE_IDENTIFIER = com.sap.ux.ENAUITests;
				PRODUCT_NAME = "$(TARGET_NAME)";
				PROVISIONING_PROFILE_SPECIFIER = "";
				"PROVISIONING_PROFILE_SPECIFIER[sdk=macosx*]" = "";
				SWIFT_VERSION = 5.0;
				TARGETED_DEVICE_FAMILY = "1,2";
				TEST_TARGET_NAME = ENA;
			};
			name = Release;
		};
		CD7F5C6E2466ED8F00D3D03C /* ReleaseAppStore */ = {
			isa = XCBuildConfiguration;
			buildSettings = {
				ALWAYS_SEARCH_USER_PATHS = NO;
				CLANG_ANALYZER_LOCALIZABILITY_NONLOCALIZED = YES;
				CLANG_ANALYZER_NONNULL = YES;
				CLANG_ANALYZER_NUMBER_OBJECT_CONVERSION = YES_AGGRESSIVE;
				CLANG_CXX_LANGUAGE_STANDARD = "gnu++14";
				CLANG_CXX_LIBRARY = "libc++";
				CLANG_ENABLE_MODULES = YES;
				CLANG_ENABLE_OBJC_ARC = YES;
				CLANG_ENABLE_OBJC_WEAK = YES;
				CLANG_WARN_BLOCK_CAPTURE_AUTORELEASING = YES;
				CLANG_WARN_BOOL_CONVERSION = YES;
				CLANG_WARN_COMMA = YES;
				CLANG_WARN_CONSTANT_CONVERSION = YES;
				CLANG_WARN_DEPRECATED_OBJC_IMPLEMENTATIONS = YES;
				CLANG_WARN_DIRECT_OBJC_ISA_USAGE = YES_ERROR;
				CLANG_WARN_DOCUMENTATION_COMMENTS = YES;
				CLANG_WARN_EMPTY_BODY = YES;
				CLANG_WARN_ENUM_CONVERSION = YES;
				CLANG_WARN_INFINITE_RECURSION = YES;
				CLANG_WARN_INT_CONVERSION = YES;
				CLANG_WARN_NON_LITERAL_NULL_CONVERSION = YES;
				CLANG_WARN_OBJC_IMPLICIT_RETAIN_SELF = YES;
				CLANG_WARN_OBJC_LITERAL_CONVERSION = YES;
				CLANG_WARN_OBJC_ROOT_CLASS = YES_ERROR;
				CLANG_WARN_RANGE_LOOP_ANALYSIS = YES;
				CLANG_WARN_STRICT_PROTOTYPES = YES;
				CLANG_WARN_SUSPICIOUS_MOVE = YES;
				CLANG_WARN_UNGUARDED_AVAILABILITY = YES_AGGRESSIVE;
				CLANG_WARN_UNREACHABLE_CODE = YES;
				CLANG_WARN__DUPLICATE_METHOD_MATCH = YES;
				COPY_PHASE_STRIP = NO;
				DEBUG_INFORMATION_FORMAT = "dwarf-with-dsym";
				ENABLE_NS_ASSERTIONS = NO;
				ENABLE_STRICT_OBJC_MSGSEND = YES;
				GCC_C_LANGUAGE_STANDARD = gnu11;
				GCC_NO_COMMON_BLOCKS = YES;
				GCC_WARN_64_TO_32_BIT_CONVERSION = YES;
				GCC_WARN_ABOUT_RETURN_TYPE = YES_ERROR;
				GCC_WARN_UNDECLARED_SELECTOR = YES;
				GCC_WARN_UNINITIALIZED_AUTOS = YES_AGGRESSIVE;
				GCC_WARN_UNUSED_FUNCTION = YES;
				GCC_WARN_UNUSED_VARIABLE = YES;
				IPHONEOS_DEPLOYMENT_TARGET = 13.5;
				MTL_ENABLE_DEBUG_INFO = NO;
				MTL_FAST_MATH = YES;
				SDKROOT = iphoneos;
				SWIFT_ACTIVE_COMPILATION_CONDITIONS = APP_STORE;
				SWIFT_COMPILATION_MODE = wholemodule;
				SWIFT_OPTIMIZATION_LEVEL = "-O";
				VALIDATE_PRODUCT = YES;
			};
			name = ReleaseAppStore;
		};
		CD7F5C6F2466ED8F00D3D03C /* ReleaseAppStore */ = {
			isa = XCBuildConfiguration;
			buildSettings = {
				ASSETCATALOG_COMPILER_APPICON_NAME = AppIcon;
				BACKEND_DISTIBUTION_BASE_URL = "https://svc90.main.px.t-online.de";
				BACKEND_SUBMISSION_BASE_URL = "https://submission.coronawarn.app";
				BACKEND_VERIFICATION_BASE_URL = "https://verification.coronawarn.app";
				CLANG_ENABLE_MODULES = YES;
				CODE_SIGN_ENTITLEMENTS = "${PROJECT}/Resources/ENA.entitlements";
				CODE_SIGN_IDENTITY = $IPHONE_APP_CODE_SIGN_IDENTITY;
				CODE_SIGN_STYLE = Manual;
<<<<<<< HEAD
				CURRENT_PROJECT_VERSION = 2337;
=======
				CURRENT_PROJECT_VERSION = 2234;
>>>>>>> 76f027d9
				GCC_PREPROCESSOR_DEFINITIONS = "SQLITE_HAS_CODEC=1";
				INFOPLIST_FILE = ENA/Resources/Info.plist;
				IPHONE_APP_CODE_SIGN_IDENTITY = "iPhone Developer";
				IPHONE_APP_DEV_TEAM = 523TP53AQF;
				IPHONE_APP_DIST_PROF_SPECIFIER = "523TP53AQF/Corona-Warn-App";
				LD_RUNPATH_SEARCH_PATHS = (
					"$(inherited)",
					"@executable_path/Frameworks",
				);
				MARKETING_VERSION = 0.8.2;
				OTHER_CFLAGS = (
					"-DSQLITE_HAS_CODEC",
					"-DSQLITE_TEMP_STORE=3",
					"-DSQLCIPHER_CRYPTO_CC",
					"-DNDEBUG",
				);
				PRODUCT_BUNDLE_IDENTIFIER = de.rki.coronawarnapp;
				PRODUCT_NAME = "$(TARGET_NAME)";
				PROVISIONING_PROFILE_SPECIFIER = $IPHONE_APP_DIST_PROF_SPECIFIER;
				SWIFT_OBJC_BRIDGING_HEADER = "ENA-Bridging-Header.h";
				SWIFT_VERSION = 5.0;
				TARGETED_DEVICE_FAMILY = 1;
			};
			name = ReleaseAppStore;
		};
		CD7F5C702466ED8F00D3D03C /* ReleaseAppStore */ = {
			isa = XCBuildConfiguration;
			buildSettings = {
				ALWAYS_EMBED_SWIFT_STANDARD_LIBRARIES = YES;
				BUNDLE_LOADER = "$(TEST_HOST)";
				CLANG_ENABLE_MODULES = YES;
				CODE_SIGN_STYLE = Automatic;
				DEVELOPMENT_TEAM = 523TP53AQF;
				GCC_PREPROCESSOR_DEFINITIONS = "SQLITE_HAS_CODEC=1";
				INFOPLIST_FILE = ENATests/Info.plist;
				IPHONEOS_DEPLOYMENT_TARGET = 13.5;
				LD_RUNPATH_SEARCH_PATHS = (
					"$(inherited)",
					"@executable_path/Frameworks",
					"@loader_path/Frameworks",
				);
				OTHER_CFLAGS = (
					"-DSQLITE_HAS_CODEC",
					"-DSQLITE_TEMP_STORE=3",
					"-DSQLCIPHER_CRYPTO_CC",
					"-DNDEBUG",
				);
				PRODUCT_BUNDLE_IDENTIFIER = com.sap.ux.ENATests;
				PRODUCT_NAME = "$(TARGET_NAME)";
				SWIFT_OBJC_BRIDGING_HEADER = "ENATests-Bridging-Header.h";
				SWIFT_VERSION = 5.0;
				TARGETED_DEVICE_FAMILY = "1,2";
				TEST_HOST = "$(BUILT_PRODUCTS_DIR)/ENA.app/ENA";
			};
			name = ReleaseAppStore;
		};
		CD7F5C712466ED8F00D3D03C /* ReleaseAppStore */ = {
			isa = XCBuildConfiguration;
			buildSettings = {
				ALWAYS_EMBED_SWIFT_STANDARD_LIBRARIES = YES;
				CODE_SIGN_STYLE = Automatic;
				DEVELOPMENT_TEAM = 523TP53AQF;
				INFOPLIST_FILE = ENAUITests/Info.plist;
				LD_RUNPATH_SEARCH_PATHS = (
					"$(inherited)",
					"@executable_path/Frameworks",
					"@loader_path/Frameworks",
				);
				PRODUCT_BUNDLE_IDENTIFIER = com.sap.ux.ENAUITests;
				PRODUCT_NAME = "$(TARGET_NAME)";
				PROVISIONING_PROFILE_SPECIFIER = "";
				"PROVISIONING_PROFILE_SPECIFIER[sdk=macosx*]" = "";
				SWIFT_VERSION = 5.0;
				TARGETED_DEVICE_FAMILY = "1,2";
				TEST_TARGET_NAME = ENA;
			};
			name = ReleaseAppStore;
		};
/* End XCBuildConfiguration section */

/* Begin XCConfigurationList section */
		85D759362457048F008175F0 /* Build configuration list for PBXProject "ENA" */ = {
			isa = XCConfigurationList;
			buildConfigurations = (
				85D7596624570491008175F0 /* Debug */,
				011E4AFC2483A269002E6412 /* Community */,
				01DE5A74248E3CF800F6D7F2 /* UITesting */,
				85D7596724570491008175F0 /* Release */,
				CD7F5C6E2466ED8F00D3D03C /* ReleaseAppStore */,
			);
			defaultConfigurationIsVisible = 0;
			defaultConfigurationName = Debug;
		};
		85D7596824570491008175F0 /* Build configuration list for PBXNativeTarget "ENA" */ = {
			isa = XCConfigurationList;
			buildConfigurations = (
				85D7596924570491008175F0 /* Debug */,
				011E4AFD2483A269002E6412 /* Community */,
				01DE5A75248E3CF800F6D7F2 /* UITesting */,
				85D7596A24570491008175F0 /* Release */,
				CD7F5C6F2466ED8F00D3D03C /* ReleaseAppStore */,
			);
			defaultConfigurationIsVisible = 0;
			defaultConfigurationName = Debug;
		};
		85D7596B24570491008175F0 /* Build configuration list for PBXNativeTarget "ENATests" */ = {
			isa = XCConfigurationList;
			buildConfigurations = (
				85D7596C24570491008175F0 /* Debug */,
				011E4AFE2483A269002E6412 /* Community */,
				01DE5A76248E3CF800F6D7F2 /* UITesting */,
				85D7596D24570491008175F0 /* Release */,
				CD7F5C702466ED8F00D3D03C /* ReleaseAppStore */,
			);
			defaultConfigurationIsVisible = 0;
			defaultConfigurationName = Debug;
		};
		85D7596E24570491008175F0 /* Build configuration list for PBXNativeTarget "ENAUITests" */ = {
			isa = XCConfigurationList;
			buildConfigurations = (
				85D7596F24570491008175F0 /* Debug */,
				011E4AFF2483A269002E6412 /* Community */,
				01DE5A77248E3CF800F6D7F2 /* UITesting */,
				85D7597024570491008175F0 /* Release */,
				CD7F5C712466ED8F00D3D03C /* ReleaseAppStore */,
			);
			defaultConfigurationIsVisible = 0;
			defaultConfigurationName = Debug;
		};
/* End XCConfigurationList section */

/* Begin XCRemoteSwiftPackageReference section */
		3DD767472483D6B5002DD2B3 /* XCRemoteSwiftPackageReference "Connectivity" */ = {
			isa = XCRemoteSwiftPackageReference;
			repositoryURL = "https://github.com/rwbutler/Connectivity";
			requirement = {
				kind = exactVersion;
				version = 3.3.4;
			};
		};
		B10FB02E246036F3004CA11E /* XCRemoteSwiftPackageReference "swift-protobuf" */ = {
			isa = XCRemoteSwiftPackageReference;
			repositoryURL = "https://github.com/apple/swift-protobuf.git";
			requirement = {
				kind = exactVersion;
				version = 1.9.0;
			};
		};
		B1B5A75E24924B3D0029D5D7 /* XCRemoteSwiftPackageReference "fmdb" */ = {
			isa = XCRemoteSwiftPackageReference;
			repositoryURL = "https://github.com/ccgus/fmdb.git";
			requirement = {
				kind = exactVersion;
				version = 2.7.7;
			};
		};
		B1E8C9A3247AB869006DC678 /* XCRemoteSwiftPackageReference "ZIPFoundation" */ = {
			isa = XCRemoteSwiftPackageReference;
			repositoryURL = "https://github.com/weichsel/ZIPFoundation.git";
			requirement = {
				kind = exactVersion;
				version = 0.9.11;
			};
		};
/* End XCRemoteSwiftPackageReference section */

/* Begin XCSwiftPackageProductDependency section */
		3DD767482483D6B5002DD2B3 /* Connectivity */ = {
			isa = XCSwiftPackageProductDependency;
			package = 3DD767472483D6B5002DD2B3 /* XCRemoteSwiftPackageReference "Connectivity" */;
			productName = Connectivity;
		};
		B10FB02F246036F3004CA11E /* SwiftProtobuf */ = {
			isa = XCSwiftPackageProductDependency;
			package = B10FB02E246036F3004CA11E /* XCRemoteSwiftPackageReference "swift-protobuf" */;
			productName = SwiftProtobuf;
		};
		B1B5A75F24924B3D0029D5D7 /* FMDB */ = {
			isa = XCSwiftPackageProductDependency;
			package = B1B5A75E24924B3D0029D5D7 /* XCRemoteSwiftPackageReference "fmdb" */;
			productName = FMDB;
		};
		B1E8C9A4247AB869006DC678 /* ZIPFoundation */ = {
			isa = XCSwiftPackageProductDependency;
			package = B1E8C9A3247AB869006DC678 /* XCRemoteSwiftPackageReference "ZIPFoundation" */;
			productName = ZIPFoundation;
		};
/* End XCSwiftPackageProductDependency section */
	};
	rootObject = 85D759332457048F008175F0 /* Project object */;
}<|MERGE_RESOLUTION|>--- conflicted
+++ resolved
@@ -2551,11 +2551,7 @@
 				CODE_SIGN_ENTITLEMENTS = "${PROJECT}/Resources/ENACommunity.entitlements";
 				CODE_SIGN_IDENTITY = "Apple Development";
 				CODE_SIGN_STYLE = Automatic;
-<<<<<<< HEAD
 				CURRENT_PROJECT_VERSION = 2337;
-=======
-				CURRENT_PROJECT_VERSION = 2234;
->>>>>>> 76f027d9
 				DEVELOPMENT_TEAM = $IPHONE_APP_DEV_TEAM;
 				GCC_PREPROCESSOR_DEFINITIONS = (
 					"DEBUG=1",
@@ -2719,11 +2715,7 @@
 				CODE_SIGN_ENTITLEMENTS = "${PROJECT}/Resources/ENACommunity.entitlements";
 				CODE_SIGN_IDENTITY = "Apple Development";
 				CODE_SIGN_STYLE = Automatic;
-<<<<<<< HEAD
 				CURRENT_PROJECT_VERSION = 2337;
-=======
-				CURRENT_PROJECT_VERSION = 2234;
->>>>>>> 76f027d9
 				DEVELOPMENT_TEAM = $IPHONE_APP_DEV_TEAM;
 				GCC_PREPROCESSOR_DEFINITIONS = (
 					"DEBUG=1",
@@ -2942,11 +2934,7 @@
 				CODE_SIGN_ENTITLEMENTS = "${PROJECT}/Resources/ENATest.entitlements";
 				CODE_SIGN_IDENTITY = $IPHONE_APP_CODE_SIGN_IDENTITY;
 				CODE_SIGN_STYLE = Manual;
-<<<<<<< HEAD
 				CURRENT_PROJECT_VERSION = 2337;
-=======
-				CURRENT_PROJECT_VERSION = 2234;
->>>>>>> 76f027d9
 				GCC_PREPROCESSOR_DEFINITIONS = (
 					"DEBUG=1",
 					"$(inherited)",
@@ -2989,11 +2977,7 @@
 				CODE_SIGN_ENTITLEMENTS = "${PROJECT}/Resources/ENA.entitlements";
 				CODE_SIGN_IDENTITY = $IPHONE_APP_CODE_SIGN_IDENTITY;
 				CODE_SIGN_STYLE = Manual;
-<<<<<<< HEAD
 				CURRENT_PROJECT_VERSION = 2337;
-=======
-				CURRENT_PROJECT_VERSION = 2234;
->>>>>>> 76f027d9
 				GCC_PREPROCESSOR_DEFINITIONS = "SQLITE_HAS_CODEC=1";
 				INFOPLIST_FILE = ENA/Resources/Info.plist;
 				IPHONE_APP_CODE_SIGN_IDENTITY = "iPhone Developer";
@@ -3197,11 +3181,7 @@
 				CODE_SIGN_ENTITLEMENTS = "${PROJECT}/Resources/ENA.entitlements";
 				CODE_SIGN_IDENTITY = $IPHONE_APP_CODE_SIGN_IDENTITY;
 				CODE_SIGN_STYLE = Manual;
-<<<<<<< HEAD
 				CURRENT_PROJECT_VERSION = 2337;
-=======
-				CURRENT_PROJECT_VERSION = 2234;
->>>>>>> 76f027d9
 				GCC_PREPROCESSOR_DEFINITIONS = "SQLITE_HAS_CODEC=1";
 				INFOPLIST_FILE = ENA/Resources/Info.plist;
 				IPHONE_APP_CODE_SIGN_IDENTITY = "iPhone Developer";

// !$*UTF8*$!
{
	archiveVersion = 1;
	classes = {
	};
	objectVersion = 52;
	objects = {

/* Begin PBXBuildFile section */
		011E13AE24680A4000973467 /* HTTPClient.swift in Sources */ = {isa = PBXBuildFile; fileRef = 011E13AD24680A4000973467 /* HTTPClient.swift */; };
		011E4B032483A92A002E6412 /* MockExposureManager.swift in Sources */ = {isa = PBXBuildFile; fileRef = CD678F6A246C43E200B6A0F8 /* MockExposureManager.swift */; };
		013DC102245DAC4E00EE58B0 /* Store.swift in Sources */ = {isa = PBXBuildFile; fileRef = 013DC101245DAC4E00EE58B0 /* Store.swift */; };
		0159E6C1247829BA00894A89 /* temporary_exposure_key_export.pb.swift in Sources */ = {isa = PBXBuildFile; fileRef = 0159E6BF247829BA00894A89 /* temporary_exposure_key_export.pb.swift */; };
		0159E6C2247829BA00894A89 /* temporary_exposure_key_signature_list.pb.swift in Sources */ = {isa = PBXBuildFile; fileRef = 0159E6C0247829BA00894A89 /* temporary_exposure_key_signature_list.pb.swift */; };
		016146912487A43E00660992 /* WebPageHelper.swift in Sources */ = {isa = PBXBuildFile; fileRef = 016146902487A43E00660992 /* WebPageHelper.swift */; };
		01990E12247A8DAB00096D25 /* FMDB in Frameworks */ = {isa = PBXBuildFile; productRef = 01990E11247A8DAB00096D25 /* FMDB */; };
		01DC23252462DFD0001B727C /* ExposureSubmission.storyboard in Resources */ = {isa = PBXBuildFile; fileRef = CD99A39C245B22EE00BF12AF /* ExposureSubmission.storyboard */; };
		01F5F7222487B9C000229720 /* AppInformationViewController.swift in Sources */ = {isa = PBXBuildFile; fileRef = 01F5F7212487B9C000229720 /* AppInformationViewController.swift */; };
		0D5611B4247F852C00B5B094 /* SQLiteKeyValueStore.swift in Sources */ = {isa = PBXBuildFile; fileRef = 0D5611B3247F852C00B5B094 /* SQLiteKeyValueStore.swift */; };
		0DFCC2722484DC8400E2811D /* sqlite3.c in Sources */ = {isa = PBXBuildFile; fileRef = 0DFCC2702484DC8400E2811D /* sqlite3.c */; settings = {COMPILER_FLAGS = "-w"; }; };
		0DFCC2732484DC8400E2811D /* sqlite3.c in Sources */ = {isa = PBXBuildFile; fileRef = 0DFCC2702484DC8400E2811D /* sqlite3.c */; };
		1309194F247972C40066E329 /* PrivacyProtectionViewController.swift in Sources */ = {isa = PBXBuildFile; fileRef = 1309194E247972C40066E329 /* PrivacyProtectionViewController.swift */; };
		130CB19C246D92F800ADE602 /* ENAUITestsOnboarding.swift in Sources */ = {isa = PBXBuildFile; fileRef = 130CB19B246D92F800ADE602 /* ENAUITestsOnboarding.swift */; };
		134F0DBC247578FF00D88934 /* ENAUITestsHome.swift in Sources */ = {isa = PBXBuildFile; fileRef = 134F0DB9247578FF00D88934 /* ENAUITestsHome.swift */; };
		134F0DBD247578FF00D88934 /* ENAUITests-Extensions.swift in Sources */ = {isa = PBXBuildFile; fileRef = 134F0DBA247578FF00D88934 /* ENAUITests-Extensions.swift */; };
		134F0F2C2475793400D88934 /* SnapshotHelper.swift in Sources */ = {isa = PBXBuildFile; fileRef = 134F0F2B2475793400D88934 /* SnapshotHelper.swift */; };
		134F0F2D2475794900D88934 /* Accessibility.swift in Sources */ = {isa = PBXBuildFile; fileRef = 134FFA0F247466BD00D82D14 /* Accessibility.swift */; };
		134FFA11247466BD00D82D14 /* Accessibility.swift in Sources */ = {isa = PBXBuildFile; fileRef = 134FFA0F247466BD00D82D14 /* Accessibility.swift */; };
		13722044247AEEAD00152764 /* LocalNotificationManager.swift in Sources */ = {isa = PBXBuildFile; fileRef = 13722043247AEEAD00152764 /* LocalNotificationManager.swift */; };
		137846492488027600A50AB8 /* OnboardingInfoViewController+Extension.swift in Sources */ = {isa = PBXBuildFile; fileRef = 137846482488027500A50AB8 /* OnboardingInfoViewController+Extension.swift */; };
		138910C5247A909000D739F6 /* ENATaskScheduler.swift in Sources */ = {isa = PBXBuildFile; fileRef = 138910C4247A909000D739F6 /* ENATaskScheduler.swift */; };
		13BAE9B12472FB1E00CEE58A /* CellConfiguratorIndexPosition.swift in Sources */ = {isa = PBXBuildFile; fileRef = 13BAE9B02472FB1E00CEE58A /* CellConfiguratorIndexPosition.swift */; };
		13FD1DE62473EE6C00A7C7AB /* AppInformation.storyboard in Resources */ = {isa = PBXBuildFile; fileRef = EE8599922462EFFD002E7AE2 /* AppInformation.storyboard */; };
		26374AF4248138EF00C10110 /* exposure-submission.xcassets in Resources */ = {isa = PBXBuildFile; fileRef = 26374AF3248138EF00C10110 /* exposure-submission.xcassets */; };
		2F3218CE24800F6500A7AC0A /* DynamicTableViewStepCell.swift in Sources */ = {isa = PBXBuildFile; fileRef = 2F3218CD24800F6500A7AC0A /* DynamicTableViewStepCell.swift */; };
		2F3218D0248063E300A7AC0A /* UIView+Convenience.swift in Sources */ = {isa = PBXBuildFile; fileRef = 2F3218CF248063E300A7AC0A /* UIView+Convenience.swift */; };
		2F785752248506BD00323A9C /* HomeTestResultCell.xib in Resources */ = {isa = PBXBuildFile; fileRef = 2F78574F248506BD00323A9C /* HomeTestResultCell.xib */; };
		2F785753248506BD00323A9C /* HomeTestResultCell.swift in Sources */ = {isa = PBXBuildFile; fileRef = 2F785750248506BD00323A9C /* HomeTestResultCell.swift */; };
		2F80CFD9247ED988000F06AF /* ExposureSubmissionIntroViewController.swift in Sources */ = {isa = PBXBuildFile; fileRef = 2F80CFD8247ED988000F06AF /* ExposureSubmissionIntroViewController.swift */; };
		2F80CFDB247EDDB3000F06AF /* ExposureSubmissionHotlineViewController.swift in Sources */ = {isa = PBXBuildFile; fileRef = 2F80CFDA247EDDB3000F06AF /* ExposureSubmissionHotlineViewController.swift */; };
		2F80CFDD247EEB88000F06AF /* DynamicTableViewImageCardCell.swift in Sources */ = {isa = PBXBuildFile; fileRef = 2F80CFDC247EEB88000F06AF /* DynamicTableViewImageCardCell.swift */; };
		4026C2D824851DFD00926FB4 /* AppInformationLegalViewController.swift in Sources */ = {isa = PBXBuildFile; fileRef = 4026C2D724851DFD00926FB4 /* AppInformationLegalViewController.swift */; };
		4026C2DA2485249D00926FB4 /* AppInformationLegalModel.swift in Sources */ = {isa = PBXBuildFile; fileRef = 4026C2D92485249D00926FB4 /* AppInformationLegalModel.swift */; };
		4026C2DC24852B7600926FB4 /* AppInformationLegalModelData.swift in Sources */ = {isa = PBXBuildFile; fileRef = 4026C2DB24852B7600926FB4 /* AppInformationLegalModelData.swift */; };
		4026C2E2248540FF00926FB4 /* AppInformationLegalEntryViewCell.xib in Resources */ = {isa = PBXBuildFile; fileRef = 4026C2E1248540FF00926FB4 /* AppInformationLegalEntryViewCell.xib */; };
		4026C2E424854C8D00926FB4 /* AppInformationLegalEntryViewCell.swift in Sources */ = {isa = PBXBuildFile; fileRef = 4026C2E324854C8D00926FB4 /* AppInformationLegalEntryViewCell.swift */; };
		2FF1D62E2487850200381FFB /* NSMutableAttributedString+Generation.swift in Sources */ = {isa = PBXBuildFile; fileRef = 2FF1D62D2487850200381FFB /* NSMutableAttributedString+Generation.swift */; };
		2FF1D63024880FCF00381FFB /* DynamicTableViewRoundedCell.swift in Sources */ = {isa = PBXBuildFile; fileRef = 2FF1D62F24880FCF00381FFB /* DynamicTableViewRoundedCell.swift */; };
		2FF1D62E2487850200381FFB /* NSMutableAttributedString+Generation.swift in Sources */ = {isa = PBXBuildFile; fileRef = 2FF1D62D2487850200381FFB /* NSMutableAttributedString+Generation.swift */; };
		3DD767462483D4DE002DD2B3 /* ReachabilityService.swift in Sources */ = {isa = PBXBuildFile; fileRef = 3DD767452483D4DE002DD2B3 /* ReachabilityService.swift */; };
		3DD767492483D6B5002DD2B3 /* Connectivity in Frameworks */ = {isa = PBXBuildFile; productRef = 3DD767482483D6B5002DD2B3 /* Connectivity */; };
		3DD7674B2483D6C1002DD2B3 /* ConnectivityReachabilityService.swift in Sources */ = {isa = PBXBuildFile; fileRef = 3DD7674A2483D6C1002DD2B3 /* ConnectivityReachabilityService.swift */; };
		3DD7674E2483DE18002DD2B3 /* MockReachabilityService.swift in Sources */ = {isa = PBXBuildFile; fileRef = 3DD7674C2483DDAC002DD2B3 /* MockReachabilityService.swift */; };
		51486D9F2484FC0200FCE216 /* HomeRiskLevelCellConfigurator.swift in Sources */ = {isa = PBXBuildFile; fileRef = 51486D9E2484FC0200FCE216 /* HomeRiskLevelCellConfigurator.swift */; };
		51486DA22485101500FCE216 /* RiskInactiveCollectionViewCell.swift in Sources */ = {isa = PBXBuildFile; fileRef = 51486DA02485101500FCE216 /* RiskInactiveCollectionViewCell.swift */; };
		51486DA32485101500FCE216 /* RiskInactiveCollectionViewCell.xib in Resources */ = {isa = PBXBuildFile; fileRef = 51486DA12485101500FCE216 /* RiskInactiveCollectionViewCell.xib */; };
		51486DA62485237200FCE216 /* RiskThankYouCollectionViewCell.swift in Sources */ = {isa = PBXBuildFile; fileRef = 51486DA42485237200FCE216 /* RiskThankYouCollectionViewCell.swift */; };
		51486DA72485237200FCE216 /* RiskThankYouCollectionViewCell.xib in Resources */ = {isa = PBXBuildFile; fileRef = 51486DA52485237200FCE216 /* RiskThankYouCollectionViewCell.xib */; };
		514C0A0624772F3400F235F6 /* HomeRiskViewConfigurator.swift in Sources */ = {isa = PBXBuildFile; fileRef = 514C0A0524772F3400F235F6 /* HomeRiskViewConfigurator.swift */; };
		514C0A0824772F5E00F235F6 /* RiskItemView.swift in Sources */ = {isa = PBXBuildFile; fileRef = 514C0A0724772F5E00F235F6 /* RiskItemView.swift */; };
		514C0A0B247AF9F700F235F6 /* RiskTextItemView.xib in Resources */ = {isa = PBXBuildFile; fileRef = 514C0A0A247AF9F700F235F6 /* RiskTextItemView.xib */; };
		514C0A0D247AFB0200F235F6 /* RiskTextItemView.swift in Sources */ = {isa = PBXBuildFile; fileRef = 514C0A0C247AFB0200F235F6 /* RiskTextItemView.swift */; };
		514C0A0F247AFEC500F235F6 /* HomeRiskTextItemViewConfigurator.swift in Sources */ = {isa = PBXBuildFile; fileRef = 514C0A0E247AFEC500F235F6 /* HomeRiskTextItemViewConfigurator.swift */; };
		514C0A11247C15EC00F235F6 /* HomeUnknownRiskCellConfigurator.swift in Sources */ = {isa = PBXBuildFile; fileRef = 514C0A10247C15EC00F235F6 /* HomeUnknownRiskCellConfigurator.swift */; };
		514C0A14247C163800F235F6 /* HomeLowRiskCellConfigurator.swift in Sources */ = {isa = PBXBuildFile; fileRef = 514C0A13247C163800F235F6 /* HomeLowRiskCellConfigurator.swift */; };
		514C0A16247C164700F235F6 /* HomeHighRiskCellConfigurator.swift in Sources */ = {isa = PBXBuildFile; fileRef = 514C0A15247C164700F235F6 /* HomeHighRiskCellConfigurator.swift */; };
		514C0A1A247C16D600F235F6 /* HomeInactiveRiskCellConfigurator.swift in Sources */ = {isa = PBXBuildFile; fileRef = 514C0A19247C16D600F235F6 /* HomeInactiveRiskCellConfigurator.swift */; };
		514E813024618E3D00636861 /* ExposureDetection.storyboard in Resources */ = {isa = PBXBuildFile; fileRef = 514E812F24618E3D00636861 /* ExposureDetection.storyboard */; };
		514E81342461B97800636861 /* ExposureManager.swift in Sources */ = {isa = PBXBuildFile; fileRef = 514E81332461B97700636861 /* ExposureManager.swift */; };
		514EE999246D4C2E00DE4884 /* UITableViewCell+Identifier.swift in Sources */ = {isa = PBXBuildFile; fileRef = 514EE998246D4C2E00DE4884 /* UITableViewCell+Identifier.swift */; };
		514EE99B246D4C4C00DE4884 /* UITableView+Dequeue.swift in Sources */ = {isa = PBXBuildFile; fileRef = 514EE99A246D4C4C00DE4884 /* UITableView+Dequeue.swift */; };
		514EE99D246D4CFB00DE4884 /* TableViewCellConfigurator.swift in Sources */ = {isa = PBXBuildFile; fileRef = 514EE99C246D4CFB00DE4884 /* TableViewCellConfigurator.swift */; };
		515BBDEB2484F8E500CDB674 /* HomeThankYouRiskCellConfigurator.swift in Sources */ = {isa = PBXBuildFile; fileRef = 515BBDEA2484F8E500CDB674 /* HomeThankYouRiskCellConfigurator.swift */; };
		51895EDC245E16CD0085DA38 /* UIColor+ColorStyle.swift in Sources */ = {isa = PBXBuildFile; fileRef = 51895EDB245E16CD0085DA38 /* UIColor+ColorStyle.swift */; };
		518A69FB24687D5800444E66 /* RiskLevel.swift in Sources */ = {isa = PBXBuildFile; fileRef = 518A69FA24687D5800444E66 /* RiskLevel.swift */; };
		51B5B414246DF07300DC5D3E /* RiskImageItemView.xib in Resources */ = {isa = PBXBuildFile; fileRef = 51B5B413246DF07300DC5D3E /* RiskImageItemView.xib */; };
		51B5B41C246EC8B800DC5D3E /* HomeCardCollectionViewCell.swift in Sources */ = {isa = PBXBuildFile; fileRef = 51B5B41B246EC8B800DC5D3E /* HomeCardCollectionViewCell.swift */; };
		51C737BD245B349700286105 /* OnboardingInfoViewController.swift in Sources */ = {isa = PBXBuildFile; fileRef = 51C737BC245B349700286105 /* OnboardingInfoViewController.swift */; };
		51C737BF245B3B5D00286105 /* OnboardingInfo.swift in Sources */ = {isa = PBXBuildFile; fileRef = 51C737BE245B3B5D00286105 /* OnboardingInfo.swift */; };
		51C7790C24867F16004582F8 /* RiskListItemView.xib in Resources */ = {isa = PBXBuildFile; fileRef = 51C7790B24867F16004582F8 /* RiskListItemView.xib */; };
		51C7790E24867F22004582F8 /* RiskListItemView.swift in Sources */ = {isa = PBXBuildFile; fileRef = 51C7790D24867F22004582F8 /* RiskListItemView.swift */; };
		51C77910248684F5004582F8 /* HomeRiskListItemViewConfigurator.swift in Sources */ = {isa = PBXBuildFile; fileRef = 51C7790F248684F5004582F8 /* HomeRiskListItemViewConfigurator.swift */; };
		51C779122486E549004582F8 /* HomeFindingPositiveRiskCellConfigurator.swift in Sources */ = {isa = PBXBuildFile; fileRef = 51C779112486E549004582F8 /* HomeFindingPositiveRiskCellConfigurator.swift */; };
		51C779142486E5AB004582F8 /* RiskFindingPositiveCollectionViewCell.xib in Resources */ = {isa = PBXBuildFile; fileRef = 51C779132486E5AB004582F8 /* RiskFindingPositiveCollectionViewCell.xib */; };
		51C779162486E5BA004582F8 /* RiskFindingPositiveCollectionViewCell.swift in Sources */ = {isa = PBXBuildFile; fileRef = 51C779152486E5BA004582F8 /* RiskFindingPositiveCollectionViewCell.swift */; };
		51CE1B4A246016B0002CF42A /* UICollectionViewCell+Identifier.swift in Sources */ = {isa = PBXBuildFile; fileRef = 51CE1B49246016B0002CF42A /* UICollectionViewCell+Identifier.swift */; };
		51CE1B4C246016D1002CF42A /* UICollectionReusableView+Identifier.swift in Sources */ = {isa = PBXBuildFile; fileRef = 51CE1B4B246016D1002CF42A /* UICollectionReusableView+Identifier.swift */; };
		51CE1B5524604DD2002CF42A /* HomeLayout.swift in Sources */ = {isa = PBXBuildFile; fileRef = 51CE1B5424604DD2002CF42A /* HomeLayout.swift */; };
		51CE1B85246078B6002CF42A /* ActivateCollectionViewCell.xib in Resources */ = {isa = PBXBuildFile; fileRef = 51CE1B76246078B6002CF42A /* ActivateCollectionViewCell.xib */; };
		51CE1B86246078B6002CF42A /* SubmitCollectionViewCell.swift in Sources */ = {isa = PBXBuildFile; fileRef = 51CE1B77246078B6002CF42A /* SubmitCollectionViewCell.swift */; };
		51CE1B87246078B6002CF42A /* ActivateCollectionViewCell.swift in Sources */ = {isa = PBXBuildFile; fileRef = 51CE1B78246078B6002CF42A /* ActivateCollectionViewCell.swift */; };
		51CE1B88246078B6002CF42A /* RiskLevelCollectionViewCell.xib in Resources */ = {isa = PBXBuildFile; fileRef = 51CE1B79246078B6002CF42A /* RiskLevelCollectionViewCell.xib */; };
		51CE1B89246078B6002CF42A /* RiskLevelCollectionViewCell.swift in Sources */ = {isa = PBXBuildFile; fileRef = 51CE1B7A246078B6002CF42A /* RiskLevelCollectionViewCell.swift */; };
		51CE1B8A246078B6002CF42A /* InfoCollectionViewCell.xib in Resources */ = {isa = PBXBuildFile; fileRef = 51CE1B7B246078B6002CF42A /* InfoCollectionViewCell.xib */; };
		51CE1B8B246078B6002CF42A /* InfoCollectionViewCell.swift in Sources */ = {isa = PBXBuildFile; fileRef = 51CE1B7C246078B6002CF42A /* InfoCollectionViewCell.swift */; };
		51CE1B8D246078B6002CF42A /* SubmitCollectionViewCell.xib in Resources */ = {isa = PBXBuildFile; fileRef = 51CE1B7E246078B6002CF42A /* SubmitCollectionViewCell.xib */; };
		51CE1B8F246078B6002CF42A /* HomeFooterSupplementaryView.xib in Resources */ = {isa = PBXBuildFile; fileRef = 51CE1B81246078B6002CF42A /* HomeFooterSupplementaryView.xib */; };
		51CE1B90246078B6002CF42A /* HomeFooterSupplementaryView.swift in Sources */ = {isa = PBXBuildFile; fileRef = 51CE1B82246078B6002CF42A /* HomeFooterSupplementaryView.swift */; };
		51CE1B91246078B6002CF42A /* SectionSystemBackgroundDecorationView.swift in Sources */ = {isa = PBXBuildFile; fileRef = 51CE1B84246078B6002CF42A /* SectionSystemBackgroundDecorationView.swift */; };
		51CE1BB52460AC83002CF42A /* UICollectionView+Dequeue.swift in Sources */ = {isa = PBXBuildFile; fileRef = 51CE1BB42460AC82002CF42A /* UICollectionView+Dequeue.swift */; };
		51CE1BBA2460AFD8002CF42A /* HomeActivateCellConfigurator.swift in Sources */ = {isa = PBXBuildFile; fileRef = 51CE1BB92460AFD8002CF42A /* HomeActivateCellConfigurator.swift */; };
		51CE1BBD2460B1CB002CF42A /* CollectionViewCellConfigurator.swift in Sources */ = {isa = PBXBuildFile; fileRef = 51CE1BBC2460B1CB002CF42A /* CollectionViewCellConfigurator.swift */; };
		51CE1BBF2460B222002CF42A /* HomeRiskCellConfigurator.swift in Sources */ = {isa = PBXBuildFile; fileRef = 51CE1BBE2460B222002CF42A /* HomeRiskCellConfigurator.swift */; };
		51CE1BC12460B256002CF42A /* HomeSubmitCellConfigurator.swift in Sources */ = {isa = PBXBuildFile; fileRef = 51CE1BC02460B256002CF42A /* HomeSubmitCellConfigurator.swift */; };
		51CE1BC32460B28D002CF42A /* HomeInfoCellConfigurator.swift in Sources */ = {isa = PBXBuildFile; fileRef = 51CE1BC22460B28D002CF42A /* HomeInfoCellConfigurator.swift */; };
		51D420B12458397300AD70CA /* Onboarding.storyboard in Resources */ = {isa = PBXBuildFile; fileRef = 51D420B02458397300AD70CA /* Onboarding.storyboard */; };
		51D420B424583ABB00AD70CA /* AppStoryboard.swift in Sources */ = {isa = PBXBuildFile; fileRef = 51D420B324583ABB00AD70CA /* AppStoryboard.swift */; };
		51D420B724583B7200AD70CA /* NSObject+Identifier.swift in Sources */ = {isa = PBXBuildFile; fileRef = 51D420B624583B7200AD70CA /* NSObject+Identifier.swift */; };
		51D420B924583B8300AD70CA /* UIViewController+AppStoryboard.swift in Sources */ = {isa = PBXBuildFile; fileRef = 51D420B824583B8300AD70CA /* UIViewController+AppStoryboard.swift */; };
		51D420C424583E3300AD70CA /* SettingsViewController.swift in Sources */ = {isa = PBXBuildFile; fileRef = 51D420C324583E3300AD70CA /* SettingsViewController.swift */; };
		51D420CE245869C800AD70CA /* Home.storyboard in Resources */ = {isa = PBXBuildFile; fileRef = 51D420CD245869C800AD70CA /* Home.storyboard */; };
		51D420D024586AB300AD70CA /* Settings.storyboard in Resources */ = {isa = PBXBuildFile; fileRef = 51D420CF24586AB300AD70CA /* Settings.storyboard */; };
		51FE277B2475340300BB8144 /* HomeRiskLoadingItemViewConfigurator.swift in Sources */ = {isa = PBXBuildFile; fileRef = 51FE277A2475340300BB8144 /* HomeRiskLoadingItemViewConfigurator.swift */; };
		51FE277D247535C400BB8144 /* RiskLoadingItemView.xib in Resources */ = {isa = PBXBuildFile; fileRef = 51FE277C247535C400BB8144 /* RiskLoadingItemView.xib */; };
		51FE277F247535E300BB8144 /* RiskLoadingItemView.swift in Sources */ = {isa = PBXBuildFile; fileRef = 51FE277E247535E300BB8144 /* RiskLoadingItemView.swift */; };
		710ABB1F2475115500948792 /* UITableViewController+Enum.swift in Sources */ = {isa = PBXBuildFile; fileRef = 710ABB1E2475115500948792 /* UITableViewController+Enum.swift */; };
		710ABB23247513E300948792 /* DynamicTypeTableViewCell.swift in Sources */ = {isa = PBXBuildFile; fileRef = 710ABB22247513E300948792 /* DynamicTypeTableViewCell.swift */; };
		710ABB25247514BD00948792 /* UIViewController+Segue.swift in Sources */ = {isa = PBXBuildFile; fileRef = 710ABB24247514BD00948792 /* UIViewController+Segue.swift */; };
		710ABB27247533FA00948792 /* DynamicTableViewController.swift in Sources */ = {isa = PBXBuildFile; fileRef = 710ABB26247533FA00948792 /* DynamicTableViewController.swift */; };
		710ABB292475353900948792 /* DynamicTableViewModel.swift in Sources */ = {isa = PBXBuildFile; fileRef = 710ABB282475353900948792 /* DynamicTableViewModel.swift */; };
		710ABB2C2475531700948792 /* app-information-assets.xcassets in Resources */ = {isa = PBXBuildFile; fileRef = 71CC3E7C246D308000217F2C /* app-information-assets.xcassets */; };
		7132F2822477F9C700628648 /* exposure-detection.xcassets in Resources */ = {isa = PBXBuildFile; fileRef = 7132F2812477F9C700628648 /* exposure-detection.xcassets */; };
		71330E3F248109F000EB10F6 /* DynamicTableViewIcon.swift in Sources */ = {isa = PBXBuildFile; fileRef = 71330E3E248109F000EB10F6 /* DynamicTableViewIcon.swift */; };
		71330E41248109F600EB10F6 /* DynamicTableViewSection.swift in Sources */ = {isa = PBXBuildFile; fileRef = 71330E40248109F600EB10F6 /* DynamicTableViewSection.swift */; };
		71330E43248109FD00EB10F6 /* DynamicTableViewCell.swift in Sources */ = {isa = PBXBuildFile; fileRef = 71330E42248109FD00EB10F6 /* DynamicTableViewCell.swift */; };
		71330E4524810A0500EB10F6 /* DynamicTableViewHeader.swift in Sources */ = {isa = PBXBuildFile; fileRef = 71330E4424810A0500EB10F6 /* DynamicTableViewHeader.swift */; };
		71330E4724810A0C00EB10F6 /* DynamicTableViewFooter.swift in Sources */ = {isa = PBXBuildFile; fileRef = 71330E4624810A0C00EB10F6 /* DynamicTableViewFooter.swift */; };
		713EA25B247818B000AB7EE8 /* DynamicTypeButton.swift in Sources */ = {isa = PBXBuildFile; fileRef = 713EA25A247818B000AB7EE8 /* DynamicTypeButton.swift */; };
		713EA25D24798A7000AB7EE8 /* ExposureDetectionRoundedView.swift in Sources */ = {isa = PBXBuildFile; fileRef = 713EA25C24798A7000AB7EE8 /* ExposureDetectionRoundedView.swift */; };
		713EA25F24798A9100AB7EE8 /* ExposureDetectionRiskCell.swift in Sources */ = {isa = PBXBuildFile; fileRef = 713EA25E24798A9100AB7EE8 /* ExposureDetectionRiskCell.swift */; };
		713EA26124798AD100AB7EE8 /* InsetTableViewCell.swift in Sources */ = {isa = PBXBuildFile; fileRef = 713EA26024798AD100AB7EE8 /* InsetTableViewCell.swift */; };
		713EA26324798F8500AB7EE8 /* ExposureDetectionHeaderCell.swift in Sources */ = {isa = PBXBuildFile; fileRef = 713EA26224798F8500AB7EE8 /* ExposureDetectionHeaderCell.swift */; };
		713FD5672482811A00C1F6DD /* colors.xcassets in Resources */ = {isa = PBXBuildFile; fileRef = 713FD5662482811900C1F6DD /* colors.xcassets */; };
		714194EA247A65C60072A090 /* DynamicTableViewHeaderSeparatorView.swift in Sources */ = {isa = PBXBuildFile; fileRef = 714194E9247A65C60072A090 /* DynamicTableViewHeaderSeparatorView.swift */; };
		714CD8672472885900F56450 /* ExposureDetectionViewController+DynamicTableViewModel.swift in Sources */ = {isa = PBXBuildFile; fileRef = 714CD8662472885900F56450 /* ExposureDetectionViewController+DynamicTableViewModel.swift */; };
		714CD869247297F800F56450 /* NibLoadable.swift in Sources */ = {isa = PBXBuildFile; fileRef = 714CD868247297F800F56450 /* NibLoadable.swift */; };
		7154EB4A247D21E200A467FF /* ExposureDetectionLongGuideCell.swift in Sources */ = {isa = PBXBuildFile; fileRef = 7154EB49247D21E200A467FF /* ExposureDetectionLongGuideCell.swift */; };
		7154EB4C247E862100A467FF /* ExposureDetectionLoadingCell.swift in Sources */ = {isa = PBXBuildFile; fileRef = 7154EB4B247E862100A467FF /* ExposureDetectionLoadingCell.swift */; };
		7187A5582481231C00FCC755 /* DynamicTableViewAction.swift in Sources */ = {isa = PBXBuildFile; fileRef = 71330E4824810A5A00EB10F6 /* DynamicTableViewAction.swift */; };
		71B804472484CC0800D53506 /* ENALabel.swift in Sources */ = {isa = PBXBuildFile; fileRef = 71B804462484CC0800D53506 /* ENALabel.swift */; };
		71B804492484D37300D53506 /* RiskLegendViewController.swift in Sources */ = {isa = PBXBuildFile; fileRef = 71B804482484D37300D53506 /* RiskLegendViewController.swift */; };
		71B8044B2485190800D53506 /* risk-legend.xcassets in Resources */ = {isa = PBXBuildFile; fileRef = 71B8044A2485190800D53506 /* risk-legend.xcassets */; };
		71B8044D248525CD00D53506 /* RiskLegendViewController+DynamicTableViewModel.swift in Sources */ = {isa = PBXBuildFile; fileRef = 71B8044C248525CD00D53506 /* RiskLegendViewController+DynamicTableViewModel.swift */; };
		71B8044F248526B600D53506 /* DynamicTableViewSpaceCell.swift in Sources */ = {isa = PBXBuildFile; fileRef = 71B8044E248526B600D53506 /* DynamicTableViewSpaceCell.swift */; };
		71B804522485272F00D53506 /* RiskLegendNumberedTitleCell.swift in Sources */ = {isa = PBXBuildFile; fileRef = 71B804512485272F00D53506 /* RiskLegendNumberedTitleCell.swift */; };
		71B804542485273C00D53506 /* RiskLegendDotBodyCell.swift in Sources */ = {isa = PBXBuildFile; fileRef = 71B804532485273C00D53506 /* RiskLegendDotBodyCell.swift */; };
		71F2E57B2487AEFC00694F1A /* ena-colors.xcassets in Resources */ = {isa = PBXBuildFile; fileRef = 71F2E57A2487AEFC00694F1A /* ena-colors.xcassets */; };
		71FD8862246EB27F00E804D0 /* ExposureDetectionViewController.swift in Sources */ = {isa = PBXBuildFile; fileRef = 71FD8861246EB27F00E804D0 /* ExposureDetectionViewController.swift */; };
		71FE1C69247A8FE100851FEB /* DynamicTableViewHeaderFooterView.swift in Sources */ = {isa = PBXBuildFile; fileRef = 71FE1C68247A8FE100851FEB /* DynamicTableViewHeaderFooterView.swift */; };
		71FE1C6B247AA3F100851FEB /* ExposureDetectionViewController+State.swift in Sources */ = {isa = PBXBuildFile; fileRef = 71FE1C6A247AA3F100851FEB /* ExposureDetectionViewController+State.swift */; };
		71FE1C6D247AA43400851FEB /* ExposureDetectionViewController+Summary.swift in Sources */ = {isa = PBXBuildFile; fileRef = 71FE1C6C247AA43400851FEB /* ExposureDetectionViewController+Summary.swift */; };
		71FE1C71247AA7B700851FEB /* DynamicTableViewHeaderImageView.swift in Sources */ = {isa = PBXBuildFile; fileRef = 71FE1C70247AA7B700851FEB /* DynamicTableViewHeaderImageView.swift */; };
		71FE1C7A247AC2B500851FEB /* ExposureSubmissionSuccessViewController.swift in Sources */ = {isa = PBXBuildFile; fileRef = 71FE1C73247AC2B500851FEB /* ExposureSubmissionSuccessViewController.swift */; };
		71FE1C7B247AC2B500851FEB /* ExposureSubmissionQRScannerViewController.swift in Sources */ = {isa = PBXBuildFile; fileRef = 71FE1C74247AC2B500851FEB /* ExposureSubmissionQRScannerViewController.swift */; };
		71FE1C7C247AC2B500851FEB /* ExposureSubmissionOverviewViewController.swift in Sources */ = {isa = PBXBuildFile; fileRef = 71FE1C75247AC2B500851FEB /* ExposureSubmissionOverviewViewController.swift */; };
		71FE1C7D247AC2B500851FEB /* ExposureSubmissionTanInputViewController.swift in Sources */ = {isa = PBXBuildFile; fileRef = 71FE1C76247AC2B500851FEB /* ExposureSubmissionTanInputViewController.swift */; };
		71FE1C7F247AC2B500851FEB /* ExposureSubmissionTestResultViewController.swift in Sources */ = {isa = PBXBuildFile; fileRef = 71FE1C78247AC2B500851FEB /* ExposureSubmissionTestResultViewController.swift */; };
		71FE1C80247AC2B500851FEB /* ExposureSubmissionNavigationController.swift in Sources */ = {isa = PBXBuildFile; fileRef = 71FE1C79247AC2B500851FEB /* ExposureSubmissionNavigationController.swift */; };
		71FE1C82247AC30300851FEB /* ENATanInput.swift in Sources */ = {isa = PBXBuildFile; fileRef = 71FE1C81247AC30300851FEB /* ENATanInput.swift */; };
		71FE1C86247AC33D00851FEB /* ExposureSubmissionTestResultHeaderView.swift in Sources */ = {isa = PBXBuildFile; fileRef = 71FE1C84247AC33D00851FEB /* ExposureSubmissionTestResultHeaderView.swift */; };
		71FE1C87247AC33D00851FEB /* ExposureSubmissionTestResultHeaderView.xib in Resources */ = {isa = PBXBuildFile; fileRef = 71FE1C85247AC33D00851FEB /* ExposureSubmissionTestResultHeaderView.xib */; };
		71FE1C8C247AC79D00851FEB /* DynamicTableViewIconCell.swift in Sources */ = {isa = PBXBuildFile; fileRef = 71FE1C8A247AC79D00851FEB /* DynamicTableViewIconCell.swift */; };
		71FE1C8D247AC79D00851FEB /* DynamicTableViewIconCell.xib in Resources */ = {isa = PBXBuildFile; fileRef = 71FE1C8B247AC79D00851FEB /* DynamicTableViewIconCell.xib */; };
		85142501245DA0B3009D2791 /* UIViewController+Alert.swift in Sources */ = {isa = PBXBuildFile; fileRef = 85142500245DA0B3009D2791 /* UIViewController+Alert.swift */; };
		8539874F2467094E00D28B62 /* AppIcon.xcassets in Resources */ = {isa = PBXBuildFile; fileRef = 8539874E2467094E00D28B62 /* AppIcon.xcassets */; };
		853D987A24694A8700490DBA /* ENAButton.swift in Sources */ = {isa = PBXBuildFile; fileRef = 853D987924694A8700490DBA /* ENAButton.swift */; };
		853D98832469DC5000490DBA /* ExposureNotificationSetting.storyboard in Resources */ = {isa = PBXBuildFile; fileRef = 853D98822469DC5000490DBA /* ExposureNotificationSetting.storyboard */; };
		858F6F6E245A103C009FFD33 /* ExposureNotification.framework in Frameworks */ = {isa = PBXBuildFile; fileRef = 858F6F6D245A103C009FFD33 /* ExposureNotification.framework */; };
		8595BF5F246032D90056EA27 /* ENASwitch.swift in Sources */ = {isa = PBXBuildFile; fileRef = 8595BF5E246032D90056EA27 /* ENASwitch.swift */; };
		859DD512248549790073D59F /* MockDiagnosisKeysRetrieval.swift in Sources */ = {isa = PBXBuildFile; fileRef = 859DD511248549790073D59F /* MockDiagnosisKeysRetrieval.swift */; };
		85D7593F2457048F008175F0 /* AppDelegate.swift in Sources */ = {isa = PBXBuildFile; fileRef = 85D7593E2457048F008175F0 /* AppDelegate.swift */; };
		85D759412457048F008175F0 /* SceneDelegate.swift in Sources */ = {isa = PBXBuildFile; fileRef = 85D759402457048F008175F0 /* SceneDelegate.swift */; };
		85D7594B24570491008175F0 /* Assets.xcassets in Resources */ = {isa = PBXBuildFile; fileRef = 85D7594A24570491008175F0 /* Assets.xcassets */; };
		85D7594E24570491008175F0 /* LaunchScreen.storyboard in Resources */ = {isa = PBXBuildFile; fileRef = 85D7594C24570491008175F0 /* LaunchScreen.storyboard */; };
		85D7596424570491008175F0 /* ENAUITests.swift in Sources */ = {isa = PBXBuildFile; fileRef = 85D7596324570491008175F0 /* ENAUITests.swift */; };
		85E33444247EB357006E74EC /* CircularProgressView.swift in Sources */ = {isa = PBXBuildFile; fileRef = 85E33443247EB357006E74EC /* CircularProgressView.swift */; };
		A173665324844F41006BE209 /* SQLiteKeyValueStoreTests.swift in Sources */ = {isa = PBXBuildFile; fileRef = A173665124844F29006BE209 /* SQLiteKeyValueStoreTests.swift */; };
		A17366552484978A006BE209 /* OnboardingInfoViewControllerUtils.swift in Sources */ = {isa = PBXBuildFile; fileRef = A17366542484978A006BE209 /* OnboardingInfoViewControllerUtils.swift */; };
		A17DA5E32486D8EF006F310F /* RiskLevelTests.swift in Sources */ = {isa = PBXBuildFile; fileRef = A17DA5E12486D8E7006F310F /* RiskLevelTests.swift */; };
		A36D07B72486AD0100E46F96 /* HomeTestResultCellConfigurator.swift in Sources */ = {isa = PBXBuildFile; fileRef = A36D07B62486AD0100E46F96 /* HomeTestResultCellConfigurator.swift */; };
		A36D07B92486D61C00E46F96 /* HomeCardCellButtonDelegate.swift in Sources */ = {isa = PBXBuildFile; fileRef = A36D07B82486D61C00E46F96 /* HomeCardCellButtonDelegate.swift */; };
		A36D07B32485649F00E46F96 /* HomeExposureSubmissionStateCellConfigurator.swift in Sources */ = {isa = PBXBuildFile; fileRef = A36D07B22485649F00E46F96 /* HomeExposureSubmissionStateCellConfigurator.swift */; };
		A36D07B52485652500E46F96 /* ExposureSubmissionCell.swift in Sources */ = {isa = PBXBuildFile; fileRef = A36D07B42485652500E46F96 /* ExposureSubmissionCell.swift */; };
		A3C4F96024812CD20047F23E /* ExposureSubmissionWarnOthersViewController.swift in Sources */ = {isa = PBXBuildFile; fileRef = A3C4F95F24812CD20047F23E /* ExposureSubmissionWarnOthersViewController.swift */; };
		A3E5E71A247D4FFB00237116 /* ExposureSubmissionViewUtils.swift in Sources */ = {isa = PBXBuildFile; fileRef = A3E5E719247D4FFB00237116 /* ExposureSubmissionViewUtils.swift */; };
		A3E5E71E247E6F7A00237116 /* SpinnerInjectable.swift in Sources */ = {isa = PBXBuildFile; fileRef = A3E5E71D247E6F7A00237116 /* SpinnerInjectable.swift */; };
		A3FF84EC247BFAF00053E947 /* Hasher.swift in Sources */ = {isa = PBXBuildFile; fileRef = A3FF84EB247BFAF00053E947 /* Hasher.swift */; };
		B10FB030246036F3004CA11E /* SwiftProtobuf in Frameworks */ = {isa = PBXBuildFile; productRef = B10FB02F246036F3004CA11E /* SwiftProtobuf */; };
		B10FD5ED246EAADC00E9D7F2 /* AppInformationDetailViewController.swift in Sources */ = {isa = PBXBuildFile; fileRef = 71CC3E9E246D6B6800217F2C /* AppInformationDetailViewController.swift */; };
		B10FD5F1246EAB1000E9D7F2 /* AppInformationDetailModelData.swift in Sources */ = {isa = PBXBuildFile; fileRef = 71CC3E9C246D5D8000217F2C /* AppInformationDetailModelData.swift */; };
		B10FD5F2246EAB1600E9D7F2 /* AppInformationDetailModel.swift in Sources */ = {isa = PBXBuildFile; fileRef = 71CC3E9A246D5D6C00217F2C /* AppInformationDetailModel.swift */; };
		B10FD5F4246EAC1700E9D7F2 /* AppleFilesWriter.swift in Sources */ = {isa = PBXBuildFile; fileRef = B10FD5F3246EAC1700E9D7F2 /* AppleFilesWriter.swift */; };
		B111EE2C2465D9F7001AEBB4 /* String+Localization.swift in Sources */ = {isa = PBXBuildFile; fileRef = B111EE2B2465D9F7001AEBB4 /* String+Localization.swift */; };
		B112545A246F2C6500AB5036 /* ENTemporaryExposureKey+Convert.swift in Sources */ = {isa = PBXBuildFile; fileRef = B1125459246F2C6500AB5036 /* ENTemporaryExposureKey+Convert.swift */; };
		B11E619B246EE4B0004A056A /* DynamicTypeLabel.swift in Sources */ = {isa = PBXBuildFile; fileRef = 71CC3EA0246D6BBF00217F2C /* DynamicTypeLabel.swift */; };
		B11E619C246EE4E9004A056A /* UIFont+DynamicType.swift in Sources */ = {isa = PBXBuildFile; fileRef = 71CC3EA2246D6C4000217F2C /* UIFont+DynamicType.swift */; };
		B13FF409247EC67F00535F37 /* HomeViewController+State.swift in Sources */ = {isa = PBXBuildFile; fileRef = B13FF408247EC67F00535F37 /* HomeViewController+State.swift */; };
		B143DBDF2477F292000A29E8 /* ExposureNotificationSettingViewController.swift in Sources */ = {isa = PBXBuildFile; fileRef = 853D98842469DC8100490DBA /* ExposureNotificationSettingViewController.swift */; };
		B14D0CD9246E946E00D5BEBC /* ExposureDetection.swift in Sources */ = {isa = PBXBuildFile; fileRef = B1A9E70D246D73180024CC12 /* ExposureDetection.swift */; };
		B14D0CDB246E968C00D5BEBC /* String+Today.swift in Sources */ = {isa = PBXBuildFile; fileRef = B14D0CDA246E968C00D5BEBC /* String+Today.swift */; };
		B14D0CDD246E972400D5BEBC /* ExposureDetectionDelegate.swift in Sources */ = {isa = PBXBuildFile; fileRef = B14D0CDC246E972400D5BEBC /* ExposureDetectionDelegate.swift */; };
		B14D0CDF246E976400D5BEBC /* ExposureDetectionTransaction+DidEndPrematurelyReason.swift in Sources */ = {isa = PBXBuildFile; fileRef = B14D0CDE246E976400D5BEBC /* ExposureDetectionTransaction+DidEndPrematurelyReason.swift */; };
		B153096A24706F1000A4A1BD /* URLSession+Default.swift in Sources */ = {isa = PBXBuildFile; fileRef = B153096924706F1000A4A1BD /* URLSession+Default.swift */; };
		B153096C24706F2400A4A1BD /* URLSessionConfiguration+Default.swift in Sources */ = {isa = PBXBuildFile; fileRef = B153096B24706F2400A4A1BD /* URLSessionConfiguration+Default.swift */; };
		B15382E5248273F30010F007 /* MockTestStore.swift in Sources */ = {isa = PBXBuildFile; fileRef = B15382E3248273DC0010F007 /* MockTestStore.swift */; };
		B15382E7248290BB0010F007 /* AppleFilesWriterTests.swift in Sources */ = {isa = PBXBuildFile; fileRef = B15382E6248290BB0010F007 /* AppleFilesWriterTests.swift */; };
		B15382FE248424F00010F007 /* ExposureDetectionTests.swift in Sources */ = {isa = PBXBuildFile; fileRef = B15382FD248424F00010F007 /* ExposureDetectionTests.swift */; };
		B154F59B246DD5CF003E891E /* Client+Convenience.swift in Sources */ = {isa = PBXBuildFile; fileRef = B154F59A246DD5CF003E891E /* Client+Convenience.swift */; };
		B16177E824802F9B006E435A /* DownloadedPackagesSQLLiteStoreTests.swift in Sources */ = {isa = PBXBuildFile; fileRef = B16177E724802F9B006E435A /* DownloadedPackagesSQLLiteStoreTests.swift */; };
		B161782524804AC3006E435A /* DownloadedPackagesSQLLiteStore.swift in Sources */ = {isa = PBXBuildFile; fileRef = B161782424804AC3006E435A /* DownloadedPackagesSQLLiteStore.swift */; };
		B161782724804AF3006E435A /* DownloadedPackagesInMemoryStore.swift in Sources */ = {isa = PBXBuildFile; fileRef = B161782624804AF3006E435A /* DownloadedPackagesInMemoryStore.swift */; };
		B161782D248062CE006E435A /* DeltaCalculationResultTests.swift in Sources */ = {isa = PBXBuildFile; fileRef = B161782C248062CE006E435A /* DeltaCalculationResultTests.swift */; };
		B161782E2480658F006E435A /* DeltaCalculationResult.swift in Sources */ = {isa = PBXBuildFile; fileRef = B161782924805784006E435A /* DeltaCalculationResult.swift */; };
		B1741B492462C207006275D9 /* Client.swift in Sources */ = {isa = PBXBuildFile; fileRef = B1741B482462C207006275D9 /* Client.swift */; };
		B1741B4B2462C21C006275D9 /* DMQRCodeScanViewController.swift in Sources */ = {isa = PBXBuildFile; fileRef = B1741B402461A511006275D9 /* DMQRCodeScanViewController.swift */; };
		B1741B4C2462C21F006275D9 /* DMDeveloperMenu.swift in Sources */ = {isa = PBXBuildFile; fileRef = B1741B432461C257006275D9 /* DMDeveloperMenu.swift */; };
		B1741B4D2462C21F006275D9 /* DMQRCodeViewController.swift in Sources */ = {isa = PBXBuildFile; fileRef = B1741B3D24619179006275D9 /* DMQRCodeViewController.swift */; };
		B1741B4E2462C21F006275D9 /* DMViewController.swift in Sources */ = {isa = PBXBuildFile; fileRef = B1569DDE245D70990079FCD7 /* DMViewController.swift */; };
		B1741B582462EBDB006275D9 /* HomeViewController.swift in Sources */ = {isa = PBXBuildFile; fileRef = 51CE1B2E245F5CFC002CF42A /* HomeViewController.swift */; };
		B17A44A22464906A00CB195E /* KeyTests.swift in Sources */ = {isa = PBXBuildFile; fileRef = B17A44A12464906A00CB195E /* KeyTests.swift */; };
		B18C411D246DB30000B8D8CB /* URL+Helper.swift in Sources */ = {isa = PBXBuildFile; fileRef = B18C411C246DB30000B8D8CB /* URL+Helper.swift */; };
		B1A76E9F24714AC700EA5208 /* HTTPClient+Configuration.swift in Sources */ = {isa = PBXBuildFile; fileRef = B1A76E9E24714AC700EA5208 /* HTTPClient+Configuration.swift */; };
		B1A76EA224714F7900EA5208 /* ClientModeTests.swift in Sources */ = {isa = PBXBuildFile; fileRef = B1CF8D0F246C1F4100DBE135 /* ClientModeTests.swift */; };
		B1A89F372481814E00DA1CEC /* PersistedAndPublished.swift in Sources */ = {isa = PBXBuildFile; fileRef = 0D5611B7247FD36F00B5B094 /* PersistedAndPublished.swift */; };
		B1A89F3824819C2B00DA1CEC /* HomeInteractor.swift in Sources */ = {isa = PBXBuildFile; fileRef = 5111E7622460BB1500ED6498 /* HomeInteractor.swift */; };
		B1A89F3924819CC200DA1CEC /* ExposureStateUpdating.swift in Sources */ = {isa = PBXBuildFile; fileRef = B18CADAD24782FA4006F53F0 /* ExposureStateUpdating.swift */; };
		B1A89F3A24819CD300DA1CEC /* HomeRiskImageItemViewConfigurator.swift in Sources */ = {isa = PBXBuildFile; fileRef = 514EE99F246D4DF800DE4884 /* HomeRiskImageItemViewConfigurator.swift */; };
		B1A89F3B24819CE800DA1CEC /* LabelTableViewCell.swift in Sources */ = {isa = PBXBuildFile; fileRef = CDD87C5C247559E3007CE6CA /* LabelTableViewCell.swift */; };
		B1B381432472EF8B0056BEEE /* HTTPClient+Configuration.swift in Sources */ = {isa = PBXBuildFile; fileRef = B12995E8246C344100854AD0 /* HTTPClient+Configuration.swift */; };
		B1B9CF1F246ED2E8008F04F5 /* Sap_FilebucketTests.swift in Sources */ = {isa = PBXBuildFile; fileRef = B1B9CF1E246ED2E8008F04F5 /* Sap_FilebucketTests.swift */; };
		B1C6ECFF247F089E0066138F /* RiskImageItemView.swift in Sources */ = {isa = PBXBuildFile; fileRef = 51B5B415246DF13D00DC5D3E /* RiskImageItemView.swift */; };
		B1C6ED00247F23730066138F /* NotificationName.swift in Sources */ = {isa = PBXBuildFile; fileRef = 51D420D324586DCA00AD70CA /* NotificationName.swift */; };
		B1CD333C24865A7D00B06E9B /* TracingStatusHistory.swift in Sources */ = {isa = PBXBuildFile; fileRef = B1CD333B24865A7D00B06E9B /* TracingStatusHistory.swift */; };
		B1CD333E24865E0000B06E9B /* TracingStatusHistoryTests.swift in Sources */ = {isa = PBXBuildFile; fileRef = B1CD333D24865E0000B06E9B /* TracingStatusHistoryTests.swift */; };
		B1D431C8246C69F300E728AD /* HTTPClient+ConfigurationTests.swift in Sources */ = {isa = PBXBuildFile; fileRef = B1D431C7246C69F300E728AD /* HTTPClient+ConfigurationTests.swift */; };
		B1D431CB246C84A400E728AD /* DownloadedPackagesStore.swift in Sources */ = {isa = PBXBuildFile; fileRef = B1D431CA246C84A400E728AD /* DownloadedPackagesStore.swift */; };
		B1D431CE246C84F200E728AD /* KeyPackagesStoreTests.swift in Sources */ = {isa = PBXBuildFile; fileRef = B1D431CC246C84ED00E728AD /* KeyPackagesStoreTests.swift */; };
		B1D6B002247DA0320079DDD3 /* ExposureDetectionViewControllerDelegate.swift in Sources */ = {isa = PBXBuildFile; fileRef = B1D6B001247DA0320079DDD3 /* ExposureDetectionViewControllerDelegate.swift */; };
		B1D6B004247DA4920079DDD3 /* UIApplication+CoronaWarn.swift in Sources */ = {isa = PBXBuildFile; fileRef = B1D6B003247DA4920079DDD3 /* UIApplication+CoronaWarn.swift */; };
		B1D7D68C24766D2100E4DA5D /* risk_score_parameters.pb.swift in Sources */ = {isa = PBXBuildFile; fileRef = B1D7D68424766D2100E4DA5D /* risk_score_parameters.pb.swift */; };
		B1D7D68E24766D2100E4DA5D /* submission_payload.pb.swift in Sources */ = {isa = PBXBuildFile; fileRef = B1D7D68624766D2100E4DA5D /* submission_payload.pb.swift */; };
		B1D7D69124766D2100E4DA5D /* risk_level.pb.swift in Sources */ = {isa = PBXBuildFile; fileRef = B1D7D68924766D2100E4DA5D /* risk_level.pb.swift */; };
		B1D7D69224766D2100E4DA5D /* apple_export.pb.swift in Sources */ = {isa = PBXBuildFile; fileRef = B1D7D68A24766D2100E4DA5D /* apple_export.pb.swift */; };
		B1DDDABC247137B000A07175 /* HTTPClientConfigurationEndpointTests.swift in Sources */ = {isa = PBXBuildFile; fileRef = B1DDDABB247137B000A07175 /* HTTPClientConfigurationEndpointTests.swift */; };
		B1DDDABE24713BAD00A07175 /* SAPDownloadedPackage.swift in Sources */ = {isa = PBXBuildFile; fileRef = B1A9E710246D782F0024CC12 /* SAPDownloadedPackage.swift */; };
		B1E8C99D2479D4E7006DC678 /* DMSubmissionStateViewController.swift in Sources */ = {isa = PBXBuildFile; fileRef = B1E8C99C2479D4E7006DC678 /* DMSubmissionStateViewController.swift */; };
		B1E8C9A5247AB869006DC678 /* ZIPFoundation in Frameworks */ = {isa = PBXBuildFile; productRef = B1E8C9A4247AB869006DC678 /* ZIPFoundation */; };
		B1EAEC8B24711884003BE9A2 /* URLSession+Convenience.swift in Sources */ = {isa = PBXBuildFile; fileRef = B1EAEC8A24711884003BE9A2 /* URLSession+Convenience.swift */; };
		B1EAEC8F247118D1003BE9A2 /* URLSession+ConvenienceTests.swift in Sources */ = {isa = PBXBuildFile; fileRef = B1EAEC8D247118CB003BE9A2 /* URLSession+ConvenienceTests.swift */; };
		B1EAEC91247128ED003BE9A2 /* ClientMode.swift in Sources */ = {isa = PBXBuildFile; fileRef = B1EAEC90247128ED003BE9A2 /* ClientMode.swift */; };
		B1F82DF224718C7300E2E56A /* DMConfigurationViewController.swift in Sources */ = {isa = PBXBuildFile; fileRef = B1F82DF124718C7300E2E56A /* DMConfigurationViewController.swift */; };
		B1F8AE482479B4C30093A588 /* api-response-day-2020-05-16 in Resources */ = {isa = PBXBuildFile; fileRef = B1F8AE472479B4C30093A588 /* api-response-day-2020-05-16 */; };
		B1F8AE4C2479C1C20093A588 /* de-config in Resources */ = {isa = PBXBuildFile; fileRef = B1F8AE4B2479C1C20093A588 /* de-config */; };
		B1FE13EA248838E400D012E5 /* FMDB in Frameworks */ = {isa = PBXBuildFile; productRef = B1FE13E9248838E400D012E5 /* FMDB */; };
		CD2EC329247D82EE00C6B3F9 /* NotificationSettingsViewController.swift in Sources */ = {isa = PBXBuildFile; fileRef = CD2EC328247D82EE00C6B3F9 /* NotificationSettingsViewController.swift */; };
		CD678F6D246C43EE00B6A0F8 /* MockTestClient.swift in Sources */ = {isa = PBXBuildFile; fileRef = CD678F6C246C43EE00B6A0F8 /* MockTestClient.swift */; };
		CD678F6F246C43FC00B6A0F8 /* MockURLSession.swift in Sources */ = {isa = PBXBuildFile; fileRef = CD678F6E246C43FC00B6A0F8 /* MockURLSession.swift */; };
		CD8638532477EBD400A5A07C /* SettingsViewModel.swift in Sources */ = {isa = PBXBuildFile; fileRef = CD8638522477EBD400A5A07C /* SettingsViewModel.swift */; };
		CD99A3A9245C272400BF12AF /* ExposureSubmissionService.swift in Sources */ = {isa = PBXBuildFile; fileRef = CD99A3A8245C272400BF12AF /* ExposureSubmissionService.swift */; };
		CD99A3C7246155C300BF12AF /* Logger.swift in Sources */ = {isa = PBXBuildFile; fileRef = CD99A3C6246155C300BF12AF /* Logger.swift */; };
		CD99A3CA2461A47C00BF12AF /* AppStrings.swift in Sources */ = {isa = PBXBuildFile; fileRef = CD99A3C92461A47C00BF12AF /* AppStrings.swift */; };
		CDCE11D6247D644100F30825 /* NotificationSettingsViewModel.swift in Sources */ = {isa = PBXBuildFile; fileRef = CDCE11D5247D644100F30825 /* NotificationSettingsViewModel.swift */; };
		CDCE11D9247D64C600F30825 /* NotificationSettingsOnTableViewCell.swift in Sources */ = {isa = PBXBuildFile; fileRef = CDCE11D8247D64C600F30825 /* NotificationSettingsOnTableViewCell.swift */; };
		CDCE11DB247D64D600F30825 /* NotificationSettingsOffTableViewCell.swift in Sources */ = {isa = PBXBuildFile; fileRef = CDCE11DA247D64D600F30825 /* NotificationSettingsOffTableViewCell.swift */; };
		CDD87C56247556DE007CE6CA /* MainSettingsTableViewCell.swift in Sources */ = {isa = PBXBuildFile; fileRef = CDD87C54247556DE007CE6CA /* MainSettingsTableViewCell.swift */; };
		CDF27BD3246ADBA70044D32B /* ExposureSubmissionServiceTests.swift in Sources */ = {isa = PBXBuildFile; fileRef = CDF27BD2246ADBA70044D32B /* ExposureSubmissionServiceTests.swift */; };
		CDF27BD5246ADBF30044D32B /* HTTPClientTests.swift in Sources */ = {isa = PBXBuildFile; fileRef = CDF27BD4246ADBF30044D32B /* HTTPClientTests.swift */; };
		EE20EA072469883900770683 /* RiskLegend.storyboard in Resources */ = {isa = PBXBuildFile; fileRef = EE20EA062469883900770683 /* RiskLegend.storyboard */; };
		EE22DB81247FB40A001B0A71 /* ENStateHandler.swift in Sources */ = {isa = PBXBuildFile; fileRef = EE22DB7F247FB409001B0A71 /* ENStateHandler.swift */; };
		EE22DB82247FB40A001B0A71 /* ENSettingModel.swift in Sources */ = {isa = PBXBuildFile; fileRef = EE22DB80247FB409001B0A71 /* ENSettingModel.swift */; };
		EE22DB89247FB43A001B0A71 /* TracingHistoryTableViewCell.swift in Sources */ = {isa = PBXBuildFile; fileRef = EE22DB84247FB43A001B0A71 /* TracingHistoryTableViewCell.swift */; };
		EE22DB8A247FB43A001B0A71 /* ImageTableViewCell.swift in Sources */ = {isa = PBXBuildFile; fileRef = EE22DB85247FB43A001B0A71 /* ImageTableViewCell.swift */; };
		EE22DB8B247FB43A001B0A71 /* ActionDetailTableViewCell.swift in Sources */ = {isa = PBXBuildFile; fileRef = EE22DB86247FB43A001B0A71 /* ActionDetailTableViewCell.swift */; };
		EE22DB8C247FB43A001B0A71 /* DescriptionTableViewCell.swift in Sources */ = {isa = PBXBuildFile; fileRef = EE22DB87247FB43A001B0A71 /* DescriptionTableViewCell.swift */; };
		EE22DB8D247FB43A001B0A71 /* ActionTableViewCell.swift in Sources */ = {isa = PBXBuildFile; fileRef = EE22DB88247FB43A001B0A71 /* ActionTableViewCell.swift */; };
		EE22DB8F247FB46C001B0A71 /* ENStateTests.swift in Sources */ = {isa = PBXBuildFile; fileRef = EE22DB8E247FB46C001B0A71 /* ENStateTests.swift */; };
		EE22DB91247FB479001B0A71 /* MockStateHandlerObserverDelegate.swift in Sources */ = {isa = PBXBuildFile; fileRef = EE22DB90247FB479001B0A71 /* MockStateHandlerObserverDelegate.swift */; };
		EE278B2D245F2BBB008B06F9 /* InviteFriends.storyboard in Resources */ = {isa = PBXBuildFile; fileRef = EE278B2C245F2BBB008B06F9 /* InviteFriends.storyboard */; };
		EE278B30245F2C8A008B06F9 /* FriendsInviteController.swift in Sources */ = {isa = PBXBuildFile; fileRef = EE278B2F245F2C8A008B06F9 /* FriendsInviteController.swift */; };
		EE46E5D82466AEA50057627F /* UIView.swift in Sources */ = {isa = PBXBuildFile; fileRef = EE46E5D72466AEA50057627F /* UIView.swift */; };
		EE70C23D245B09EA00AC9B2F /* Localizable.strings in Resources */ = {isa = PBXBuildFile; fileRef = EE70C23A245B09E900AC9B2F /* Localizable.strings */; };
		EE92A33E245D96DA006B97B0 /* Localizable.stringsdict in Resources */ = {isa = PBXBuildFile; fileRef = EE92A340245D96DA006B97B0 /* Localizable.stringsdict */; };
		EEF1067A246EBF8B009DFB4E /* ResetViewController.swift in Sources */ = {isa = PBXBuildFile; fileRef = EEF10679246EBF8B009DFB4E /* ResetViewController.swift */; };
		F247572B24838AC8003E1FC5 /* DynamicTableViewControllerTests.swift in Sources */ = {isa = PBXBuildFile; fileRef = F247572A24838AC8003E1FC5 /* DynamicTableViewControllerTests.swift */; };
		F252472F2483955B00C5556B /* DynamicTableViewControllerFake.storyboard in Resources */ = {isa = PBXBuildFile; fileRef = F252472E2483955B00C5556B /* DynamicTableViewControllerFake.storyboard */; };
		F25247312484456800C5556B /* DynamicTableViewModelTests.swift in Sources */ = {isa = PBXBuildFile; fileRef = F25247302484456800C5556B /* DynamicTableViewModelTests.swift */; };
/* End PBXBuildFile section */

/* Begin PBXContainerItemProxy section */
		85D7595524570491008175F0 /* PBXContainerItemProxy */ = {
			isa = PBXContainerItemProxy;
			containerPortal = 85D759332457048F008175F0 /* Project object */;
			proxyType = 1;
			remoteGlobalIDString = 85D7593A2457048F008175F0;
			remoteInfo = ENA;
		};
		85D7596024570491008175F0 /* PBXContainerItemProxy */ = {
			isa = PBXContainerItemProxy;
			containerPortal = 85D759332457048F008175F0 /* Project object */;
			proxyType = 1;
			remoteGlobalIDString = 85D7593A2457048F008175F0;
			remoteInfo = ENA;
		};
/* End PBXContainerItemProxy section */

/* Begin PBXCopyFilesBuildPhase section */
		B102BDB924603FD600CD55A2 /* Embed Frameworks */ = {
			isa = PBXCopyFilesBuildPhase;
			buildActionMask = 2147483647;
			dstPath = "";
			dstSubfolderSpec = 10;
			files = (
			);
			name = "Embed Frameworks";
			runOnlyForDeploymentPostprocessing = 0;
		};
/* End PBXCopyFilesBuildPhase section */

/* Begin PBXFileReference section */
		011E13AD24680A4000973467 /* HTTPClient.swift */ = {isa = PBXFileReference; lastKnownFileType = sourcecode.swift; path = HTTPClient.swift; sourceTree = "<group>"; };
		011E4B002483A35A002E6412 /* ENACommunity.entitlements */ = {isa = PBXFileReference; fileEncoding = 4; lastKnownFileType = text.plist.entitlements; path = ENACommunity.entitlements; sourceTree = "<group>"; };
		013DC101245DAC4E00EE58B0 /* Store.swift */ = {isa = PBXFileReference; lastKnownFileType = sourcecode.swift; path = Store.swift; sourceTree = "<group>"; };
		0159E6BF247829BA00894A89 /* temporary_exposure_key_export.pb.swift */ = {isa = PBXFileReference; fileEncoding = 4; lastKnownFileType = sourcecode.swift; name = temporary_exposure_key_export.pb.swift; path = ../../../gen/output/temporary_exposure_key_export.pb.swift; sourceTree = "<group>"; };
		0159E6C0247829BA00894A89 /* temporary_exposure_key_signature_list.pb.swift */ = {isa = PBXFileReference; fileEncoding = 4; lastKnownFileType = sourcecode.swift; name = temporary_exposure_key_signature_list.pb.swift; path = ../../../gen/output/temporary_exposure_key_signature_list.pb.swift; sourceTree = "<group>"; };
		016146902487A43E00660992 /* WebPageHelper.swift */ = {isa = PBXFileReference; lastKnownFileType = sourcecode.swift; path = WebPageHelper.swift; sourceTree = "<group>"; };
		01F5F7212487B9C000229720 /* AppInformationViewController.swift */ = {isa = PBXFileReference; lastKnownFileType = sourcecode.swift; path = AppInformationViewController.swift; sourceTree = "<group>"; };
		0D5611B3247F852C00B5B094 /* SQLiteKeyValueStore.swift */ = {isa = PBXFileReference; lastKnownFileType = sourcecode.swift; path = SQLiteKeyValueStore.swift; sourceTree = "<group>"; };
		0D5611B7247FD36F00B5B094 /* PersistedAndPublished.swift */ = {isa = PBXFileReference; fileEncoding = 4; lastKnownFileType = sourcecode.swift; path = PersistedAndPublished.swift; sourceTree = "<group>"; };
		0DFCC2692484D7A700E2811D /* ENA-Bridging-Header.h */ = {isa = PBXFileReference; lastKnownFileType = sourcecode.c.h; path = "ENA-Bridging-Header.h"; sourceTree = "<group>"; };
		0DFCC26F2484DC8200E2811D /* ENATests-Bridging-Header.h */ = {isa = PBXFileReference; lastKnownFileType = sourcecode.c.h; path = "ENATests-Bridging-Header.h"; sourceTree = "<group>"; };
		0DFCC2702484DC8400E2811D /* sqlite3.c */ = {isa = PBXFileReference; fileEncoding = 4; lastKnownFileType = sourcecode.c.c; path = sqlite3.c; sourceTree = "<group>"; };
		0DFCC2712484DC8400E2811D /* sqlite3.h */ = {isa = PBXFileReference; fileEncoding = 4; lastKnownFileType = sourcecode.c.h; path = sqlite3.h; sourceTree = "<group>"; };
		1309194E247972C40066E329 /* PrivacyProtectionViewController.swift */ = {isa = PBXFileReference; lastKnownFileType = sourcecode.swift; path = PrivacyProtectionViewController.swift; sourceTree = "<group>"; };
		130CB19B246D92F800ADE602 /* ENAUITestsOnboarding.swift */ = {isa = PBXFileReference; fileEncoding = 4; lastKnownFileType = sourcecode.swift; path = ENAUITestsOnboarding.swift; sourceTree = "<group>"; };
		134F0DB9247578FF00D88934 /* ENAUITestsHome.swift */ = {isa = PBXFileReference; fileEncoding = 4; lastKnownFileType = sourcecode.swift; path = ENAUITestsHome.swift; sourceTree = "<group>"; };
		134F0DBA247578FF00D88934 /* ENAUITests-Extensions.swift */ = {isa = PBXFileReference; fileEncoding = 4; lastKnownFileType = sourcecode.swift; path = "ENAUITests-Extensions.swift"; sourceTree = "<group>"; };
		134F0F2B2475793400D88934 /* SnapshotHelper.swift */ = {isa = PBXFileReference; fileEncoding = 4; lastKnownFileType = sourcecode.swift; name = SnapshotHelper.swift; path = ../../fastlane/SnapshotHelper.swift; sourceTree = "<group>"; };
		134FFA0F247466BD00D82D14 /* Accessibility.swift */ = {isa = PBXFileReference; fileEncoding = 4; lastKnownFileType = sourcecode.swift; path = Accessibility.swift; sourceTree = "<group>"; };
		13722043247AEEAD00152764 /* LocalNotificationManager.swift */ = {isa = PBXFileReference; lastKnownFileType = sourcecode.swift; path = LocalNotificationManager.swift; sourceTree = "<group>"; };
		137846482488027500A50AB8 /* OnboardingInfoViewController+Extension.swift */ = {isa = PBXFileReference; lastKnownFileType = sourcecode.swift; path = "OnboardingInfoViewController+Extension.swift"; sourceTree = "<group>"; };
		138910C4247A909000D739F6 /* ENATaskScheduler.swift */ = {isa = PBXFileReference; lastKnownFileType = sourcecode.swift; path = ENATaskScheduler.swift; sourceTree = "<group>"; };
		13BAE9B02472FB1E00CEE58A /* CellConfiguratorIndexPosition.swift */ = {isa = PBXFileReference; lastKnownFileType = sourcecode.swift; path = CellConfiguratorIndexPosition.swift; sourceTree = "<group>"; };
		26374AF3248138EF00C10110 /* exposure-submission.xcassets */ = {isa = PBXFileReference; lastKnownFileType = folder.assetcatalog; path = "exposure-submission.xcassets"; sourceTree = "<group>"; };
		2F3218CD24800F6500A7AC0A /* DynamicTableViewStepCell.swift */ = {isa = PBXFileReference; lastKnownFileType = sourcecode.swift; path = DynamicTableViewStepCell.swift; sourceTree = "<group>"; };
		2F3218CF248063E300A7AC0A /* UIView+Convenience.swift */ = {isa = PBXFileReference; lastKnownFileType = sourcecode.swift; path = "UIView+Convenience.swift"; sourceTree = "<group>"; };
		2F78574F248506BD00323A9C /* HomeTestResultCell.xib */ = {isa = PBXFileReference; fileEncoding = 4; lastKnownFileType = file.xib; path = HomeTestResultCell.xib; sourceTree = "<group>"; };
		2F785750248506BD00323A9C /* HomeTestResultCell.swift */ = {isa = PBXFileReference; fileEncoding = 4; lastKnownFileType = sourcecode.swift; path = HomeTestResultCell.swift; sourceTree = "<group>"; };
		2F80CFD8247ED988000F06AF /* ExposureSubmissionIntroViewController.swift */ = {isa = PBXFileReference; lastKnownFileType = sourcecode.swift; path = ExposureSubmissionIntroViewController.swift; sourceTree = "<group>"; };
		2F80CFDA247EDDB3000F06AF /* ExposureSubmissionHotlineViewController.swift */ = {isa = PBXFileReference; lastKnownFileType = sourcecode.swift; path = ExposureSubmissionHotlineViewController.swift; sourceTree = "<group>"; };
		2F80CFDC247EEB88000F06AF /* DynamicTableViewImageCardCell.swift */ = {isa = PBXFileReference; lastKnownFileType = sourcecode.swift; path = DynamicTableViewImageCardCell.swift; sourceTree = "<group>"; };
		4026C2D724851DFD00926FB4 /* AppInformationLegalViewController.swift */ = {isa = PBXFileReference; lastKnownFileType = sourcecode.swift; path = AppInformationLegalViewController.swift; sourceTree = "<group>"; };
		4026C2D92485249D00926FB4 /* AppInformationLegalModel.swift */ = {isa = PBXFileReference; lastKnownFileType = sourcecode.swift; path = AppInformationLegalModel.swift; sourceTree = "<group>"; };
		4026C2DB24852B7600926FB4 /* AppInformationLegalModelData.swift */ = {isa = PBXFileReference; lastKnownFileType = sourcecode.swift; path = AppInformationLegalModelData.swift; sourceTree = "<group>"; };
		4026C2E1248540FF00926FB4 /* AppInformationLegalEntryViewCell.xib */ = {isa = PBXFileReference; lastKnownFileType = file.xib; path = AppInformationLegalEntryViewCell.xib; sourceTree = "<group>"; };
		4026C2E324854C8D00926FB4 /* AppInformationLegalEntryViewCell.swift */ = {isa = PBXFileReference; lastKnownFileType = sourcecode.swift; path = AppInformationLegalEntryViewCell.swift; sourceTree = "<group>"; };
		2FF1D62D2487850200381FFB /* NSMutableAttributedString+Generation.swift */ = {isa = PBXFileReference; lastKnownFileType = sourcecode.swift; path = "NSMutableAttributedString+Generation.swift"; sourceTree = "<group>"; };
		2FF1D62F24880FCF00381FFB /* DynamicTableViewRoundedCell.swift */ = {isa = PBXFileReference; lastKnownFileType = sourcecode.swift; path = DynamicTableViewRoundedCell.swift; sourceTree = "<group>"; };
		2FF1D62D2487850200381FFB /* NSMutableAttributedString+Generation.swift */ = {isa = PBXFileReference; lastKnownFileType = sourcecode.swift; path = "NSMutableAttributedString+Generation.swift"; sourceTree = "<group>"; };
		3DD767452483D4DE002DD2B3 /* ReachabilityService.swift */ = {isa = PBXFileReference; lastKnownFileType = sourcecode.swift; path = ReachabilityService.swift; sourceTree = "<group>"; };
		3DD7674A2483D6C1002DD2B3 /* ConnectivityReachabilityService.swift */ = {isa = PBXFileReference; lastKnownFileType = sourcecode.swift; path = ConnectivityReachabilityService.swift; sourceTree = "<group>"; };
		3DD7674C2483DDAC002DD2B3 /* MockReachabilityService.swift */ = {isa = PBXFileReference; lastKnownFileType = sourcecode.swift; path = MockReachabilityService.swift; sourceTree = "<group>"; };
		5111E7622460BB1500ED6498 /* HomeInteractor.swift */ = {isa = PBXFileReference; lastKnownFileType = sourcecode.swift; path = HomeInteractor.swift; sourceTree = "<group>"; };
		51486D9E2484FC0200FCE216 /* HomeRiskLevelCellConfigurator.swift */ = {isa = PBXFileReference; lastKnownFileType = sourcecode.swift; path = HomeRiskLevelCellConfigurator.swift; sourceTree = "<group>"; };
		51486DA02485101500FCE216 /* RiskInactiveCollectionViewCell.swift */ = {isa = PBXFileReference; lastKnownFileType = sourcecode.swift; path = RiskInactiveCollectionViewCell.swift; sourceTree = "<group>"; };
		51486DA12485101500FCE216 /* RiskInactiveCollectionViewCell.xib */ = {isa = PBXFileReference; lastKnownFileType = file.xib; path = RiskInactiveCollectionViewCell.xib; sourceTree = "<group>"; };
		51486DA42485237200FCE216 /* RiskThankYouCollectionViewCell.swift */ = {isa = PBXFileReference; lastKnownFileType = sourcecode.swift; path = RiskThankYouCollectionViewCell.swift; sourceTree = "<group>"; };
		51486DA52485237200FCE216 /* RiskThankYouCollectionViewCell.xib */ = {isa = PBXFileReference; lastKnownFileType = file.xib; path = RiskThankYouCollectionViewCell.xib; sourceTree = "<group>"; };
		514C0A0524772F3400F235F6 /* HomeRiskViewConfigurator.swift */ = {isa = PBXFileReference; lastKnownFileType = sourcecode.swift; path = HomeRiskViewConfigurator.swift; sourceTree = "<group>"; };
		514C0A0724772F5E00F235F6 /* RiskItemView.swift */ = {isa = PBXFileReference; lastKnownFileType = sourcecode.swift; path = RiskItemView.swift; sourceTree = "<group>"; };
		514C0A09247AEEE200F235F6 /* en */ = {isa = PBXFileReference; lastKnownFileType = text.plist.stringsdict; name = en; path = en.lproj/Localizable.stringsdict; sourceTree = "<group>"; };
		514C0A0A247AF9F700F235F6 /* RiskTextItemView.xib */ = {isa = PBXFileReference; lastKnownFileType = file.xib; path = RiskTextItemView.xib; sourceTree = "<group>"; };
		514C0A0C247AFB0200F235F6 /* RiskTextItemView.swift */ = {isa = PBXFileReference; lastKnownFileType = sourcecode.swift; path = RiskTextItemView.swift; sourceTree = "<group>"; };
		514C0A0E247AFEC500F235F6 /* HomeRiskTextItemViewConfigurator.swift */ = {isa = PBXFileReference; lastKnownFileType = sourcecode.swift; path = HomeRiskTextItemViewConfigurator.swift; sourceTree = "<group>"; };
		514C0A10247C15EC00F235F6 /* HomeUnknownRiskCellConfigurator.swift */ = {isa = PBXFileReference; lastKnownFileType = sourcecode.swift; path = HomeUnknownRiskCellConfigurator.swift; sourceTree = "<group>"; };
		514C0A13247C163800F235F6 /* HomeLowRiskCellConfigurator.swift */ = {isa = PBXFileReference; lastKnownFileType = sourcecode.swift; path = HomeLowRiskCellConfigurator.swift; sourceTree = "<group>"; };
		514C0A15247C164700F235F6 /* HomeHighRiskCellConfigurator.swift */ = {isa = PBXFileReference; lastKnownFileType = sourcecode.swift; path = HomeHighRiskCellConfigurator.swift; sourceTree = "<group>"; };
		514C0A19247C16D600F235F6 /* HomeInactiveRiskCellConfigurator.swift */ = {isa = PBXFileReference; lastKnownFileType = sourcecode.swift; path = HomeInactiveRiskCellConfigurator.swift; sourceTree = "<group>"; };
		514E812F24618E3D00636861 /* ExposureDetection.storyboard */ = {isa = PBXFileReference; lastKnownFileType = file.storyboard; path = ExposureDetection.storyboard; sourceTree = "<group>"; };
		514E81332461B97700636861 /* ExposureManager.swift */ = {isa = PBXFileReference; fileEncoding = 4; lastKnownFileType = sourcecode.swift; path = ExposureManager.swift; sourceTree = "<group>"; };
		514EE998246D4C2E00DE4884 /* UITableViewCell+Identifier.swift */ = {isa = PBXFileReference; lastKnownFileType = sourcecode.swift; path = "UITableViewCell+Identifier.swift"; sourceTree = "<group>"; };
		514EE99A246D4C4C00DE4884 /* UITableView+Dequeue.swift */ = {isa = PBXFileReference; lastKnownFileType = sourcecode.swift; path = "UITableView+Dequeue.swift"; sourceTree = "<group>"; };
		514EE99C246D4CFB00DE4884 /* TableViewCellConfigurator.swift */ = {isa = PBXFileReference; lastKnownFileType = sourcecode.swift; path = TableViewCellConfigurator.swift; sourceTree = "<group>"; };
		514EE99F246D4DF800DE4884 /* HomeRiskImageItemViewConfigurator.swift */ = {isa = PBXFileReference; lastKnownFileType = sourcecode.swift; path = HomeRiskImageItemViewConfigurator.swift; sourceTree = "<group>"; };
		515BBDEA2484F8E500CDB674 /* HomeThankYouRiskCellConfigurator.swift */ = {isa = PBXFileReference; lastKnownFileType = sourcecode.swift; path = HomeThankYouRiskCellConfigurator.swift; sourceTree = "<group>"; };
		51895EDB245E16CD0085DA38 /* UIColor+ColorStyle.swift */ = {isa = PBXFileReference; lastKnownFileType = sourcecode.swift; path = "UIColor+ColorStyle.swift"; sourceTree = "<group>"; };
		518A69FA24687D5800444E66 /* RiskLevel.swift */ = {isa = PBXFileReference; lastKnownFileType = sourcecode.swift; path = RiskLevel.swift; sourceTree = "<group>"; };
		51B5B413246DF07300DC5D3E /* RiskImageItemView.xib */ = {isa = PBXFileReference; lastKnownFileType = file.xib; path = RiskImageItemView.xib; sourceTree = "<group>"; };
		51B5B415246DF13D00DC5D3E /* RiskImageItemView.swift */ = {isa = PBXFileReference; lastKnownFileType = sourcecode.swift; path = RiskImageItemView.swift; sourceTree = "<group>"; };
		51B5B41B246EC8B800DC5D3E /* HomeCardCollectionViewCell.swift */ = {isa = PBXFileReference; lastKnownFileType = sourcecode.swift; path = HomeCardCollectionViewCell.swift; sourceTree = "<group>"; };
		51C737BC245B349700286105 /* OnboardingInfoViewController.swift */ = {isa = PBXFileReference; lastKnownFileType = sourcecode.swift; path = OnboardingInfoViewController.swift; sourceTree = "<group>"; };
		51C737BE245B3B5D00286105 /* OnboardingInfo.swift */ = {isa = PBXFileReference; lastKnownFileType = sourcecode.swift; path = OnboardingInfo.swift; sourceTree = "<group>"; };
		51C7790B24867F16004582F8 /* RiskListItemView.xib */ = {isa = PBXFileReference; lastKnownFileType = file.xib; path = RiskListItemView.xib; sourceTree = "<group>"; };
		51C7790D24867F22004582F8 /* RiskListItemView.swift */ = {isa = PBXFileReference; lastKnownFileType = sourcecode.swift; path = RiskListItemView.swift; sourceTree = "<group>"; };
		51C7790F248684F5004582F8 /* HomeRiskListItemViewConfigurator.swift */ = {isa = PBXFileReference; lastKnownFileType = sourcecode.swift; path = HomeRiskListItemViewConfigurator.swift; sourceTree = "<group>"; };
		51C779112486E549004582F8 /* HomeFindingPositiveRiskCellConfigurator.swift */ = {isa = PBXFileReference; lastKnownFileType = sourcecode.swift; path = HomeFindingPositiveRiskCellConfigurator.swift; sourceTree = "<group>"; };
		51C779132486E5AB004582F8 /* RiskFindingPositiveCollectionViewCell.xib */ = {isa = PBXFileReference; lastKnownFileType = file.xib; path = RiskFindingPositiveCollectionViewCell.xib; sourceTree = "<group>"; };
		51C779152486E5BA004582F8 /* RiskFindingPositiveCollectionViewCell.swift */ = {isa = PBXFileReference; lastKnownFileType = sourcecode.swift; path = RiskFindingPositiveCollectionViewCell.swift; sourceTree = "<group>"; };
		51CE1B2E245F5CFC002CF42A /* HomeViewController.swift */ = {isa = PBXFileReference; lastKnownFileType = sourcecode.swift; path = HomeViewController.swift; sourceTree = "<group>"; };
		51CE1B49246016B0002CF42A /* UICollectionViewCell+Identifier.swift */ = {isa = PBXFileReference; lastKnownFileType = sourcecode.swift; path = "UICollectionViewCell+Identifier.swift"; sourceTree = "<group>"; };
		51CE1B4B246016D1002CF42A /* UICollectionReusableView+Identifier.swift */ = {isa = PBXFileReference; lastKnownFileType = sourcecode.swift; path = "UICollectionReusableView+Identifier.swift"; sourceTree = "<group>"; };
		51CE1B5424604DD2002CF42A /* HomeLayout.swift */ = {isa = PBXFileReference; lastKnownFileType = sourcecode.swift; path = HomeLayout.swift; sourceTree = "<group>"; };
		51CE1B76246078B6002CF42A /* ActivateCollectionViewCell.xib */ = {isa = PBXFileReference; fileEncoding = 4; lastKnownFileType = file.xib; path = ActivateCollectionViewCell.xib; sourceTree = "<group>"; };
		51CE1B77246078B6002CF42A /* SubmitCollectionViewCell.swift */ = {isa = PBXFileReference; fileEncoding = 4; lastKnownFileType = sourcecode.swift; path = SubmitCollectionViewCell.swift; sourceTree = "<group>"; };
		51CE1B78246078B6002CF42A /* ActivateCollectionViewCell.swift */ = {isa = PBXFileReference; fileEncoding = 4; lastKnownFileType = sourcecode.swift; path = ActivateCollectionViewCell.swift; sourceTree = "<group>"; };
		51CE1B79246078B6002CF42A /* RiskLevelCollectionViewCell.xib */ = {isa = PBXFileReference; fileEncoding = 4; lastKnownFileType = file.xib; path = RiskLevelCollectionViewCell.xib; sourceTree = "<group>"; };
		51CE1B7A246078B6002CF42A /* RiskLevelCollectionViewCell.swift */ = {isa = PBXFileReference; fileEncoding = 4; lastKnownFileType = sourcecode.swift; path = RiskLevelCollectionViewCell.swift; sourceTree = "<group>"; };
		51CE1B7B246078B6002CF42A /* InfoCollectionViewCell.xib */ = {isa = PBXFileReference; fileEncoding = 4; lastKnownFileType = file.xib; path = InfoCollectionViewCell.xib; sourceTree = "<group>"; };
		51CE1B7C246078B6002CF42A /* InfoCollectionViewCell.swift */ = {isa = PBXFileReference; fileEncoding = 4; lastKnownFileType = sourcecode.swift; path = InfoCollectionViewCell.swift; sourceTree = "<group>"; };
		51CE1B7E246078B6002CF42A /* SubmitCollectionViewCell.xib */ = {isa = PBXFileReference; fileEncoding = 4; lastKnownFileType = file.xib; path = SubmitCollectionViewCell.xib; sourceTree = "<group>"; };
		51CE1B81246078B6002CF42A /* HomeFooterSupplementaryView.xib */ = {isa = PBXFileReference; fileEncoding = 4; lastKnownFileType = file.xib; path = HomeFooterSupplementaryView.xib; sourceTree = "<group>"; };
		51CE1B82246078B6002CF42A /* HomeFooterSupplementaryView.swift */ = {isa = PBXFileReference; fileEncoding = 4; lastKnownFileType = sourcecode.swift; path = HomeFooterSupplementaryView.swift; sourceTree = "<group>"; };
		51CE1B84246078B6002CF42A /* SectionSystemBackgroundDecorationView.swift */ = {isa = PBXFileReference; fileEncoding = 4; lastKnownFileType = sourcecode.swift; path = SectionSystemBackgroundDecorationView.swift; sourceTree = "<group>"; };
		51CE1BB42460AC82002CF42A /* UICollectionView+Dequeue.swift */ = {isa = PBXFileReference; lastKnownFileType = sourcecode.swift; path = "UICollectionView+Dequeue.swift"; sourceTree = "<group>"; };
		51CE1BB92460AFD8002CF42A /* HomeActivateCellConfigurator.swift */ = {isa = PBXFileReference; lastKnownFileType = sourcecode.swift; path = HomeActivateCellConfigurator.swift; sourceTree = "<group>"; };
		51CE1BBC2460B1CB002CF42A /* CollectionViewCellConfigurator.swift */ = {isa = PBXFileReference; fileEncoding = 4; lastKnownFileType = sourcecode.swift; path = CollectionViewCellConfigurator.swift; sourceTree = "<group>"; };
		51CE1BBE2460B222002CF42A /* HomeRiskCellConfigurator.swift */ = {isa = PBXFileReference; lastKnownFileType = sourcecode.swift; path = HomeRiskCellConfigurator.swift; sourceTree = "<group>"; };
		51CE1BC02460B256002CF42A /* HomeSubmitCellConfigurator.swift */ = {isa = PBXFileReference; lastKnownFileType = sourcecode.swift; path = HomeSubmitCellConfigurator.swift; sourceTree = "<group>"; };
		51CE1BC22460B28D002CF42A /* HomeInfoCellConfigurator.swift */ = {isa = PBXFileReference; lastKnownFileType = sourcecode.swift; path = HomeInfoCellConfigurator.swift; sourceTree = "<group>"; };
		51D420B02458397300AD70CA /* Onboarding.storyboard */ = {isa = PBXFileReference; lastKnownFileType = file.storyboard; path = Onboarding.storyboard; sourceTree = "<group>"; };
		51D420B324583ABB00AD70CA /* AppStoryboard.swift */ = {isa = PBXFileReference; lastKnownFileType = sourcecode.swift; path = AppStoryboard.swift; sourceTree = "<group>"; };
		51D420B624583B7200AD70CA /* NSObject+Identifier.swift */ = {isa = PBXFileReference; lastKnownFileType = sourcecode.swift; path = "NSObject+Identifier.swift"; sourceTree = "<group>"; };
		51D420B824583B8300AD70CA /* UIViewController+AppStoryboard.swift */ = {isa = PBXFileReference; lastKnownFileType = sourcecode.swift; path = "UIViewController+AppStoryboard.swift"; sourceTree = "<group>"; };
		51D420C324583E3300AD70CA /* SettingsViewController.swift */ = {isa = PBXFileReference; lastKnownFileType = sourcecode.swift; path = SettingsViewController.swift; sourceTree = "<group>"; };
		51D420CD245869C800AD70CA /* Home.storyboard */ = {isa = PBXFileReference; lastKnownFileType = file.storyboard; path = Home.storyboard; sourceTree = "<group>"; };
		51D420CF24586AB300AD70CA /* Settings.storyboard */ = {isa = PBXFileReference; lastKnownFileType = file.storyboard; path = Settings.storyboard; sourceTree = "<group>"; };
		51D420D324586DCA00AD70CA /* NotificationName.swift */ = {isa = PBXFileReference; lastKnownFileType = sourcecode.swift; path = NotificationName.swift; sourceTree = "<group>"; };
		51FE277A2475340300BB8144 /* HomeRiskLoadingItemViewConfigurator.swift */ = {isa = PBXFileReference; lastKnownFileType = sourcecode.swift; path = HomeRiskLoadingItemViewConfigurator.swift; sourceTree = "<group>"; };
		51FE277C247535C400BB8144 /* RiskLoadingItemView.xib */ = {isa = PBXFileReference; lastKnownFileType = file.xib; path = RiskLoadingItemView.xib; sourceTree = "<group>"; };
		51FE277E247535E300BB8144 /* RiskLoadingItemView.swift */ = {isa = PBXFileReference; lastKnownFileType = sourcecode.swift; path = RiskLoadingItemView.swift; sourceTree = "<group>"; };
		710ABB1E2475115500948792 /* UITableViewController+Enum.swift */ = {isa = PBXFileReference; lastKnownFileType = sourcecode.swift; path = "UITableViewController+Enum.swift"; sourceTree = "<group>"; };
		710ABB22247513E300948792 /* DynamicTypeTableViewCell.swift */ = {isa = PBXFileReference; lastKnownFileType = sourcecode.swift; path = DynamicTypeTableViewCell.swift; sourceTree = "<group>"; };
		710ABB24247514BD00948792 /* UIViewController+Segue.swift */ = {isa = PBXFileReference; lastKnownFileType = sourcecode.swift; path = "UIViewController+Segue.swift"; sourceTree = "<group>"; };
		710ABB26247533FA00948792 /* DynamicTableViewController.swift */ = {isa = PBXFileReference; lastKnownFileType = sourcecode.swift; path = DynamicTableViewController.swift; sourceTree = "<group>"; };
		710ABB282475353900948792 /* DynamicTableViewModel.swift */ = {isa = PBXFileReference; lastKnownFileType = sourcecode.swift; path = DynamicTableViewModel.swift; sourceTree = "<group>"; };
		7132F2812477F9C700628648 /* exposure-detection.xcassets */ = {isa = PBXFileReference; lastKnownFileType = folder.assetcatalog; path = "exposure-detection.xcassets"; sourceTree = "<group>"; };
		71330E3E248109F000EB10F6 /* DynamicTableViewIcon.swift */ = {isa = PBXFileReference; lastKnownFileType = sourcecode.swift; path = DynamicTableViewIcon.swift; sourceTree = "<group>"; };
		71330E40248109F600EB10F6 /* DynamicTableViewSection.swift */ = {isa = PBXFileReference; lastKnownFileType = sourcecode.swift; path = DynamicTableViewSection.swift; sourceTree = "<group>"; };
		71330E42248109FD00EB10F6 /* DynamicTableViewCell.swift */ = {isa = PBXFileReference; lastKnownFileType = sourcecode.swift; path = DynamicTableViewCell.swift; sourceTree = "<group>"; };
		71330E4424810A0500EB10F6 /* DynamicTableViewHeader.swift */ = {isa = PBXFileReference; lastKnownFileType = sourcecode.swift; path = DynamicTableViewHeader.swift; sourceTree = "<group>"; };
		71330E4624810A0C00EB10F6 /* DynamicTableViewFooter.swift */ = {isa = PBXFileReference; lastKnownFileType = sourcecode.swift; path = DynamicTableViewFooter.swift; sourceTree = "<group>"; };
		71330E4824810A5A00EB10F6 /* DynamicTableViewAction.swift */ = {isa = PBXFileReference; lastKnownFileType = sourcecode.swift; path = DynamicTableViewAction.swift; sourceTree = "<group>"; };
		713EA25A247818B000AB7EE8 /* DynamicTypeButton.swift */ = {isa = PBXFileReference; lastKnownFileType = sourcecode.swift; path = DynamicTypeButton.swift; sourceTree = "<group>"; };
		713EA25C24798A7000AB7EE8 /* ExposureDetectionRoundedView.swift */ = {isa = PBXFileReference; lastKnownFileType = sourcecode.swift; path = ExposureDetectionRoundedView.swift; sourceTree = "<group>"; };
		713EA25E24798A9100AB7EE8 /* ExposureDetectionRiskCell.swift */ = {isa = PBXFileReference; lastKnownFileType = sourcecode.swift; path = ExposureDetectionRiskCell.swift; sourceTree = "<group>"; };
		713EA26024798AD100AB7EE8 /* InsetTableViewCell.swift */ = {isa = PBXFileReference; lastKnownFileType = sourcecode.swift; path = InsetTableViewCell.swift; sourceTree = "<group>"; };
		713EA26224798F8500AB7EE8 /* ExposureDetectionHeaderCell.swift */ = {isa = PBXFileReference; lastKnownFileType = sourcecode.swift; path = ExposureDetectionHeaderCell.swift; sourceTree = "<group>"; };
		713FD5662482811900C1F6DD /* colors.xcassets */ = {isa = PBXFileReference; lastKnownFileType = folder.assetcatalog; path = colors.xcassets; sourceTree = "<group>"; };
		714194E9247A65C60072A090 /* DynamicTableViewHeaderSeparatorView.swift */ = {isa = PBXFileReference; lastKnownFileType = sourcecode.swift; path = DynamicTableViewHeaderSeparatorView.swift; sourceTree = "<group>"; };
		714CD8662472885900F56450 /* ExposureDetectionViewController+DynamicTableViewModel.swift */ = {isa = PBXFileReference; lastKnownFileType = sourcecode.swift; path = "ExposureDetectionViewController+DynamicTableViewModel.swift"; sourceTree = "<group>"; };
		714CD868247297F800F56450 /* NibLoadable.swift */ = {isa = PBXFileReference; lastKnownFileType = sourcecode.swift; path = NibLoadable.swift; sourceTree = "<group>"; };
		7154EB49247D21E200A467FF /* ExposureDetectionLongGuideCell.swift */ = {isa = PBXFileReference; lastKnownFileType = sourcecode.swift; path = ExposureDetectionLongGuideCell.swift; sourceTree = "<group>"; };
		7154EB4B247E862100A467FF /* ExposureDetectionLoadingCell.swift */ = {isa = PBXFileReference; lastKnownFileType = sourcecode.swift; path = ExposureDetectionLoadingCell.swift; sourceTree = "<group>"; };
		71AFBD922464251000F91006 /* .swiftlint.yml */ = {isa = PBXFileReference; lastKnownFileType = text.yaml; path = .swiftlint.yml; sourceTree = "<group>"; };
		71B8044424828A6C00D53506 /* .swiftformat */ = {isa = PBXFileReference; lastKnownFileType = text; path = .swiftformat; sourceTree = "<group>"; };
		71B804462484CC0800D53506 /* ENALabel.swift */ = {isa = PBXFileReference; lastKnownFileType = sourcecode.swift; path = ENALabel.swift; sourceTree = "<group>"; };
		71B804482484D37300D53506 /* RiskLegendViewController.swift */ = {isa = PBXFileReference; lastKnownFileType = sourcecode.swift; path = RiskLegendViewController.swift; sourceTree = "<group>"; };
		71B8044A2485190800D53506 /* risk-legend.xcassets */ = {isa = PBXFileReference; lastKnownFileType = folder.assetcatalog; path = "risk-legend.xcassets"; sourceTree = "<group>"; };
		71B8044C248525CD00D53506 /* RiskLegendViewController+DynamicTableViewModel.swift */ = {isa = PBXFileReference; lastKnownFileType = sourcecode.swift; path = "RiskLegendViewController+DynamicTableViewModel.swift"; sourceTree = "<group>"; };
		71B8044E248526B600D53506 /* DynamicTableViewSpaceCell.swift */ = {isa = PBXFileReference; lastKnownFileType = sourcecode.swift; path = DynamicTableViewSpaceCell.swift; sourceTree = "<group>"; };
		71B804512485272F00D53506 /* RiskLegendNumberedTitleCell.swift */ = {isa = PBXFileReference; lastKnownFileType = sourcecode.swift; path = RiskLegendNumberedTitleCell.swift; sourceTree = "<group>"; };
		71B804532485273C00D53506 /* RiskLegendDotBodyCell.swift */ = {isa = PBXFileReference; lastKnownFileType = sourcecode.swift; path = RiskLegendDotBodyCell.swift; sourceTree = "<group>"; };
		71CC3E7C246D308000217F2C /* app-information-assets.xcassets */ = {isa = PBXFileReference; lastKnownFileType = folder.assetcatalog; path = "app-information-assets.xcassets"; sourceTree = "<group>"; };
		71CC3E9A246D5D6C00217F2C /* AppInformationDetailModel.swift */ = {isa = PBXFileReference; lastKnownFileType = sourcecode.swift; path = AppInformationDetailModel.swift; sourceTree = "<group>"; };
		71CC3E9C246D5D8000217F2C /* AppInformationDetailModelData.swift */ = {isa = PBXFileReference; lastKnownFileType = sourcecode.swift; path = AppInformationDetailModelData.swift; sourceTree = "<group>"; };
		71CC3E9E246D6B6800217F2C /* AppInformationDetailViewController.swift */ = {isa = PBXFileReference; lastKnownFileType = sourcecode.swift; path = AppInformationDetailViewController.swift; sourceTree = "<group>"; };
		71CC3EA0246D6BBF00217F2C /* DynamicTypeLabel.swift */ = {isa = PBXFileReference; lastKnownFileType = sourcecode.swift; path = DynamicTypeLabel.swift; sourceTree = "<group>"; };
		71CC3EA2246D6C4000217F2C /* UIFont+DynamicType.swift */ = {isa = PBXFileReference; lastKnownFileType = sourcecode.swift; path = "UIFont+DynamicType.swift"; sourceTree = "<group>"; };
		71F2E57A2487AEFC00694F1A /* ena-colors.xcassets */ = {isa = PBXFileReference; lastKnownFileType = folder.assetcatalog; path = "ena-colors.xcassets"; sourceTree = "<group>"; };
		71FD885D246D7E1500E804D0 /* AppInformationHelpModel.swift */ = {isa = PBXFileReference; lastKnownFileType = sourcecode.swift; path = AppInformationHelpModel.swift; sourceTree = "<group>"; };
		71FD885F246D7E3100E804D0 /* AppInformationHelpModelData.swift */ = {isa = PBXFileReference; lastKnownFileType = sourcecode.swift; path = AppInformationHelpModelData.swift; sourceTree = "<group>"; };
		71FD8861246EB27F00E804D0 /* ExposureDetectionViewController.swift */ = {isa = PBXFileReference; lastKnownFileType = sourcecode.swift; path = ExposureDetectionViewController.swift; sourceTree = "<group>"; };
		71FE1C68247A8FE100851FEB /* DynamicTableViewHeaderFooterView.swift */ = {isa = PBXFileReference; lastKnownFileType = sourcecode.swift; path = DynamicTableViewHeaderFooterView.swift; sourceTree = "<group>"; };
		71FE1C6A247AA3F100851FEB /* ExposureDetectionViewController+State.swift */ = {isa = PBXFileReference; lastKnownFileType = sourcecode.swift; path = "ExposureDetectionViewController+State.swift"; sourceTree = "<group>"; };
		71FE1C6C247AA43400851FEB /* ExposureDetectionViewController+Summary.swift */ = {isa = PBXFileReference; lastKnownFileType = sourcecode.swift; path = "ExposureDetectionViewController+Summary.swift"; sourceTree = "<group>"; };
		71FE1C70247AA7B700851FEB /* DynamicTableViewHeaderImageView.swift */ = {isa = PBXFileReference; fileEncoding = 4; lastKnownFileType = sourcecode.swift; path = DynamicTableViewHeaderImageView.swift; sourceTree = "<group>"; };
		71FE1C73247AC2B500851FEB /* ExposureSubmissionSuccessViewController.swift */ = {isa = PBXFileReference; fileEncoding = 4; lastKnownFileType = sourcecode.swift; path = ExposureSubmissionSuccessViewController.swift; sourceTree = "<group>"; };
		71FE1C74247AC2B500851FEB /* ExposureSubmissionQRScannerViewController.swift */ = {isa = PBXFileReference; fileEncoding = 4; lastKnownFileType = sourcecode.swift; path = ExposureSubmissionQRScannerViewController.swift; sourceTree = "<group>"; };
		71FE1C75247AC2B500851FEB /* ExposureSubmissionOverviewViewController.swift */ = {isa = PBXFileReference; fileEncoding = 4; lastKnownFileType = sourcecode.swift; path = ExposureSubmissionOverviewViewController.swift; sourceTree = "<group>"; };
		71FE1C76247AC2B500851FEB /* ExposureSubmissionTanInputViewController.swift */ = {isa = PBXFileReference; fileEncoding = 4; lastKnownFileType = sourcecode.swift; path = ExposureSubmissionTanInputViewController.swift; sourceTree = "<group>"; };
		71FE1C78247AC2B500851FEB /* ExposureSubmissionTestResultViewController.swift */ = {isa = PBXFileReference; fileEncoding = 4; lastKnownFileType = sourcecode.swift; path = ExposureSubmissionTestResultViewController.swift; sourceTree = "<group>"; };
		71FE1C79247AC2B500851FEB /* ExposureSubmissionNavigationController.swift */ = {isa = PBXFileReference; fileEncoding = 4; lastKnownFileType = sourcecode.swift; path = ExposureSubmissionNavigationController.swift; sourceTree = "<group>"; };
		71FE1C81247AC30300851FEB /* ENATanInput.swift */ = {isa = PBXFileReference; fileEncoding = 4; lastKnownFileType = sourcecode.swift; path = ENATanInput.swift; sourceTree = "<group>"; };
		71FE1C84247AC33D00851FEB /* ExposureSubmissionTestResultHeaderView.swift */ = {isa = PBXFileReference; fileEncoding = 4; lastKnownFileType = sourcecode.swift; path = ExposureSubmissionTestResultHeaderView.swift; sourceTree = "<group>"; };
		71FE1C85247AC33D00851FEB /* ExposureSubmissionTestResultHeaderView.xib */ = {isa = PBXFileReference; fileEncoding = 4; lastKnownFileType = file.xib; path = ExposureSubmissionTestResultHeaderView.xib; sourceTree = "<group>"; };
		71FE1C8A247AC79D00851FEB /* DynamicTableViewIconCell.swift */ = {isa = PBXFileReference; fileEncoding = 4; lastKnownFileType = sourcecode.swift; path = DynamicTableViewIconCell.swift; sourceTree = "<group>"; };
		71FE1C8B247AC79D00851FEB /* DynamicTableViewIconCell.xib */ = {isa = PBXFileReference; fileEncoding = 4; lastKnownFileType = file.xib; path = DynamicTableViewIconCell.xib; sourceTree = "<group>"; };
		85142500245DA0B3009D2791 /* UIViewController+Alert.swift */ = {isa = PBXFileReference; lastKnownFileType = sourcecode.swift; path = "UIViewController+Alert.swift"; sourceTree = "<group>"; };
		8539874E2467094E00D28B62 /* AppIcon.xcassets */ = {isa = PBXFileReference; lastKnownFileType = folder.assetcatalog; path = AppIcon.xcassets; sourceTree = "<group>"; };
		853D987924694A8700490DBA /* ENAButton.swift */ = {isa = PBXFileReference; lastKnownFileType = sourcecode.swift; path = ENAButton.swift; sourceTree = "<group>"; };
		853D98822469DC5000490DBA /* ExposureNotificationSetting.storyboard */ = {isa = PBXFileReference; lastKnownFileType = file.storyboard; path = ExposureNotificationSetting.storyboard; sourceTree = "<group>"; };
		853D98842469DC8100490DBA /* ExposureNotificationSettingViewController.swift */ = {isa = PBXFileReference; lastKnownFileType = sourcecode.swift; path = ExposureNotificationSettingViewController.swift; sourceTree = "<group>"; };
		85790F2E245C6B72003D47E1 /* ENA.entitlements */ = {isa = PBXFileReference; fileEncoding = 4; lastKnownFileType = text.plist.entitlements; path = ENA.entitlements; sourceTree = "<group>"; };
		858F6F6D245A103C009FFD33 /* ExposureNotification.framework */ = {isa = PBXFileReference; lastKnownFileType = wrapper.framework; name = ExposureNotification.framework; path = System/Library/Frameworks/ExposureNotification.framework; sourceTree = SDKROOT; };
		8595BF5E246032D90056EA27 /* ENASwitch.swift */ = {isa = PBXFileReference; lastKnownFileType = sourcecode.swift; path = ENASwitch.swift; sourceTree = "<group>"; };
		859DD511248549790073D59F /* MockDiagnosisKeysRetrieval.swift */ = {isa = PBXFileReference; lastKnownFileType = sourcecode.swift; path = MockDiagnosisKeysRetrieval.swift; sourceTree = "<group>"; };
		85D7593B2457048F008175F0 /* ENA.app */ = {isa = PBXFileReference; explicitFileType = wrapper.application; includeInIndex = 0; path = ENA.app; sourceTree = BUILT_PRODUCTS_DIR; };
		85D7593E2457048F008175F0 /* AppDelegate.swift */ = {isa = PBXFileReference; lastKnownFileType = sourcecode.swift; path = AppDelegate.swift; sourceTree = "<group>"; };
		85D759402457048F008175F0 /* SceneDelegate.swift */ = {isa = PBXFileReference; lastKnownFileType = sourcecode.swift; path = SceneDelegate.swift; sourceTree = "<group>"; };
		85D7594A24570491008175F0 /* Assets.xcassets */ = {isa = PBXFileReference; lastKnownFileType = folder.assetcatalog; path = Assets.xcassets; sourceTree = "<group>"; };
		85D7594D24570491008175F0 /* Base */ = {isa = PBXFileReference; lastKnownFileType = file.storyboard; name = Base; path = Base.lproj/LaunchScreen.storyboard; sourceTree = "<group>"; };
		85D7594F24570491008175F0 /* Info.plist */ = {isa = PBXFileReference; lastKnownFileType = text.plist.xml; path = Info.plist; sourceTree = "<group>"; };
		85D7595424570491008175F0 /* ENATests.xctest */ = {isa = PBXFileReference; explicitFileType = wrapper.cfbundle; includeInIndex = 0; path = ENATests.xctest; sourceTree = BUILT_PRODUCTS_DIR; };
		85D7595A24570491008175F0 /* Info.plist */ = {isa = PBXFileReference; lastKnownFileType = text.plist.xml; path = Info.plist; sourceTree = "<group>"; };
		85D7595F24570491008175F0 /* ENAUITests.xctest */ = {isa = PBXFileReference; explicitFileType = wrapper.cfbundle; includeInIndex = 0; path = ENAUITests.xctest; sourceTree = BUILT_PRODUCTS_DIR; };
		85D7596324570491008175F0 /* ENAUITests.swift */ = {isa = PBXFileReference; lastKnownFileType = sourcecode.swift; path = ENAUITests.swift; sourceTree = "<group>"; };
		85D7596524570491008175F0 /* Info.plist */ = {isa = PBXFileReference; lastKnownFileType = text.plist.xml; path = Info.plist; sourceTree = "<group>"; };
		85E33443247EB357006E74EC /* CircularProgressView.swift */ = {isa = PBXFileReference; lastKnownFileType = sourcecode.swift; path = CircularProgressView.swift; sourceTree = "<group>"; };
		A173665124844F29006BE209 /* SQLiteKeyValueStoreTests.swift */ = {isa = PBXFileReference; fileEncoding = 4; lastKnownFileType = sourcecode.swift; path = SQLiteKeyValueStoreTests.swift; sourceTree = "<group>"; };
		A17366542484978A006BE209 /* OnboardingInfoViewControllerUtils.swift */ = {isa = PBXFileReference; lastKnownFileType = sourcecode.swift; path = OnboardingInfoViewControllerUtils.swift; sourceTree = "<group>"; };
		A36D07B62486AD0100E46F96 /* HomeTestResultCellConfigurator.swift */ = {isa = PBXFileReference; lastKnownFileType = sourcecode.swift; path = HomeTestResultCellConfigurator.swift; sourceTree = "<group>"; };
		A36D07B82486D61C00E46F96 /* HomeCardCellButtonDelegate.swift */ = {isa = PBXFileReference; lastKnownFileType = sourcecode.swift; path = HomeCardCellButtonDelegate.swift; sourceTree = "<group>"; };
		A17DA5E12486D8E7006F310F /* RiskLevelTests.swift */ = {isa = PBXFileReference; lastKnownFileType = sourcecode.swift; path = RiskLevelTests.swift; sourceTree = "<group>"; };
		A36D07B22485649F00E46F96 /* HomeExposureSubmissionStateCellConfigurator.swift */ = {isa = PBXFileReference; lastKnownFileType = sourcecode.swift; path = HomeExposureSubmissionStateCellConfigurator.swift; sourceTree = "<group>"; };
		A36D07B42485652500E46F96 /* ExposureSubmissionCell.swift */ = {isa = PBXFileReference; lastKnownFileType = sourcecode.swift; path = ExposureSubmissionCell.swift; sourceTree = "<group>"; };
		A3C4F95F24812CD20047F23E /* ExposureSubmissionWarnOthersViewController.swift */ = {isa = PBXFileReference; lastKnownFileType = sourcecode.swift; path = ExposureSubmissionWarnOthersViewController.swift; sourceTree = "<group>"; };
		A3E5E719247D4FFB00237116 /* ExposureSubmissionViewUtils.swift */ = {isa = PBXFileReference; lastKnownFileType = sourcecode.swift; path = ExposureSubmissionViewUtils.swift; sourceTree = "<group>"; };
		A3E5E71D247E6F7A00237116 /* SpinnerInjectable.swift */ = {isa = PBXFileReference; lastKnownFileType = sourcecode.swift; path = SpinnerInjectable.swift; sourceTree = "<group>"; };
		A3FF84EB247BFAF00053E947 /* Hasher.swift */ = {isa = PBXFileReference; lastKnownFileType = sourcecode.swift; path = Hasher.swift; sourceTree = "<group>"; };
		B102BDC22460410600CD55A2 /* README.md */ = {isa = PBXFileReference; lastKnownFileType = net.daringfireball.markdown; path = README.md; sourceTree = "<group>"; };
		B10FD5F3246EAC1700E9D7F2 /* AppleFilesWriter.swift */ = {isa = PBXFileReference; lastKnownFileType = sourcecode.swift; path = AppleFilesWriter.swift; sourceTree = "<group>"; };
		B111EE2B2465D9F7001AEBB4 /* String+Localization.swift */ = {isa = PBXFileReference; lastKnownFileType = sourcecode.swift; path = "String+Localization.swift"; sourceTree = "<group>"; };
		B1125459246F2C6500AB5036 /* ENTemporaryExposureKey+Convert.swift */ = {isa = PBXFileReference; lastKnownFileType = sourcecode.swift; path = "ENTemporaryExposureKey+Convert.swift"; sourceTree = "<group>"; };
		B12995E8246C344100854AD0 /* HTTPClient+Configuration.swift */ = {isa = PBXFileReference; lastKnownFileType = sourcecode.swift; path = "HTTPClient+Configuration.swift"; sourceTree = "<group>"; };
		B13FF408247EC67F00535F37 /* HomeViewController+State.swift */ = {isa = PBXFileReference; lastKnownFileType = sourcecode.swift; path = "HomeViewController+State.swift"; sourceTree = "<group>"; };
		B14D0CDA246E968C00D5BEBC /* String+Today.swift */ = {isa = PBXFileReference; lastKnownFileType = sourcecode.swift; path = "String+Today.swift"; sourceTree = "<group>"; };
		B14D0CDC246E972400D5BEBC /* ExposureDetectionDelegate.swift */ = {isa = PBXFileReference; lastKnownFileType = sourcecode.swift; path = ExposureDetectionDelegate.swift; sourceTree = "<group>"; };
		B14D0CDE246E976400D5BEBC /* ExposureDetectionTransaction+DidEndPrematurelyReason.swift */ = {isa = PBXFileReference; lastKnownFileType = sourcecode.swift; path = "ExposureDetectionTransaction+DidEndPrematurelyReason.swift"; sourceTree = "<group>"; };
		B153096924706F1000A4A1BD /* URLSession+Default.swift */ = {isa = PBXFileReference; lastKnownFileType = sourcecode.swift; path = "URLSession+Default.swift"; sourceTree = "<group>"; };
		B153096B24706F2400A4A1BD /* URLSessionConfiguration+Default.swift */ = {isa = PBXFileReference; lastKnownFileType = sourcecode.swift; path = "URLSessionConfiguration+Default.swift"; sourceTree = "<group>"; };
		B15382E3248273DC0010F007 /* MockTestStore.swift */ = {isa = PBXFileReference; lastKnownFileType = sourcecode.swift; path = MockTestStore.swift; sourceTree = "<group>"; };
		B15382E6248290BB0010F007 /* AppleFilesWriterTests.swift */ = {isa = PBXFileReference; lastKnownFileType = sourcecode.swift; path = AppleFilesWriterTests.swift; sourceTree = "<group>"; };
		B15382FD248424F00010F007 /* ExposureDetectionTests.swift */ = {isa = PBXFileReference; lastKnownFileType = sourcecode.swift; path = ExposureDetectionTests.swift; sourceTree = "<group>"; };
		B154F59A246DD5CF003E891E /* Client+Convenience.swift */ = {isa = PBXFileReference; lastKnownFileType = sourcecode.swift; path = "Client+Convenience.swift"; sourceTree = "<group>"; };
		B1569DDE245D70990079FCD7 /* DMViewController.swift */ = {isa = PBXFileReference; lastKnownFileType = sourcecode.swift; path = DMViewController.swift; sourceTree = "<group>"; };
		B16177E724802F9B006E435A /* DownloadedPackagesSQLLiteStoreTests.swift */ = {isa = PBXFileReference; lastKnownFileType = sourcecode.swift; path = DownloadedPackagesSQLLiteStoreTests.swift; sourceTree = "<group>"; };
		B161782424804AC3006E435A /* DownloadedPackagesSQLLiteStore.swift */ = {isa = PBXFileReference; lastKnownFileType = sourcecode.swift; path = DownloadedPackagesSQLLiteStore.swift; sourceTree = "<group>"; };
		B161782624804AF3006E435A /* DownloadedPackagesInMemoryStore.swift */ = {isa = PBXFileReference; lastKnownFileType = sourcecode.swift; path = DownloadedPackagesInMemoryStore.swift; sourceTree = "<group>"; };
		B161782924805784006E435A /* DeltaCalculationResult.swift */ = {isa = PBXFileReference; lastKnownFileType = sourcecode.swift; path = DeltaCalculationResult.swift; sourceTree = "<group>"; };
		B161782C248062CE006E435A /* DeltaCalculationResultTests.swift */ = {isa = PBXFileReference; lastKnownFileType = sourcecode.swift; path = DeltaCalculationResultTests.swift; sourceTree = "<group>"; };
		B1741B3D24619179006275D9 /* DMQRCodeViewController.swift */ = {isa = PBXFileReference; lastKnownFileType = sourcecode.swift; path = DMQRCodeViewController.swift; sourceTree = "<group>"; };
		B1741B402461A511006275D9 /* DMQRCodeScanViewController.swift */ = {isa = PBXFileReference; lastKnownFileType = sourcecode.swift; path = DMQRCodeScanViewController.swift; sourceTree = "<group>"; };
		B1741B422461C105006275D9 /* README.md */ = {isa = PBXFileReference; lastKnownFileType = net.daringfireball.markdown; path = README.md; sourceTree = "<group>"; };
		B1741B432461C257006275D9 /* DMDeveloperMenu.swift */ = {isa = PBXFileReference; lastKnownFileType = sourcecode.swift; path = DMDeveloperMenu.swift; sourceTree = "<group>"; };
		B1741B482462C207006275D9 /* Client.swift */ = {isa = PBXFileReference; fileEncoding = 4; lastKnownFileType = sourcecode.swift; path = Client.swift; sourceTree = "<group>"; };
		B17A44A12464906A00CB195E /* KeyTests.swift */ = {isa = PBXFileReference; lastKnownFileType = sourcecode.swift; path = KeyTests.swift; sourceTree = "<group>"; };
		B18C411C246DB30000B8D8CB /* URL+Helper.swift */ = {isa = PBXFileReference; lastKnownFileType = sourcecode.swift; path = "URL+Helper.swift"; sourceTree = "<group>"; };
		B18CADAD24782FA4006F53F0 /* ExposureStateUpdating.swift */ = {isa = PBXFileReference; lastKnownFileType = sourcecode.swift; path = ExposureStateUpdating.swift; sourceTree = "<group>"; };
		B1A76E9E24714AC700EA5208 /* HTTPClient+Configuration.swift */ = {isa = PBXFileReference; lastKnownFileType = sourcecode.swift; path = "HTTPClient+Configuration.swift"; sourceTree = "<group>"; };
		B1A9E70D246D73180024CC12 /* ExposureDetection.swift */ = {isa = PBXFileReference; lastKnownFileType = sourcecode.swift; path = ExposureDetection.swift; sourceTree = "<group>"; };
		B1A9E710246D782F0024CC12 /* SAPDownloadedPackage.swift */ = {isa = PBXFileReference; lastKnownFileType = sourcecode.swift; path = SAPDownloadedPackage.swift; sourceTree = "<group>"; };
		B1B9CF1E246ED2E8008F04F5 /* Sap_FilebucketTests.swift */ = {isa = PBXFileReference; lastKnownFileType = sourcecode.swift; path = Sap_FilebucketTests.swift; sourceTree = "<group>"; };
		B1CD333B24865A7D00B06E9B /* TracingStatusHistory.swift */ = {isa = PBXFileReference; lastKnownFileType = sourcecode.swift; path = TracingStatusHistory.swift; sourceTree = "<group>"; };
		B1CD333D24865E0000B06E9B /* TracingStatusHistoryTests.swift */ = {isa = PBXFileReference; lastKnownFileType = sourcecode.swift; path = TracingStatusHistoryTests.swift; sourceTree = "<group>"; };
		B1CF8D0F246C1F4100DBE135 /* ClientModeTests.swift */ = {isa = PBXFileReference; lastKnownFileType = sourcecode.swift; path = ClientModeTests.swift; sourceTree = "<group>"; };
		B1D431C7246C69F300E728AD /* HTTPClient+ConfigurationTests.swift */ = {isa = PBXFileReference; lastKnownFileType = sourcecode.swift; path = "HTTPClient+ConfigurationTests.swift"; sourceTree = "<group>"; };
		B1D431CA246C84A400E728AD /* DownloadedPackagesStore.swift */ = {isa = PBXFileReference; lastKnownFileType = sourcecode.swift; path = DownloadedPackagesStore.swift; sourceTree = "<group>"; };
		B1D431CC246C84ED00E728AD /* KeyPackagesStoreTests.swift */ = {isa = PBXFileReference; lastKnownFileType = sourcecode.swift; path = KeyPackagesStoreTests.swift; sourceTree = "<group>"; };
		B1D6B001247DA0320079DDD3 /* ExposureDetectionViewControllerDelegate.swift */ = {isa = PBXFileReference; lastKnownFileType = sourcecode.swift; path = ExposureDetectionViewControllerDelegate.swift; sourceTree = "<group>"; };
		B1D6B003247DA4920079DDD3 /* UIApplication+CoronaWarn.swift */ = {isa = PBXFileReference; lastKnownFileType = sourcecode.swift; path = "UIApplication+CoronaWarn.swift"; sourceTree = "<group>"; };
		B1D7D68424766D2100E4DA5D /* risk_score_parameters.pb.swift */ = {isa = PBXFileReference; fileEncoding = 4; lastKnownFileType = sourcecode.swift; name = risk_score_parameters.pb.swift; path = ../../../gen/output/risk_score_parameters.pb.swift; sourceTree = "<group>"; };
		B1D7D68624766D2100E4DA5D /* submission_payload.pb.swift */ = {isa = PBXFileReference; fileEncoding = 4; lastKnownFileType = sourcecode.swift; name = submission_payload.pb.swift; path = ../../../gen/output/submission_payload.pb.swift; sourceTree = "<group>"; };
		B1D7D68924766D2100E4DA5D /* risk_level.pb.swift */ = {isa = PBXFileReference; fileEncoding = 4; lastKnownFileType = sourcecode.swift; name = risk_level.pb.swift; path = ../../../gen/output/risk_level.pb.swift; sourceTree = "<group>"; };
		B1D7D68A24766D2100E4DA5D /* apple_export.pb.swift */ = {isa = PBXFileReference; fileEncoding = 4; lastKnownFileType = sourcecode.swift; name = apple_export.pb.swift; path = ../../../gen/output/apple_export.pb.swift; sourceTree = "<group>"; };
		B1DDDABB247137B000A07175 /* HTTPClientConfigurationEndpointTests.swift */ = {isa = PBXFileReference; lastKnownFileType = sourcecode.swift; path = HTTPClientConfigurationEndpointTests.swift; sourceTree = "<group>"; };
		B1E8C99A2479D239006DC678 /* Info_AppStore.plist */ = {isa = PBXFileReference; fileEncoding = 4; lastKnownFileType = text.plist.xml; path = Info_AppStore.plist; sourceTree = "<group>"; };
		B1E8C99C2479D4E7006DC678 /* DMSubmissionStateViewController.swift */ = {isa = PBXFileReference; fileEncoding = 4; lastKnownFileType = sourcecode.swift; path = DMSubmissionStateViewController.swift; sourceTree = "<group>"; };
		B1EAEC8A24711884003BE9A2 /* URLSession+Convenience.swift */ = {isa = PBXFileReference; lastKnownFileType = sourcecode.swift; path = "URLSession+Convenience.swift"; sourceTree = "<group>"; };
		B1EAEC8D247118CB003BE9A2 /* URLSession+ConvenienceTests.swift */ = {isa = PBXFileReference; lastKnownFileType = sourcecode.swift; path = "URLSession+ConvenienceTests.swift"; sourceTree = "<group>"; };
		B1EAEC90247128ED003BE9A2 /* ClientMode.swift */ = {isa = PBXFileReference; lastKnownFileType = sourcecode.swift; path = ClientMode.swift; sourceTree = "<group>"; };
		B1F82DF124718C7300E2E56A /* DMConfigurationViewController.swift */ = {isa = PBXFileReference; lastKnownFileType = sourcecode.swift; path = DMConfigurationViewController.swift; sourceTree = "<group>"; };
		B1F8AE472479B4C30093A588 /* api-response-day-2020-05-16 */ = {isa = PBXFileReference; lastKnownFileType = file; path = "api-response-day-2020-05-16"; sourceTree = "<group>"; };
		B1F8AE4B2479C1C20093A588 /* de-config */ = {isa = PBXFileReference; lastKnownFileType = file; path = "de-config"; sourceTree = "<group>"; };
		CD2EC328247D82EE00C6B3F9 /* NotificationSettingsViewController.swift */ = {isa = PBXFileReference; lastKnownFileType = sourcecode.swift; path = NotificationSettingsViewController.swift; sourceTree = "<group>"; };
		CD678F6A246C43E200B6A0F8 /* MockExposureManager.swift */ = {isa = PBXFileReference; lastKnownFileType = sourcecode.swift; path = MockExposureManager.swift; sourceTree = "<group>"; };
		CD678F6C246C43EE00B6A0F8 /* MockTestClient.swift */ = {isa = PBXFileReference; lastKnownFileType = sourcecode.swift; path = MockTestClient.swift; sourceTree = "<group>"; };
		CD678F6E246C43FC00B6A0F8 /* MockURLSession.swift */ = {isa = PBXFileReference; lastKnownFileType = sourcecode.swift; path = MockURLSession.swift; sourceTree = "<group>"; };
		CD7F5C732466F6D400D3D03C /* ENATest.entitlements */ = {isa = PBXFileReference; lastKnownFileType = text.plist.entitlements; path = ENATest.entitlements; sourceTree = "<group>"; };
		CD8638522477EBD400A5A07C /* SettingsViewModel.swift */ = {isa = PBXFileReference; lastKnownFileType = sourcecode.swift; path = SettingsViewModel.swift; sourceTree = "<group>"; };
		CD99A39C245B22EE00BF12AF /* ExposureSubmission.storyboard */ = {isa = PBXFileReference; fileEncoding = 4; lastKnownFileType = file.storyboard; path = ExposureSubmission.storyboard; sourceTree = "<group>"; };
		CD99A3A8245C272400BF12AF /* ExposureSubmissionService.swift */ = {isa = PBXFileReference; lastKnownFileType = sourcecode.swift; path = ExposureSubmissionService.swift; sourceTree = "<group>"; };
		CD99A3C6246155C300BF12AF /* Logger.swift */ = {isa = PBXFileReference; fileEncoding = 4; lastKnownFileType = sourcecode.swift; path = Logger.swift; sourceTree = "<group>"; };
		CD99A3C92461A47C00BF12AF /* AppStrings.swift */ = {isa = PBXFileReference; lastKnownFileType = sourcecode.swift; path = AppStrings.swift; sourceTree = "<group>"; };
		CDCE11D5247D644100F30825 /* NotificationSettingsViewModel.swift */ = {isa = PBXFileReference; lastKnownFileType = sourcecode.swift; path = NotificationSettingsViewModel.swift; sourceTree = "<group>"; };
		CDCE11D8247D64C600F30825 /* NotificationSettingsOnTableViewCell.swift */ = {isa = PBXFileReference; lastKnownFileType = sourcecode.swift; path = NotificationSettingsOnTableViewCell.swift; sourceTree = "<group>"; };
		CDCE11DA247D64D600F30825 /* NotificationSettingsOffTableViewCell.swift */ = {isa = PBXFileReference; lastKnownFileType = sourcecode.swift; path = NotificationSettingsOffTableViewCell.swift; sourceTree = "<group>"; };
		CDD87C54247556DE007CE6CA /* MainSettingsTableViewCell.swift */ = {isa = PBXFileReference; lastKnownFileType = sourcecode.swift; path = MainSettingsTableViewCell.swift; sourceTree = "<group>"; };
		CDD87C5C247559E3007CE6CA /* LabelTableViewCell.swift */ = {isa = PBXFileReference; lastKnownFileType = sourcecode.swift; path = LabelTableViewCell.swift; sourceTree = "<group>"; };
		CDF27BD2246ADBA70044D32B /* ExposureSubmissionServiceTests.swift */ = {isa = PBXFileReference; lastKnownFileType = sourcecode.swift; path = ExposureSubmissionServiceTests.swift; sourceTree = "<group>"; };
		CDF27BD4246ADBF30044D32B /* HTTPClientTests.swift */ = {isa = PBXFileReference; lastKnownFileType = sourcecode.swift; path = HTTPClientTests.swift; sourceTree = "<group>"; };
		EE20EA062469883900770683 /* RiskLegend.storyboard */ = {isa = PBXFileReference; lastKnownFileType = file.storyboard; path = RiskLegend.storyboard; sourceTree = "<group>"; };
		EE22DB7F247FB409001B0A71 /* ENStateHandler.swift */ = {isa = PBXFileReference; fileEncoding = 4; lastKnownFileType = sourcecode.swift; path = ENStateHandler.swift; sourceTree = "<group>"; };
		EE22DB80247FB409001B0A71 /* ENSettingModel.swift */ = {isa = PBXFileReference; fileEncoding = 4; lastKnownFileType = sourcecode.swift; path = ENSettingModel.swift; sourceTree = "<group>"; };
		EE22DB84247FB43A001B0A71 /* TracingHistoryTableViewCell.swift */ = {isa = PBXFileReference; fileEncoding = 4; lastKnownFileType = sourcecode.swift; path = TracingHistoryTableViewCell.swift; sourceTree = "<group>"; };
		EE22DB85247FB43A001B0A71 /* ImageTableViewCell.swift */ = {isa = PBXFileReference; fileEncoding = 4; lastKnownFileType = sourcecode.swift; path = ImageTableViewCell.swift; sourceTree = "<group>"; };
		EE22DB86247FB43A001B0A71 /* ActionDetailTableViewCell.swift */ = {isa = PBXFileReference; fileEncoding = 4; lastKnownFileType = sourcecode.swift; path = ActionDetailTableViewCell.swift; sourceTree = "<group>"; };
		EE22DB87247FB43A001B0A71 /* DescriptionTableViewCell.swift */ = {isa = PBXFileReference; fileEncoding = 4; lastKnownFileType = sourcecode.swift; path = DescriptionTableViewCell.swift; sourceTree = "<group>"; };
		EE22DB88247FB43A001B0A71 /* ActionTableViewCell.swift */ = {isa = PBXFileReference; fileEncoding = 4; lastKnownFileType = sourcecode.swift; path = ActionTableViewCell.swift; sourceTree = "<group>"; };
		EE22DB8E247FB46C001B0A71 /* ENStateTests.swift */ = {isa = PBXFileReference; fileEncoding = 4; lastKnownFileType = sourcecode.swift; path = ENStateTests.swift; sourceTree = "<group>"; };
		EE22DB90247FB479001B0A71 /* MockStateHandlerObserverDelegate.swift */ = {isa = PBXFileReference; fileEncoding = 4; lastKnownFileType = sourcecode.swift; path = MockStateHandlerObserverDelegate.swift; sourceTree = "<group>"; };
		EE278B2C245F2BBB008B06F9 /* InviteFriends.storyboard */ = {isa = PBXFileReference; lastKnownFileType = file.storyboard; path = InviteFriends.storyboard; sourceTree = "<group>"; };
		EE278B2F245F2C8A008B06F9 /* FriendsInviteController.swift */ = {isa = PBXFileReference; lastKnownFileType = sourcecode.swift; path = FriendsInviteController.swift; sourceTree = "<group>"; };
		EE46E5D72466AEA50057627F /* UIView.swift */ = {isa = PBXFileReference; fileEncoding = 4; lastKnownFileType = sourcecode.swift; path = UIView.swift; sourceTree = "<group>"; };
		EE70C23B245B09E900AC9B2F /* de */ = {isa = PBXFileReference; lastKnownFileType = text.plist.strings; name = de; path = de.lproj/Localizable.strings; sourceTree = "<group>"; };
		EE70C23C245B09E900AC9B2F /* en */ = {isa = PBXFileReference; lastKnownFileType = text.plist.strings; name = en; path = en.lproj/Localizable.strings; sourceTree = "<group>"; };
		EE8599922462EFFD002E7AE2 /* AppInformation.storyboard */ = {isa = PBXFileReference; fileEncoding = 4; lastKnownFileType = file.storyboard; path = AppInformation.storyboard; sourceTree = "<group>"; };
		EE92A33F245D96DA006B97B0 /* de */ = {isa = PBXFileReference; lastKnownFileType = text.plist.stringsdict; name = de; path = de.lproj/Localizable.stringsdict; sourceTree = "<group>"; };
		EEF10679246EBF8B009DFB4E /* ResetViewController.swift */ = {isa = PBXFileReference; fileEncoding = 4; lastKnownFileType = sourcecode.swift; path = ResetViewController.swift; sourceTree = "<group>"; };
		F247572A24838AC8003E1FC5 /* DynamicTableViewControllerTests.swift */ = {isa = PBXFileReference; lastKnownFileType = sourcecode.swift; path = DynamicTableViewControllerTests.swift; sourceTree = "<group>"; };
		F252472E2483955B00C5556B /* DynamicTableViewControllerFake.storyboard */ = {isa = PBXFileReference; lastKnownFileType = file.storyboard; path = DynamicTableViewControllerFake.storyboard; sourceTree = "<group>"; };
		F25247302484456800C5556B /* DynamicTableViewModelTests.swift */ = {isa = PBXFileReference; lastKnownFileType = sourcecode.swift; path = DynamicTableViewModelTests.swift; sourceTree = "<group>"; };
/* End PBXFileReference section */

/* Begin PBXFrameworksBuildPhase section */
		85D759382457048F008175F0 /* Frameworks */ = {
			isa = PBXFrameworksBuildPhase;
			buildActionMask = 2147483647;
			files = (
				B1FE13EA248838E400D012E5 /* FMDB in Frameworks */,
				858F6F6E245A103C009FFD33 /* ExposureNotification.framework in Frameworks */,
				3DD767492483D6B5002DD2B3 /* Connectivity in Frameworks */,
				B10FB030246036F3004CA11E /* SwiftProtobuf in Frameworks */,
				B1E8C9A5247AB869006DC678 /* ZIPFoundation in Frameworks */,
			);
			runOnlyForDeploymentPostprocessing = 0;
		};
		85D7595124570491008175F0 /* Frameworks */ = {
			isa = PBXFrameworksBuildPhase;
			buildActionMask = 2147483647;
			files = (
			);
			runOnlyForDeploymentPostprocessing = 0;
		};
		85D7595C24570491008175F0 /* Frameworks */ = {
			isa = PBXFrameworksBuildPhase;
			buildActionMask = 2147483647;
			files = (
			);
			runOnlyForDeploymentPostprocessing = 0;
		};
/* End PBXFrameworksBuildPhase section */

/* Begin PBXGroup section */
		13091950247972CF0066E329 /* PrivacyProtectionViewController */ = {
			isa = PBXGroup;
			children = (
				1309194E247972C40066E329 /* PrivacyProtectionViewController.swift */,
			);
			path = PrivacyProtectionViewController;
			sourceTree = "<group>";
		};
		130CB19A246D92F800ADE602 /* Onboarding */ = {
			isa = PBXGroup;
			children = (
				130CB19B246D92F800ADE602 /* ENAUITestsOnboarding.swift */,
			);
			path = Onboarding;
			sourceTree = "<group>";
		};
		134F0DB8247578FF00D88934 /* Home */ = {
			isa = PBXGroup;
			children = (
				134F0DB9247578FF00D88934 /* ENAUITestsHome.swift */,
			);
			path = Home;
			sourceTree = "<group>";
		};
		138910C3247A907500D739F6 /* Task Scheduling */ = {
			isa = PBXGroup;
			children = (
				138910C4247A909000D739F6 /* ENATaskScheduler.swift */,
				13722043247AEEAD00152764 /* LocalNotificationManager.swift */,
			);
			path = "Task Scheduling";
			sourceTree = "<group>";
		};
		3DD767442483D3E2002DD2B3 /* ReachabilityService */ = {
			isa = PBXGroup;
			children = (
				3DD767452483D4DE002DD2B3 /* ReachabilityService.swift */,
				3DD7674A2483D6C1002DD2B3 /* ConnectivityReachabilityService.swift */,
			);
			path = ReachabilityService;
			sourceTree = "<group>";
		};
		5107E3D72459B2D60042FC9B /* Frameworks */ = {
			isa = PBXGroup;
			children = (
				858F6F6D245A103C009FFD33 /* ExposureNotification.framework */,
			);
			name = Frameworks;
			sourceTree = "<group>";
		};
		514C0A12247C15F000F235F6 /* HomeRiskCellConfigurators */ = {
			isa = PBXGroup;
			children = (
				51CE1BBE2460B222002CF42A /* HomeRiskCellConfigurator.swift */,
				51486D9E2484FC0200FCE216 /* HomeRiskLevelCellConfigurator.swift */,
				514C0A10247C15EC00F235F6 /* HomeUnknownRiskCellConfigurator.swift */,
				514C0A13247C163800F235F6 /* HomeLowRiskCellConfigurator.swift */,
				514C0A15247C164700F235F6 /* HomeHighRiskCellConfigurator.swift */,
				514C0A19247C16D600F235F6 /* HomeInactiveRiskCellConfigurator.swift */,
				515BBDEA2484F8E500CDB674 /* HomeThankYouRiskCellConfigurator.swift */,
				51C779112486E549004582F8 /* HomeFindingPositiveRiskCellConfigurator.swift */,
			);
			path = HomeRiskCellConfigurators;
			sourceTree = "<group>";
		};
		514E81312461946E00636861 /* ExposureDetection */ = {
			isa = PBXGroup;
			children = (
				71FE1C6A247AA3F100851FEB /* ExposureDetectionViewController+State.swift */,
				71FE1C6C247AA43400851FEB /* ExposureDetectionViewController+Summary.swift */,
				71FD8861246EB27F00E804D0 /* ExposureDetectionViewController.swift */,
				B1D6B001247DA0320079DDD3 /* ExposureDetectionViewControllerDelegate.swift */,
				714CD8662472885900F56450 /* ExposureDetectionViewController+DynamicTableViewModel.swift */,
			);
			path = ExposureDetection;
			sourceTree = "<group>";
		};
		514E81322461B97700636861 /* Exposure */ = {
			isa = PBXGroup;
			children = (
				B15382DD2482707A0010F007 /* __tests__ */,
				514E81332461B97700636861 /* ExposureManager.swift */,
				CD678F6A246C43E200B6A0F8 /* MockExposureManager.swift */,
				518A69FA24687D5800444E66 /* RiskLevel.swift */,
			);
			path = Exposure;
			sourceTree = "<group>";
		};
		514EE991246D4A1600DE4884 /* Risk Items */ = {
			isa = PBXGroup;
			children = (
				514C0A0724772F5E00F235F6 /* RiskItemView.swift */,
				51B5B415246DF13D00DC5D3E /* RiskImageItemView.swift */,
				51B5B413246DF07300DC5D3E /* RiskImageItemView.xib */,
				51FE277E247535E300BB8144 /* RiskLoadingItemView.swift */,
				51FE277C247535C400BB8144 /* RiskLoadingItemView.xib */,
				514C0A0C247AFB0200F235F6 /* RiskTextItemView.swift */,
				514C0A0A247AF9F700F235F6 /* RiskTextItemView.xib */,
				51C7790D24867F22004582F8 /* RiskListItemView.swift */,
				51C7790B24867F16004582F8 /* RiskListItemView.xib */,
			);
			path = "Risk Items";
			sourceTree = "<group>";
		};
		514EE996246D4BDD00DE4884 /* UICollectionView */ = {
			isa = PBXGroup;
			children = (
				51CE1B49246016B0002CF42A /* UICollectionViewCell+Identifier.swift */,
				51CE1B4B246016D1002CF42A /* UICollectionReusableView+Identifier.swift */,
				51CE1BB42460AC82002CF42A /* UICollectionView+Dequeue.swift */,
			);
			path = UICollectionView;
			sourceTree = "<group>";
		};
		514EE997246D4BEB00DE4884 /* UITableView */ = {
			isa = PBXGroup;
			children = (
				710ABB24247514BD00948792 /* UIViewController+Segue.swift */,
				710ABB1E2475115500948792 /* UITableViewController+Enum.swift */,
				514EE998246D4C2E00DE4884 /* UITableViewCell+Identifier.swift */,
				514EE99A246D4C4C00DE4884 /* UITableView+Dequeue.swift */,
			);
			path = UITableView;
			sourceTree = "<group>";
		};
		515BBDE92484F77300CDB674 /* HomeRiskViewConfigurators */ = {
			isa = PBXGroup;
			children = (
				514C0A0524772F3400F235F6 /* HomeRiskViewConfigurator.swift */,
				514EE99F246D4DF800DE4884 /* HomeRiskImageItemViewConfigurator.swift */,
				514C0A0E247AFEC500F235F6 /* HomeRiskTextItemViewConfigurator.swift */,
				51C7790F248684F5004582F8 /* HomeRiskListItemViewConfigurator.swift */,
				51FE277A2475340300BB8144 /* HomeRiskLoadingItemViewConfigurator.swift */,
			);
			path = HomeRiskViewConfigurators;
			sourceTree = "<group>";
		};
		518A6A1C246A9F6600444E66 /* HomeRiskCellConfigurator */ = {
			isa = PBXGroup;
			children = (
				515BBDE92484F77300CDB674 /* HomeRiskViewConfigurators */,
				514C0A12247C15F000F235F6 /* HomeRiskCellConfigurators */,
			);
			path = HomeRiskCellConfigurator;
			sourceTree = "<group>";
		};
		51B5B419246E058100DC5D3E /* Risk */ = {
			isa = PBXGroup;
			children = (
				51CE1B7A246078B6002CF42A /* RiskLevelCollectionViewCell.swift */,
				51CE1B79246078B6002CF42A /* RiskLevelCollectionViewCell.xib */,
				51486DA02485101500FCE216 /* RiskInactiveCollectionViewCell.swift */,
				51486DA12485101500FCE216 /* RiskInactiveCollectionViewCell.xib */,
				51486DA42485237200FCE216 /* RiskThankYouCollectionViewCell.swift */,
				51486DA52485237200FCE216 /* RiskThankYouCollectionViewCell.xib */,
				51C779152486E5BA004582F8 /* RiskFindingPositiveCollectionViewCell.swift */,
				51C779132486E5AB004582F8 /* RiskFindingPositiveCollectionViewCell.xib */,
				514EE991246D4A1600DE4884 /* Risk Items */,
			);
			path = Risk;
			sourceTree = "<group>";
		};
		51B5B41A246E059700DC5D3E /* Common */ = {
			isa = PBXGroup;
			children = (
				713EA26024798AD100AB7EE8 /* InsetTableViewCell.swift */,
			);
			path = Common;
			sourceTree = "<group>";
		};
		51CE1B74246078B6002CF42A /* Home Screen */ = {
			isa = PBXGroup;
			children = (
				51CE1B75246078B6002CF42A /* Cells */,
				51CE1B80246078B6002CF42A /* Footers */,
				51CE1B83246078B6002CF42A /* Decorations */,
			);
			path = "Home Screen";
			sourceTree = "<group>";
		};
		51CE1B75246078B6002CF42A /* Cells */ = {
			isa = PBXGroup;
			children = (
				2F785750248506BD00323A9C /* HomeTestResultCell.swift */,
				2F78574F248506BD00323A9C /* HomeTestResultCell.xib */,
				51B5B41B246EC8B800DC5D3E /* HomeCardCollectionViewCell.swift */,
				51CE1B78246078B6002CF42A /* ActivateCollectionViewCell.swift */,
				51CE1B76246078B6002CF42A /* ActivateCollectionViewCell.xib */,
				51B5B419246E058100DC5D3E /* Risk */,
				51CE1B77246078B6002CF42A /* SubmitCollectionViewCell.swift */,
				51CE1B7E246078B6002CF42A /* SubmitCollectionViewCell.xib */,
				51CE1B7C246078B6002CF42A /* InfoCollectionViewCell.swift */,
				51CE1B7B246078B6002CF42A /* InfoCollectionViewCell.xib */,
			);
			path = Cells;
			sourceTree = "<group>";
		};
		51CE1B80246078B6002CF42A /* Footers */ = {
			isa = PBXGroup;
			children = (
				51CE1B81246078B6002CF42A /* HomeFooterSupplementaryView.xib */,
				51CE1B82246078B6002CF42A /* HomeFooterSupplementaryView.swift */,
			);
			path = Footers;
			sourceTree = "<group>";
		};
		51CE1B83246078B6002CF42A /* Decorations */ = {
			isa = PBXGroup;
			children = (
				51CE1B84246078B6002CF42A /* SectionSystemBackgroundDecorationView.swift */,
			);
			path = Decorations;
			sourceTree = "<group>";
		};
		51CE1BB82460AE69002CF42A /* Home */ = {
			isa = PBXGroup;
			children = (
				51CE1BB92460AFD8002CF42A /* HomeActivateCellConfigurator.swift */,
				518A6A1C246A9F6600444E66 /* HomeRiskCellConfigurator */,
				51CE1BC02460B256002CF42A /* HomeSubmitCellConfigurator.swift */,
				51CE1BC22460B28D002CF42A /* HomeInfoCellConfigurator.swift */,
				13BAE9B02472FB1E00CEE58A /* CellConfiguratorIndexPosition.swift */,
				A36D07B62486AD0100E46F96 /* HomeTestResultCellConfigurator.swift */,
			);
			path = Home;
			sourceTree = "<group>";
		};
		51CE1BBB2460B1BA002CF42A /* Protocols */ = {
			isa = PBXGroup;
			children = (
				B18CADAD24782FA4006F53F0 /* ExposureStateUpdating.swift */,
				51CE1BBC2460B1CB002CF42A /* CollectionViewCellConfigurator.swift */,
				514EE99C246D4CFB00DE4884 /* TableViewCellConfigurator.swift */,
				A3E5E71D247E6F7A00237116 /* SpinnerInjectable.swift */,
				A36D07B82486D61C00E46F96 /* HomeCardCellButtonDelegate.swift */,
			);
			path = Protocols;
			sourceTree = "<group>";
		};
		51D420AF2458308400AD70CA /* Onboarding */ = {
			isa = PBXGroup;
			children = (
				51C737BC245B349700286105 /* OnboardingInfoViewController.swift */,
				A17366542484978A006BE209 /* OnboardingInfoViewControllerUtils.swift */,
				137846482488027500A50AB8 /* OnboardingInfoViewController+Extension.swift */,
			);
			path = Onboarding;
			sourceTree = "<group>";
		};
		51D420B224583AA400AD70CA /* Workers */ = {
			isa = PBXGroup;
			children = (
				A1C2B2DA24834934004A3BD5 /* __tests__ */,
				0D5611B7247FD36F00B5B094 /* PersistedAndPublished.swift */,
				CD99A3C6246155C300BF12AF /* Logger.swift */,
				013DC101245DAC4E00EE58B0 /* Store.swift */,
				B1CD333B24865A7D00B06E9B /* TracingStatusHistory.swift */,
				A3FF84EB247BFAF00053E947 /* Hasher.swift */,
				0D5611B3247F852C00B5B094 /* SQLiteKeyValueStore.swift */,
				016146902487A43E00660992 /* WebPageHelper.swift */,
			);
			path = Workers;
			sourceTree = "<group>";
		};
		51D420B524583B5100AD70CA /* Extensions */ = {
			isa = PBXGroup;
			children = (
				514EE996246D4BDD00DE4884 /* UICollectionView */,
				514EE997246D4BEB00DE4884 /* UITableView */,
				51D420B624583B7200AD70CA /* NSObject+Identifier.swift */,
				51D420B824583B8300AD70CA /* UIViewController+AppStoryboard.swift */,
				51D420D324586DCA00AD70CA /* NotificationName.swift */,
				85142500245DA0B3009D2791 /* UIViewController+Alert.swift */,
				51895EDB245E16CD0085DA38 /* UIColor+ColorStyle.swift */,
				EE46E5D72466AEA50057627F /* UIView.swift */,
				B111EE2B2465D9F7001AEBB4 /* String+Localization.swift */,
				71CC3EA2246D6C4000217F2C /* UIFont+DynamicType.swift */,
				B14D0CDA246E968C00D5BEBC /* String+Today.swift */,
				B153096924706F1000A4A1BD /* URLSession+Default.swift */,
				B153096B24706F2400A4A1BD /* URLSessionConfiguration+Default.swift */,
				B1D6B003247DA4920079DDD3 /* UIApplication+CoronaWarn.swift */,
				2F3218CF248063E300A7AC0A /* UIView+Convenience.swift */,
				2FF1D62D2487850200381FFB /* NSMutableAttributedString+Generation.swift */,
			);
			path = Extensions;
			sourceTree = "<group>";
		};
		51D420C124583D3100AD70CA /* Home */ = {
			isa = PBXGroup;
			children = (
				51CE1B2E245F5CFC002CF42A /* HomeViewController.swift */,
				5111E7622460BB1500ED6498 /* HomeInteractor.swift */,
				51CE1B5424604DD2002CF42A /* HomeLayout.swift */,
				B13FF407247EC66500535F37 /* Model */,
			);
			path = Home;
			sourceTree = "<group>";
		};
		51D420C224583D7B00AD70CA /* Settings */ = {
			isa = PBXGroup;
			children = (
				CDD87C6024766163007CE6CA /* Cells */,
				51D420C324583E3300AD70CA /* SettingsViewController.swift */,
				EEF10679246EBF8B009DFB4E /* ResetViewController.swift */,
				CD2EC328247D82EE00C6B3F9 /* NotificationSettingsViewController.swift */,
			);
			path = Settings;
			sourceTree = "<group>";
		};
		51D420D524598AC200AD70CA /* Source */ = {
			isa = PBXGroup;
			children = (
				B111EDEC2465B1F4001AEBB4 /* Client */,
				CD99A3C82461A44B00BF12AF /* View Helpers */,
				51CE1BBB2460B1BA002CF42A /* Protocols */,
				8595BF5D246032C40056EA27 /* Views */,
				B1569DD5245D6C790079FCD7 /* Developer Menu */,
				51EE9A6A245C0F7900F2544F /* Models */,
				85D759802459A82D008175F0 /* Services */,
				85D759712457059A008175F0 /* Scenes */,
				51D420B224583AA400AD70CA /* Workers */,
				51D420B524583B5100AD70CA /* Extensions */,
				85D7593E2457048F008175F0 /* AppDelegate.swift */,
				85D759402457048F008175F0 /* SceneDelegate.swift */,
			);
			path = Source;
			sourceTree = "<group>";
		};
		51EE9A6A245C0F7900F2544F /* Models */ = {
			isa = PBXGroup;
			children = (
				138910C3247A907500D739F6 /* Task Scheduling */,
				CD8638512477EBAA00A5A07C /* Settings */,
				B1125458246F2C2100AB5036 /* Converting Keys */,
				71CC3E99246D5D5800217F2C /* AppInformation */,
				514E81322461B97700636861 /* Exposure */,
				51CE1BB82460AE69002CF42A /* Home */,
				51EE9A6C245C0FB500F2544F /* Onboarding */,
			);
			path = Models;
			sourceTree = "<group>";
		};
		51EE9A6C245C0FB500F2544F /* Onboarding */ = {
			isa = PBXGroup;
			children = (
				51C737BE245B3B5D00286105 /* OnboardingInfo.swift */,
			);
			path = Onboarding;
			sourceTree = "<group>";
		};
		71B804502485272200D53506 /* RiskLegend */ = {
			isa = PBXGroup;
			children = (
				71B804512485272F00D53506 /* RiskLegendNumberedTitleCell.swift */,
				71B804532485273C00D53506 /* RiskLegendDotBodyCell.swift */,
			);
			path = RiskLegend;
			sourceTree = "<group>";
		};
		71CC3E99246D5D5800217F2C /* AppInformation */ = {
			isa = PBXGroup;
			children = (
				71CC3E9A246D5D6C00217F2C /* AppInformationDetailModel.swift */,
				71CC3E9C246D5D8000217F2C /* AppInformationDetailModelData.swift */,
<<<<<<< HEAD
				71FD885D246D7E1500E804D0 /* AppInformationHelpModel.swift */,
				71FD885F246D7E3100E804D0 /* AppInformationHelpModelData.swift */,
				4026C2D92485249D00926FB4 /* AppInformationLegalModel.swift */,
				4026C2DB24852B7600926FB4 /* AppInformationLegalModelData.swift */,
=======
>>>>>>> 3fb72be3
			);
			path = AppInformation;
			sourceTree = "<group>";
		};
		71F76D0E24767AF100515A01 /* DynamicTableViewController */ = {
			isa = PBXGroup;
			children = (
				F247572E2483934B003E1FC5 /* __tests__ */,
				71F76D0F24767B2500515A01 /* Views */,
				710ABB26247533FA00948792 /* DynamicTableViewController.swift */,
				710ABB282475353900948792 /* DynamicTableViewModel.swift */,
				71330E40248109F600EB10F6 /* DynamicTableViewSection.swift */,
				71330E4424810A0500EB10F6 /* DynamicTableViewHeader.swift */,
				71330E4624810A0C00EB10F6 /* DynamicTableViewFooter.swift */,
				71330E42248109FD00EB10F6 /* DynamicTableViewCell.swift */,
				71330E4824810A5A00EB10F6 /* DynamicTableViewAction.swift */,
				71330E3E248109F000EB10F6 /* DynamicTableViewIcon.swift */,
			);
			path = DynamicTableViewController;
			sourceTree = "<group>";
		};
		71F76D0F24767B2500515A01 /* Views */ = {
			isa = PBXGroup;
			children = (
				71FE1C68247A8FE100851FEB /* DynamicTableViewHeaderFooterView.swift */,
				71FE1C70247AA7B700851FEB /* DynamicTableViewHeaderImageView.swift */,
				714194E9247A65C60072A090 /* DynamicTableViewHeaderSeparatorView.swift */,
				710ABB22247513E300948792 /* DynamicTypeTableViewCell.swift */,
				71FE1C8A247AC79D00851FEB /* DynamicTableViewIconCell.swift */,
				71FE1C8B247AC79D00851FEB /* DynamicTableViewIconCell.xib */,
				2F80CFDC247EEB88000F06AF /* DynamicTableViewImageCardCell.swift */,
				2F3218CD24800F6500A7AC0A /* DynamicTableViewStepCell.swift */,
				71B8044E248526B600D53506 /* DynamicTableViewSpaceCell.swift */,
				2FF1D62F24880FCF00381FFB /* DynamicTableViewRoundedCell.swift */,
			);
			path = Views;
			sourceTree = "<group>";
		};
		71FE1C83247AC33D00851FEB /* ExposureSubmission */ = {
			isa = PBXGroup;
			children = (
				71FE1C84247AC33D00851FEB /* ExposureSubmissionTestResultHeaderView.swift */,
				71FE1C85247AC33D00851FEB /* ExposureSubmissionTestResultHeaderView.xib */,
			);
			path = ExposureSubmission;
			sourceTree = "<group>";
		};
		853D987824694A1E00490DBA /* BaseElements */ = {
			isa = PBXGroup;
			children = (
				853D987924694A8700490DBA /* ENAButton.swift */,
				8595BF5E246032D90056EA27 /* ENASwitch.swift */,
				71FE1C81247AC30300851FEB /* ENATanInput.swift */,
				71B804462484CC0800D53506 /* ENALabel.swift */,
			);
			path = BaseElements;
			sourceTree = "<group>";
		};
		858F6F71245AEC05009FFD33 /* ENSetting */ = {
			isa = PBXGroup;
			children = (
				EE22DB80247FB409001B0A71 /* ENSettingModel.swift */,
				EE22DB7F247FB409001B0A71 /* ENStateHandler.swift */,
				853D98842469DC8100490DBA /* ExposureNotificationSettingViewController.swift */,
			);
			path = ENSetting;
			sourceTree = "<group>";
		};
		8595BF5D246032C40056EA27 /* Views */ = {
			isa = PBXGroup;
			children = (
				EE22DB83247FB43A001B0A71 /* ENSetting */,
				51B5B41A246E059700DC5D3E /* Common */,
				853D987824694A1E00490DBA /* BaseElements */,
				EEF790092466ED410065EBD5 /* ExposureDetection */,
				71FE1C83247AC33D00851FEB /* ExposureSubmission */,
				51CE1B74246078B6002CF42A /* Home Screen */,
				71B804502485272200D53506 /* RiskLegend */,
				71CC3EA0246D6BBF00217F2C /* DynamicTypeLabel.swift */,
				713EA25A247818B000AB7EE8 /* DynamicTypeButton.swift */,
				85E33443247EB357006E74EC /* CircularProgressView.swift */,
			);
			path = Views;
			sourceTree = "<group>";
		};
		85D759322457048F008175F0 = {
			isa = PBXGroup;
			children = (
				0DFCC2702484DC8400E2811D /* sqlite3.c */,
				0DFCC2712484DC8400E2811D /* sqlite3.h */,
				71B8044424828A6C00D53506 /* .swiftformat */,
				71AFBD922464251000F91006 /* .swiftlint.yml */,
				85D7593D2457048F008175F0 /* ENA */,
				85D7595724570491008175F0 /* ENATests */,
				85D7596224570491008175F0 /* ENAUITests */,
				85D7593C2457048F008175F0 /* Products */,
				5107E3D72459B2D60042FC9B /* Frameworks */,
				B1741B572462EB26006275D9 /* Recovered References */,
				0DFCC2692484D7A700E2811D /* ENA-Bridging-Header.h */,
				0DFCC26F2484DC8200E2811D /* ENATests-Bridging-Header.h */,
			);
			sourceTree = "<group>";
			usesTabs = 1;
		};
		85D7593C2457048F008175F0 /* Products */ = {
			isa = PBXGroup;
			children = (
				85D7593B2457048F008175F0 /* ENA.app */,
				85D7595424570491008175F0 /* ENATests.xctest */,
				85D7595F24570491008175F0 /* ENAUITests.xctest */,
			);
			name = Products;
			sourceTree = "<group>";
		};
		85D7593D2457048F008175F0 /* ENA */ = {
			isa = PBXGroup;
			children = (
				B102BDC12460405F00CD55A2 /* Backend */,
				51D420D524598AC200AD70CA /* Source */,
				85D7597424570615008175F0 /* Resources */,
			);
			path = ENA;
			sourceTree = "<group>";
		};
		85D7595724570491008175F0 /* ENATests */ = {
			isa = PBXGroup;
			children = (
				B18C411A246DB2F000B8D8CB /* Helper */,
				85D7595A24570491008175F0 /* Info.plist */,
			);
			path = ENATests;
			sourceTree = "<group>";
		};
		85D7596224570491008175F0 /* ENAUITests */ = {
			isa = PBXGroup;
			children = (
				134F0DBA247578FF00D88934 /* ENAUITests-Extensions.swift */,
				134F0DB8247578FF00D88934 /* Home */,
				130CB19A246D92F800ADE602 /* Onboarding */,
				85D7596324570491008175F0 /* ENAUITests.swift */,
				134F0F2B2475793400D88934 /* SnapshotHelper.swift */,
				85D7596524570491008175F0 /* Info.plist */,
			);
			path = ENAUITests;
			sourceTree = "<group>";
		};
		85D759712457059A008175F0 /* Scenes */ = {
			isa = PBXGroup;
			children = (
				71F76D0E24767AF100515A01 /* DynamicTableViewController */,
				EE20EA0824699A3A00770683 /* RiskLegend */,
				EE85998B2462EFD4002E7AE2 /* AppInformation */,
				51D420AF2458308400AD70CA /* Onboarding */,
				51D420C124583D3100AD70CA /* Home */,
				514E81312461946E00636861 /* ExposureDetection */,
				EE278B2E245F2C58008B06F9 /* FriendsInvite */,
				CD99A398245B229F00BF12AF /* ExposureSubmission */,
				858F6F71245AEC05009FFD33 /* ENSetting */,
				51D420C224583D7B00AD70CA /* Settings */,
				13091950247972CF0066E329 /* PrivacyProtectionViewController */,
			);
			path = Scenes;
			sourceTree = "<group>";
		};
		85D7597424570615008175F0 /* Resources */ = {
			isa = PBXGroup;
			children = (
				011E4B002483A35A002E6412 /* ENACommunity.entitlements */,
				CD7F5C732466F6D400D3D03C /* ENATest.entitlements */,
				85790F2E245C6B72003D47E1 /* ENA.entitlements */,
				EE70C239245B09E900AC9B2F /* Localization */,
				85D7594F24570491008175F0 /* Info.plist */,
				B1E8C99A2479D239006DC678 /* Info_AppStore.plist */,
				85D75976245706BD008175F0 /* Assets */,
				85D75975245706B0008175F0 /* Storyboards */,
			);
			path = Resources;
			sourceTree = "<group>";
		};
		85D75975245706B0008175F0 /* Storyboards */ = {
			isa = PBXGroup;
			children = (
				EE8599922462EFFD002E7AE2 /* AppInformation.storyboard */,
				CD99A39C245B22EE00BF12AF /* ExposureSubmission.storyboard */,
				85D7594C24570491008175F0 /* LaunchScreen.storyboard */,
				51D420B02458397300AD70CA /* Onboarding.storyboard */,
				51D420CD245869C800AD70CA /* Home.storyboard */,
				514E812F24618E3D00636861 /* ExposureDetection.storyboard */,
				51D420CF24586AB300AD70CA /* Settings.storyboard */,
				EE278B2C245F2BBB008B06F9 /* InviteFriends.storyboard */,
				853D98822469DC5000490DBA /* ExposureNotificationSetting.storyboard */,
				EE20EA062469883900770683 /* RiskLegend.storyboard */,
			);
			path = Storyboards;
			sourceTree = "<group>";
		};
		85D75976245706BD008175F0 /* Assets */ = {
			isa = PBXGroup;
			children = (
				8539874E2467094E00D28B62 /* AppIcon.xcassets */,
				85D7594A24570491008175F0 /* Assets.xcassets */,
				71CC3E7C246D308000217F2C /* app-information-assets.xcassets */,
				713FD5662482811900C1F6DD /* colors.xcassets */,
				71F2E57A2487AEFC00694F1A /* ena-colors.xcassets */,
				7132F2812477F9C700628648 /* exposure-detection.xcassets */,
				26374AF3248138EF00C10110 /* exposure-submission.xcassets */,
				71B8044A2485190800D53506 /* risk-legend.xcassets */,
			);
			path = Assets;
			sourceTree = "<group>";
		};
		85D759802459A82D008175F0 /* Services */ = {
			isa = PBXGroup;
			children = (
				B15382DC248270220010F007 /* __tests__ */,
				3DD767442483D3E2002DD2B3 /* ReachabilityService */,
				B14D0CD8246E939600D5BEBC /* Exposure Transaction */,
				B1D431C9246C848E00E728AD /* DownloadedPackagesStore */,
				CD99A3A8245C272400BF12AF /* ExposureSubmissionService.swift */,
			);
			path = Services;
			sourceTree = "<group>";
		};
		A1C2B2DA24834934004A3BD5 /* __tests__ */ = {
			isa = PBXGroup;
			children = (
				A173665124844F29006BE209 /* SQLiteKeyValueStoreTests.swift */,
				B1CD333D24865E0000B06E9B /* TracingStatusHistoryTests.swift */,
			);
			path = __tests__;
			sourceTree = "<group>";
		};
		B102BDC12460405F00CD55A2 /* Backend */ = {
			isa = PBXGroup;
			children = (
				B15382DA24826F7E0010F007 /* __tests__ */,
				0159E6BF247829BA00894A89 /* temporary_exposure_key_export.pb.swift */,
				0159E6C0247829BA00894A89 /* temporary_exposure_key_signature_list.pb.swift */,
				B1D7D68A24766D2100E4DA5D /* apple_export.pb.swift */,
				B1D7D68924766D2100E4DA5D /* risk_level.pb.swift */,
				B1D7D68424766D2100E4DA5D /* risk_score_parameters.pb.swift */,
				B1D7D68624766D2100E4DA5D /* submission_payload.pb.swift */,
				B102BDC22460410600CD55A2 /* README.md */,
			);
			path = Backend;
			sourceTree = "<group>";
		};
		B111EDEC2465B1F4001AEBB4 /* Client */ = {
			isa = PBXGroup;
			children = (
				B1741B482462C207006275D9 /* Client.swift */,
				B154F59A246DD5CF003E891E /* Client+Convenience.swift */,
				B1DDDABA2471379900A07175 /* __tests__ */,
				B1125455246F293A00AB5036 /* HTTP Client */,
				B1DDDABD24713B6000A07175 /* Model */,
			);
			path = Client;
			sourceTree = "<group>";
		};
		B1125455246F293A00AB5036 /* HTTP Client */ = {
			isa = PBXGroup;
			children = (
				B1EAEC8C24711889003BE9A2 /* __tests__ */,
				011E13AD24680A4000973467 /* HTTPClient.swift */,
				B12995E8246C344100854AD0 /* HTTPClient+Configuration.swift */,
				B1EAEC8A24711884003BE9A2 /* URLSession+Convenience.swift */,
				B1A9E710246D782F0024CC12 /* SAPDownloadedPackage.swift */,
			);
			path = "HTTP Client";
			sourceTree = "<group>";
		};
		B1125458246F2C2100AB5036 /* Converting Keys */ = {
			isa = PBXGroup;
			children = (
				B1125459246F2C6500AB5036 /* ENTemporaryExposureKey+Convert.swift */,
			);
			path = "Converting Keys";
			sourceTree = "<group>";
		};
		B13FF407247EC66500535F37 /* Model */ = {
			isa = PBXGroup;
			children = (
				B13FF408247EC67F00535F37 /* HomeViewController+State.swift */,
			);
			path = Model;
			sourceTree = "<group>";
		};
		B14D0CD8246E939600D5BEBC /* Exposure Transaction */ = {
			isa = PBXGroup;
			children = (
				B161782B248062A0006E435A /* __tests__ */,
				B161782924805784006E435A /* DeltaCalculationResult.swift */,
				B1A9E70D246D73180024CC12 /* ExposureDetection.swift */,
				B10FD5F3246EAC1700E9D7F2 /* AppleFilesWriter.swift */,
				B14D0CDE246E976400D5BEBC /* ExposureDetectionTransaction+DidEndPrematurelyReason.swift */,
				B14D0CDC246E972400D5BEBC /* ExposureDetectionDelegate.swift */,
			);
			path = "Exposure Transaction";
			sourceTree = "<group>";
		};
		B15382DA24826F7E0010F007 /* __tests__ */ = {
			isa = PBXGroup;
			children = (
				B1F8AE472479B4C30093A588 /* api-response-day-2020-05-16 */,
				B1F8AE4B2479C1C20093A588 /* de-config */,
				B17A44A12464906A00CB195E /* KeyTests.swift */,
				B1B9CF1E246ED2E8008F04F5 /* Sap_FilebucketTests.swift */,
			);
			path = __tests__;
			sourceTree = "<group>";
		};
		B15382DB24826FD70010F007 /* Mocks */ = {
			isa = PBXGroup;
			children = (
				CD678F6C246C43EE00B6A0F8 /* MockTestClient.swift */,
				CD678F6E246C43FC00B6A0F8 /* MockURLSession.swift */,
			);
			path = Mocks;
			sourceTree = "<group>";
		};
		B15382DC248270220010F007 /* __tests__ */ = {
			isa = PBXGroup;
			children = (
				B15382E0248273A50010F007 /* Mocks */,
				CDF27BD2246ADBA70044D32B /* ExposureSubmissionServiceTests.swift */,
			);
			path = __tests__;
			sourceTree = "<group>";
		};
		B15382DD2482707A0010F007 /* __tests__ */ = {
			isa = PBXGroup;
			children = (
				B15382DE248270B50010F007 /* Mocks */,
				EE22DB8E247FB46C001B0A71 /* ENStateTests.swift */,
				A17DA5E12486D8E7006F310F /* RiskLevelTests.swift */,
			);
			path = __tests__;
			sourceTree = "<group>";
		};
		B15382DE248270B50010F007 /* Mocks */ = {
			isa = PBXGroup;
			children = (
				EE22DB90247FB479001B0A71 /* MockStateHandlerObserverDelegate.swift */,
				3DD7674C2483DDAC002DD2B3 /* MockReachabilityService.swift */,
			);
			path = Mocks;
			sourceTree = "<group>";
		};
		B15382DF248270E90010F007 /* Helper */ = {
			isa = PBXGroup;
			children = (
				B1A76E9E24714AC700EA5208 /* HTTPClient+Configuration.swift */,
			);
			path = Helper;
			sourceTree = "<group>";
		};
		B15382E0248273A50010F007 /* Mocks */ = {
			isa = PBXGroup;
			children = (
				B15382E3248273DC0010F007 /* MockTestStore.swift */,
				859DD511248549790073D59F /* MockDiagnosisKeysRetrieval.swift */,
			);
			path = Mocks;
			sourceTree = "<group>";
		};
		B1569DD5245D6C790079FCD7 /* Developer Menu */ = {
			isa = PBXGroup;
			children = (
				B1741B432461C257006275D9 /* DMDeveloperMenu.swift */,
				B1E8C99C2479D4E7006DC678 /* DMSubmissionStateViewController.swift */,
				B1741B402461A511006275D9 /* DMQRCodeScanViewController.swift */,
				B1741B3D24619179006275D9 /* DMQRCodeViewController.swift */,
				B1569DDE245D70990079FCD7 /* DMViewController.swift */,
				B1F82DF124718C7300E2E56A /* DMConfigurationViewController.swift */,
				B1741B422461C105006275D9 /* README.md */,
			);
			path = "Developer Menu";
			sourceTree = "<group>";
		};
		B16177E624802F85006E435A /* __tests__ */ = {
			isa = PBXGroup;
			children = (
				B16177E724802F9B006E435A /* DownloadedPackagesSQLLiteStoreTests.swift */,
			);
			path = __tests__;
			sourceTree = "<group>";
		};
		B161782B248062A0006E435A /* __tests__ */ = {
			isa = PBXGroup;
			children = (
				B161782C248062CE006E435A /* DeltaCalculationResultTests.swift */,
				B15382E6248290BB0010F007 /* AppleFilesWriterTests.swift */,
				B15382FD248424F00010F007 /* ExposureDetectionTests.swift */,
			);
			path = __tests__;
			sourceTree = "<group>";
		};
		B1741B572462EB26006275D9 /* Recovered References */ = {
			isa = PBXGroup;
			children = (
			);
			name = "Recovered References";
			sourceTree = "<group>";
		};
		B18C411A246DB2F000B8D8CB /* Helper */ = {
			isa = PBXGroup;
			children = (
				B18C411C246DB30000B8D8CB /* URL+Helper.swift */,
			);
			path = Helper;
			sourceTree = "<group>";
		};
		B1A76EA124714F2900EA5208 /* __tests__ */ = {
			isa = PBXGroup;
			children = (
				B1CF8D0F246C1F4100DBE135 /* ClientModeTests.swift */,
			);
			path = __tests__;
			sourceTree = "<group>";
		};
		B1D431C9246C848E00E728AD /* DownloadedPackagesStore */ = {
			isa = PBXGroup;
			children = (
				B1D431CA246C84A400E728AD /* DownloadedPackagesStore.swift */,
				B161782624804AF3006E435A /* DownloadedPackagesInMemoryStore.swift */,
				B161782424804AC3006E435A /* DownloadedPackagesSQLLiteStore.swift */,
				B16177E624802F85006E435A /* __tests__ */,
				B1D431CC246C84ED00E728AD /* KeyPackagesStoreTests.swift */,
			);
			path = DownloadedPackagesStore;
			sourceTree = "<group>";
		};
		B1DDDABA2471379900A07175 /* __tests__ */ = {
			isa = PBXGroup;
			children = (
				B15382DB24826FD70010F007 /* Mocks */,
				B1DDDABB247137B000A07175 /* HTTPClientConfigurationEndpointTests.swift */,
			);
			path = __tests__;
			sourceTree = "<group>";
		};
		B1DDDABD24713B6000A07175 /* Model */ = {
			isa = PBXGroup;
			children = (
				B1A76EA124714F2900EA5208 /* __tests__ */,
				B1EAEC90247128ED003BE9A2 /* ClientMode.swift */,
			);
			path = Model;
			sourceTree = "<group>";
		};
		B1EAEC8C24711889003BE9A2 /* __tests__ */ = {
			isa = PBXGroup;
			children = (
				B15382DF248270E90010F007 /* Helper */,
				B1EAEC8D247118CB003BE9A2 /* URLSession+ConvenienceTests.swift */,
				B1D431C7246C69F300E728AD /* HTTPClient+ConfigurationTests.swift */,
				CDF27BD4246ADBF30044D32B /* HTTPClientTests.swift */,
			);
			path = __tests__;
			sourceTree = "<group>";
		};
		CD8638512477EBAA00A5A07C /* Settings */ = {
			isa = PBXGroup;
			children = (
				CD8638522477EBD400A5A07C /* SettingsViewModel.swift */,
				CDCE11D5247D644100F30825 /* NotificationSettingsViewModel.swift */,
			);
			path = Settings;
			sourceTree = "<group>";
		};
		CD99A398245B229F00BF12AF /* ExposureSubmission */ = {
			isa = PBXGroup;
			children = (
				71FE1C79247AC2B500851FEB /* ExposureSubmissionNavigationController.swift */,
				71FE1C75247AC2B500851FEB /* ExposureSubmissionOverviewViewController.swift */,
				71FE1C76247AC2B500851FEB /* ExposureSubmissionTanInputViewController.swift */,
				71FE1C78247AC2B500851FEB /* ExposureSubmissionTestResultViewController.swift */,
				71FE1C73247AC2B500851FEB /* ExposureSubmissionSuccessViewController.swift */,
				71FE1C74247AC2B500851FEB /* ExposureSubmissionQRScannerViewController.swift */,
				A3E5E719247D4FFB00237116 /* ExposureSubmissionViewUtils.swift */,
				2F80CFD8247ED988000F06AF /* ExposureSubmissionIntroViewController.swift */,
				2F80CFDA247EDDB3000F06AF /* ExposureSubmissionHotlineViewController.swift */,
				A3C4F95F24812CD20047F23E /* ExposureSubmissionWarnOthersViewController.swift */,
			);
			path = ExposureSubmission;
			sourceTree = "<group>";
		};
		CD99A3C82461A44B00BF12AF /* View Helpers */ = {
			isa = PBXGroup;
			children = (
				51D420B324583ABB00AD70CA /* AppStoryboard.swift */,
				CD99A3C92461A47C00BF12AF /* AppStrings.swift */,
				134FFA0F247466BD00D82D14 /* Accessibility.swift */,
				714CD868247297F800F56450 /* NibLoadable.swift */,
			);
			path = "View Helpers";
			sourceTree = "<group>";
		};
		CDCE11D7247D645800F30825 /* Notifications */ = {
			isa = PBXGroup;
			children = (
				CDCE11D8247D64C600F30825 /* NotificationSettingsOnTableViewCell.swift */,
				CDCE11DA247D64D600F30825 /* NotificationSettingsOffTableViewCell.swift */,
			);
			path = Notifications;
			sourceTree = "<group>";
		};
		CDD87C6024766163007CE6CA /* Cells */ = {
			isa = PBXGroup;
			children = (
				CDCE11D7247D645800F30825 /* Notifications */,
				CDD87C54247556DE007CE6CA /* MainSettingsTableViewCell.swift */,
				CDD87C5C247559E3007CE6CA /* LabelTableViewCell.swift */,
			);
			path = Cells;
			sourceTree = "<group>";
		};
		EE20EA0824699A3A00770683 /* RiskLegend */ = {
			isa = PBXGroup;
			children = (
				71B804482484D37300D53506 /* RiskLegendViewController.swift */,
				71B8044C248525CD00D53506 /* RiskLegendViewController+DynamicTableViewModel.swift */,
			);
			path = RiskLegend;
			sourceTree = "<group>";
		};
		EE22DB83247FB43A001B0A71 /* ENSetting */ = {
			isa = PBXGroup;
			children = (
				EE22DB84247FB43A001B0A71 /* TracingHistoryTableViewCell.swift */,
				EE22DB85247FB43A001B0A71 /* ImageTableViewCell.swift */,
				EE22DB86247FB43A001B0A71 /* ActionDetailTableViewCell.swift */,
				EE22DB87247FB43A001B0A71 /* DescriptionTableViewCell.swift */,
				EE22DB88247FB43A001B0A71 /* ActionTableViewCell.swift */,
			);
			path = ENSetting;
			sourceTree = "<group>";
		};
		EE278B2E245F2C58008B06F9 /* FriendsInvite */ = {
			isa = PBXGroup;
			children = (
				EE278B2F245F2C8A008B06F9 /* FriendsInviteController.swift */,
			);
			path = FriendsInvite;
			sourceTree = "<group>";
		};
		EE70C239245B09E900AC9B2F /* Localization */ = {
			isa = PBXGroup;
			children = (
				EE70C23A245B09E900AC9B2F /* Localizable.strings */,
				EE92A340245D96DA006B97B0 /* Localizable.stringsdict */,
			);
			path = Localization;
			sourceTree = "<group>";
		};
		EE85998B2462EFD4002E7AE2 /* AppInformation */ = {
			isa = PBXGroup;
			children = (
				71CC3E9E246D6B6800217F2C /* AppInformationDetailViewController.swift */,
<<<<<<< HEAD
				71CC3EA4246D74E800217F2C /* AppInformationHelpViewController.swift */,
				4026C2D724851DFD00926FB4 /* AppInformationLegalViewController.swift */,
				4026C2E1248540FF00926FB4 /* AppInformationLegalEntryViewCell.xib */,
				4026C2E324854C8D00926FB4 /* AppInformationLegalEntryViewCell.swift */,
=======
				01F5F7212487B9C000229720 /* AppInformationViewController.swift */,
>>>>>>> 3fb72be3
			);
			path = AppInformation;
			sourceTree = "<group>";
		};
		EEF790092466ED410065EBD5 /* ExposureDetection */ = {
			isa = PBXGroup;
			children = (
				713EA26224798F8500AB7EE8 /* ExposureDetectionHeaderCell.swift */,
				713EA25E24798A9100AB7EE8 /* ExposureDetectionRiskCell.swift */,
				713EA25C24798A7000AB7EE8 /* ExposureDetectionRoundedView.swift */,
				7154EB49247D21E200A467FF /* ExposureDetectionLongGuideCell.swift */,
				7154EB4B247E862100A467FF /* ExposureDetectionLoadingCell.swift */,
			);
			path = ExposureDetection;
			sourceTree = "<group>";
		};
		F247572E2483934B003E1FC5 /* __tests__ */ = {
			isa = PBXGroup;
			children = (
				F247572A24838AC8003E1FC5 /* DynamicTableViewControllerTests.swift */,
				F252472E2483955B00C5556B /* DynamicTableViewControllerFake.storyboard */,
				F25247302484456800C5556B /* DynamicTableViewModelTests.swift */,
			);
			path = __tests__;
			sourceTree = "<group>";
		};
/* End PBXGroup section */

/* Begin PBXNativeTarget section */
		85D7593A2457048F008175F0 /* ENA */ = {
			isa = PBXNativeTarget;
			buildConfigurationList = 85D7596824570491008175F0 /* Build configuration list for PBXNativeTarget "ENA" */;
			buildPhases = (
				71AFBD9324642AF500F91006 /* SwiftLint */,
				85D759372457048F008175F0 /* Sources */,
				85D759382457048F008175F0 /* Frameworks */,
				85D759392457048F008175F0 /* Resources */,
				B102BDB924603FD600CD55A2 /* Embed Frameworks */,
			);
			buildRules = (
			);
			dependencies = (
			);
			name = ENA;
			packageProductDependencies = (
				B10FB02F246036F3004CA11E /* SwiftProtobuf */,
				B1E8C9A4247AB869006DC678 /* ZIPFoundation */,
				3DD767482483D6B5002DD2B3 /* Connectivity */,
				B1FE13E9248838E400D012E5 /* FMDB */,
			);
			productName = ENA;
			productReference = 85D7593B2457048F008175F0 /* ENA.app */;
			productType = "com.apple.product-type.application";
		};
		85D7595324570491008175F0 /* ENATests */ = {
			isa = PBXNativeTarget;
			buildConfigurationList = 85D7596B24570491008175F0 /* Build configuration list for PBXNativeTarget "ENATests" */;
			buildPhases = (
				85D7595024570491008175F0 /* Sources */,
				85D7595124570491008175F0 /* Frameworks */,
				85D7595224570491008175F0 /* Resources */,
			);
			buildRules = (
			);
			dependencies = (
				85D7595624570491008175F0 /* PBXTargetDependency */,
			);
			name = ENATests;
			productName = ENATests;
			productReference = 85D7595424570491008175F0 /* ENATests.xctest */;
			productType = "com.apple.product-type.bundle.unit-test";
		};
		85D7595E24570491008175F0 /* ENAUITests */ = {
			isa = PBXNativeTarget;
			buildConfigurationList = 85D7596E24570491008175F0 /* Build configuration list for PBXNativeTarget "ENAUITests" */;
			buildPhases = (
				85D7595B24570491008175F0 /* Sources */,
				85D7595C24570491008175F0 /* Frameworks */,
				85D7595D24570491008175F0 /* Resources */,
			);
			buildRules = (
			);
			dependencies = (
				85D7596124570491008175F0 /* PBXTargetDependency */,
			);
			name = ENAUITests;
			productName = ENAUITests;
			productReference = 85D7595F24570491008175F0 /* ENAUITests.xctest */;
			productType = "com.apple.product-type.bundle.ui-testing";
		};
/* End PBXNativeTarget section */

/* Begin PBXProject section */
		85D759332457048F008175F0 /* Project object */ = {
			isa = PBXProject;
			attributes = {
				LastSwiftUpdateCheck = 1150;
				LastUpgradeCheck = 1150;
				ORGANIZATIONNAME = "SAP SE";
				TargetAttributes = {
					85D7593A2457048F008175F0 = {
						CreatedOnToolsVersion = 11.4.1;
						LastSwiftMigration = 1150;
					};
					85D7595324570491008175F0 = {
						CreatedOnToolsVersion = 11.4.1;
						LastSwiftMigration = 1150;
						TestTargetID = 85D7593A2457048F008175F0;
					};
					85D7595E24570491008175F0 = {
						CreatedOnToolsVersion = 11.4.1;
						TestTargetID = 85D7593A2457048F008175F0;
					};
				};
			};
			buildConfigurationList = 85D759362457048F008175F0 /* Build configuration list for PBXProject "ENA" */;
			compatibilityVersion = "Xcode 9.3";
			developmentRegion = en;
			hasScannedForEncodings = 0;
			knownRegions = (
				en,
				Base,
				de,
			);
			mainGroup = 85D759322457048F008175F0;
			packageReferences = (
				B10FB02E246036F3004CA11E /* XCRemoteSwiftPackageReference "swift-protobuf" */,
				B1E8C9A3247AB869006DC678 /* XCRemoteSwiftPackageReference "ZIPFoundation" */,
				B180E607247C1F6100240CED /* XCRemoteSwiftPackageReference "fmdb" */,
				3DD767472483D6B5002DD2B3 /* XCRemoteSwiftPackageReference "Connectivity" */,
			);
			productRefGroup = 85D7593C2457048F008175F0 /* Products */;
			projectDirPath = "";
			projectRoot = "";
			targets = (
				85D7593A2457048F008175F0 /* ENA */,
				85D7595324570491008175F0 /* ENATests */,
				85D7595E24570491008175F0 /* ENAUITests */,
			);
		};
/* End PBXProject section */

/* Begin PBXResourcesBuildPhase section */
		85D759392457048F008175F0 /* Resources */ = {
			isa = PBXResourcesBuildPhase;
			buildActionMask = 2147483647;
			files = (
				A36D07AD2483B43800E46F96 /* (null) in Resources */,
				13FD1DE62473EE6C00A7C7AB /* AppInformation.storyboard in Resources */,
				514E813024618E3D00636861 /* ExposureDetection.storyboard in Resources */,
				710ABB2C2475531700948792 /* app-information-assets.xcassets in Resources */,
				51486DA32485101500FCE216 /* RiskInactiveCollectionViewCell.xib in Resources */,
				51486DA72485237200FCE216 /* RiskThankYouCollectionViewCell.xib in Resources */,
				2F785752248506BD00323A9C /* HomeTestResultCell.xib in Resources */,
				51CE1B8F246078B6002CF42A /* HomeFooterSupplementaryView.xib in Resources */,
				71B8044B2485190800D53506 /* risk-legend.xcassets in Resources */,
				85D7594E24570491008175F0 /* LaunchScreen.storyboard in Resources */,
				713FD5672482811A00C1F6DD /* colors.xcassets in Resources */,
				EE20EA072469883900770683 /* RiskLegend.storyboard in Resources */,
				71FE1C8D247AC79D00851FEB /* DynamicTableViewIconCell.xib in Resources */,
				51CE1B8D246078B6002CF42A /* SubmitCollectionViewCell.xib in Resources */,
				71F2E57B2487AEFC00694F1A /* ena-colors.xcassets in Resources */,
				71FE1C87247AC33D00851FEB /* ExposureSubmissionTestResultHeaderView.xib in Resources */,
				51C7790C24867F16004582F8 /* RiskListItemView.xib in Resources */,
				EE92A33E245D96DA006B97B0 /* Localizable.stringsdict in Resources */,
				EE278B2D245F2BBB008B06F9 /* InviteFriends.storyboard in Resources */,
				EE70C23D245B09EA00AC9B2F /* Localizable.strings in Resources */,
				51CE1B85246078B6002CF42A /* ActivateCollectionViewCell.xib in Resources */,
				7132F2822477F9C700628648 /* exposure-detection.xcassets in Resources */,
				2F785751248506BD00323A9C /* ExposureSubmissionCell.xib in Resources */,
				51C779142486E5AB004582F8 /* RiskFindingPositiveCollectionViewCell.xib in Resources */,
				51D420CE245869C800AD70CA /* Home.storyboard in Resources */,
				8539874F2467094E00D28B62 /* AppIcon.xcassets in Resources */,
				4026C2E2248540FF00926FB4 /* AppInformationLegalEntryViewCell.xib in Resources */,
				514C0A0B247AF9F700F235F6 /* RiskTextItemView.xib in Resources */,
				51B5B414246DF07300DC5D3E /* RiskImageItemView.xib in Resources */,
				85D7594B24570491008175F0 /* Assets.xcassets in Resources */,
				51CE1B88246078B6002CF42A /* RiskLevelCollectionViewCell.xib in Resources */,
				51D420D024586AB300AD70CA /* Settings.storyboard in Resources */,
				01DC23252462DFD0001B727C /* ExposureSubmission.storyboard in Resources */,
				51CE1B8A246078B6002CF42A /* InfoCollectionViewCell.xib in Resources */,
				51FE277D247535C400BB8144 /* RiskLoadingItemView.xib in Resources */,
				853D98832469DC5000490DBA /* ExposureNotificationSetting.storyboard in Resources */,
				26374AF4248138EF00C10110 /* exposure-submission.xcassets in Resources */,
				51D420B12458397300AD70CA /* Onboarding.storyboard in Resources */,
			);
			runOnlyForDeploymentPostprocessing = 0;
		};
		85D7595224570491008175F0 /* Resources */ = {
			isa = PBXResourcesBuildPhase;
			buildActionMask = 2147483647;
			files = (
				B1F8AE482479B4C30093A588 /* api-response-day-2020-05-16 in Resources */,
				F252472F2483955B00C5556B /* DynamicTableViewControllerFake.storyboard in Resources */,
				B1F8AE4C2479C1C20093A588 /* de-config in Resources */,
			);
			runOnlyForDeploymentPostprocessing = 0;
		};
		85D7595D24570491008175F0 /* Resources */ = {
			isa = PBXResourcesBuildPhase;
			buildActionMask = 2147483647;
			files = (
			);
			runOnlyForDeploymentPostprocessing = 0;
		};
/* End PBXResourcesBuildPhase section */

/* Begin PBXShellScriptBuildPhase section */
		71AFBD9324642AF500F91006 /* SwiftLint */ = {
			isa = PBXShellScriptBuildPhase;
			buildActionMask = 2147483647;
			files = (
			);
			inputFileListPaths = (
			);
			inputPaths = (
			);
			name = SwiftLint;
			outputFileListPaths = (
			);
			outputPaths = (
			);
			runOnlyForDeploymentPostprocessing = 0;
			shellPath = /bin/sh;
			shellScript = "if which swiftlint >/dev/null; then\n  swiftlint\nelse\n  echo \"warning: SwiftLint is not available.\"\n  echo \"Use 'brew install swiftlint' to install SwiftLint or download it manually from https://github.com/realm/SwiftLint.\"\nfi\n\n";
			showEnvVarsInLog = 0;
		};
/* End PBXShellScriptBuildPhase section */

/* Begin PBXSourcesBuildPhase section */
		85D759372457048F008175F0 /* Sources */ = {
			isa = PBXSourcesBuildPhase;
			buildActionMask = 2147483647;
			files = (
				B1A89F3B24819CE800DA1CEC /* LabelTableViewCell.swift in Sources */,
				B1A89F3A24819CD300DA1CEC /* HomeRiskImageItemViewConfigurator.swift in Sources */,
				B1A89F3924819CC200DA1CEC /* ExposureStateUpdating.swift in Sources */,
				B1C6ECFF247F089E0066138F /* RiskImageItemView.swift in Sources */,
				51486DA62485237200FCE216 /* RiskThankYouCollectionViewCell.swift in Sources */,
				71330E43248109FD00EB10F6 /* DynamicTableViewCell.swift in Sources */,
				714CD8672472885900F56450 /* ExposureDetectionViewController+DynamicTableViewModel.swift in Sources */,
				B14D0CDD246E972400D5BEBC /* ExposureDetectionDelegate.swift in Sources */,
				B161782E2480658F006E435A /* DeltaCalculationResult.swift in Sources */,
				B11E619B246EE4B0004A056A /* DynamicTypeLabel.swift in Sources */,
				B1D7D69224766D2100E4DA5D /* apple_export.pb.swift in Sources */,
				7187A5582481231C00FCC755 /* DynamicTableViewAction.swift in Sources */,
				A3FF84EC247BFAF00053E947 /* Hasher.swift in Sources */,
				71330E3F248109F000EB10F6 /* DynamicTableViewIcon.swift in Sources */,
				51895EDC245E16CD0085DA38 /* UIColor+ColorStyle.swift in Sources */,
				51FE277B2475340300BB8144 /* HomeRiskLoadingItemViewConfigurator.swift in Sources */,
				0D5611B4247F852C00B5B094 /* SQLiteKeyValueStore.swift in Sources */,
				13BAE9B12472FB1E00CEE58A /* CellConfiguratorIndexPosition.swift in Sources */,
				515BBDEB2484F8E500CDB674 /* HomeThankYouRiskCellConfigurator.swift in Sources */,
				514C0A0D247AFB0200F235F6 /* RiskTextItemView.swift in Sources */,
				CD99A3A9245C272400BF12AF /* ExposureSubmissionService.swift in Sources */,
				51B5B41C246EC8B800DC5D3E /* HomeCardCollectionViewCell.swift in Sources */,
				011E13AE24680A4000973467 /* HTTPClient.swift in Sources */,
				A3E5E71A247D4FFB00237116 /* ExposureSubmissionViewUtils.swift in Sources */,
				134FFA11247466BD00D82D14 /* Accessibility.swift in Sources */,
				853D987A24694A8700490DBA /* ENAButton.swift in Sources */,
				CD8638532477EBD400A5A07C /* SettingsViewModel.swift in Sources */,
				51CE1BB52460AC83002CF42A /* UICollectionView+Dequeue.swift in Sources */,
				137846492488027600A50AB8 /* OnboardingInfoViewController+Extension.swift in Sources */,
				85E33444247EB357006E74EC /* CircularProgressView.swift in Sources */,
				71FD8862246EB27F00E804D0 /* ExposureDetectionViewController.swift in Sources */,
				514EE99D246D4CFB00DE4884 /* TableViewCellConfigurator.swift in Sources */,
				B1741B4D2462C21F006275D9 /* DMQRCodeViewController.swift in Sources */,
				B1741B4B2462C21C006275D9 /* DMQRCodeScanViewController.swift in Sources */,
				B1DDDABE24713BAD00A07175 /* SAPDownloadedPackage.swift in Sources */,
				71FE1C7C247AC2B500851FEB /* ExposureSubmissionOverviewViewController.swift in Sources */,
				011E4B032483A92A002E6412 /* MockExposureManager.swift in Sources */,
				51FE277F247535E300BB8144 /* RiskLoadingItemView.swift in Sources */,
				514C0A0824772F5E00F235F6 /* RiskItemView.swift in Sources */,
				A36D07B92486D61C00E46F96 /* HomeCardCellButtonDelegate.swift in Sources */,
				B1A89F3824819C2B00DA1CEC /* HomeInteractor.swift in Sources */,
				514C0A16247C164700F235F6 /* HomeHighRiskCellConfigurator.swift in Sources */,
				71FE1C7B247AC2B500851FEB /* ExposureSubmissionQRScannerViewController.swift in Sources */,
				71FE1C82247AC30300851FEB /* ENATanInput.swift in Sources */,
				7154EB4A247D21E200A467FF /* ExposureDetectionLongGuideCell.swift in Sources */,
				51CE1B4A246016B0002CF42A /* UICollectionViewCell+Identifier.swift in Sources */,
				71B8044F248526B600D53506 /* DynamicTableViewSpaceCell.swift in Sources */,
				B1EAEC91247128ED003BE9A2 /* ClientMode.swift in Sources */,
				B161782724804AF3006E435A /* DownloadedPackagesInMemoryStore.swift in Sources */,
				B1D7D69124766D2100E4DA5D /* risk_level.pb.swift in Sources */,
				8595BF5F246032D90056EA27 /* ENASwitch.swift in Sources */,
				71FE1C7A247AC2B500851FEB /* ExposureSubmissionSuccessViewController.swift in Sources */,
				51486DA22485101500FCE216 /* RiskInactiveCollectionViewCell.swift in Sources */,
				71B804522485272F00D53506 /* RiskLegendNumberedTitleCell.swift in Sources */,
				EE22DB8B247FB43A001B0A71 /* ActionDetailTableViewCell.swift in Sources */,
				71FE1C71247AA7B700851FEB /* DynamicTableViewHeaderImageView.swift in Sources */,
				0159E6C2247829BA00894A89 /* temporary_exposure_key_signature_list.pb.swift in Sources */,
				B1CD333C24865A7D00B06E9B /* TracingStatusHistory.swift in Sources */,
				51D420B724583B7200AD70CA /* NSObject+Identifier.swift in Sources */,
				CDCE11D6247D644100F30825 /* NotificationSettingsViewModel.swift in Sources */,
				51CE1B86246078B6002CF42A /* SubmitCollectionViewCell.swift in Sources */,
				71330E4724810A0C00EB10F6 /* DynamicTableViewFooter.swift in Sources */,
				A36D07B72486AD0100E46F96 /* HomeTestResultCellConfigurator.swift in Sources */,
				B1D431CB246C84A400E728AD /* DownloadedPackagesStore.swift in Sources */,
				714194EA247A65C60072A090 /* DynamicTableViewHeaderSeparatorView.swift in Sources */,
				71FE1C6D247AA43400851FEB /* ExposureDetectionViewController+Summary.swift in Sources */,
				51C779162486E5BA004582F8 /* RiskFindingPositiveCollectionViewCell.swift in Sources */,
				B10FD5F2246EAB1600E9D7F2 /* AppInformationDetailModel.swift in Sources */,
				B10FD5F4246EAC1700E9D7F2 /* AppleFilesWriter.swift in Sources */,
				514C0A14247C163800F235F6 /* HomeLowRiskCellConfigurator.swift in Sources */,
				51C779122486E549004582F8 /* HomeFindingPositiveRiskCellConfigurator.swift in Sources */,
				B1741B4E2462C21F006275D9 /* DMViewController.swift in Sources */,
				EE22DB8C247FB43A001B0A71 /* DescriptionTableViewCell.swift in Sources */,
				2F3218D0248063E300A7AC0A /* UIView+Convenience.swift in Sources */,
				B1741B4C2462C21F006275D9 /* DMDeveloperMenu.swift in Sources */,
				514C0A11247C15EC00F235F6 /* HomeUnknownRiskCellConfigurator.swift in Sources */,
				710ABB23247513E300948792 /* DynamicTypeTableViewCell.swift in Sources */,
				71FE1C7D247AC2B500851FEB /* ExposureSubmissionTanInputViewController.swift in Sources */,
				EE22DB81247FB40A001B0A71 /* ENStateHandler.swift in Sources */,
				714CD869247297F800F56450 /* NibLoadable.swift in Sources */,
				2F80CFDB247EDDB3000F06AF /* ExposureSubmissionHotlineViewController.swift in Sources */,
				2F80CFD9247ED988000F06AF /* ExposureSubmissionIntroViewController.swift in Sources */,
				51CE1BC12460B256002CF42A /* HomeSubmitCellConfigurator.swift in Sources */,
				A3C4F96024812CD20047F23E /* ExposureSubmissionWarnOthersViewController.swift in Sources */,
				B1741B582462EBDB006275D9 /* HomeViewController.swift in Sources */,
				3DD767462483D4DE002DD2B3 /* ReachabilityService.swift in Sources */,
<<<<<<< HEAD
				B10FD5EC246EAAD900E9D7F2 /* AppInformationViewController.swift in Sources */,
				4026C2E424854C8D00926FB4 /* AppInformationLegalEntryViewCell.swift in Sources */,
				4026C2DA2485249D00926FB4 /* AppInformationLegalModel.swift in Sources */,
=======
>>>>>>> 3fb72be3
				51C737BF245B3B5D00286105 /* OnboardingInfo.swift in Sources */,
				B143DBDF2477F292000A29E8 /* ExposureNotificationSettingViewController.swift in Sources */,
				016146912487A43E00660992 /* WebPageHelper.swift in Sources */,
				51D420B924583B8300AD70CA /* UIViewController+AppStoryboard.swift in Sources */,
				71B804542485273C00D53506 /* RiskLegendDotBodyCell.swift in Sources */,
				EE22DB8A247FB43A001B0A71 /* ImageTableViewCell.swift in Sources */,
				B11E619C246EE4E9004A056A /* UIFont+DynamicType.swift in Sources */,
				71330E4524810A0500EB10F6 /* DynamicTableViewHeader.swift in Sources */,
				B1EAEC8B24711884003BE9A2 /* URLSession+Convenience.swift in Sources */,
				7154EB4C247E862100A467FF /* ExposureDetectionLoadingCell.swift in Sources */,
				A17366552484978A006BE209 /* OnboardingInfoViewControllerUtils.swift in Sources */,
				B153096A24706F1000A4A1BD /* URLSession+Default.swift in Sources */,
				2FF1D62E2487850200381FFB /* NSMutableAttributedString+Generation.swift in Sources */,
				B13FF409247EC67F00535F37 /* HomeViewController+State.swift in Sources */,
				51CE1B4C246016D1002CF42A /* UICollectionReusableView+Identifier.swift in Sources */,
				013DC102245DAC4E00EE58B0 /* Store.swift in Sources */,
				51CE1B89246078B6002CF42A /* RiskLevelCollectionViewCell.swift in Sources */,
				B1F82DF224718C7300E2E56A /* DMConfigurationViewController.swift in Sources */,
				514C0A0F247AFEC500F235F6 /* HomeRiskTextItemViewConfigurator.swift in Sources */,
				713EA25D24798A7000AB7EE8 /* ExposureDetectionRoundedView.swift in Sources */,
				3DD7674B2483D6C1002DD2B3 /* ConnectivityReachabilityService.swift in Sources */,
				B1D7D68E24766D2100E4DA5D /* submission_payload.pb.swift in Sources */,
				B1B381432472EF8B0056BEEE /* HTTPClient+Configuration.swift in Sources */,
				B1A89F372481814E00DA1CEC /* PersistedAndPublished.swift in Sources */,
				51D420B424583ABB00AD70CA /* AppStoryboard.swift in Sources */,
				4026C2DC24852B7600926FB4 /* AppInformationLegalModelData.swift in Sources */,
				EE278B30245F2C8A008B06F9 /* FriendsInviteController.swift in Sources */,
				710ABB27247533FA00948792 /* DynamicTableViewController.swift in Sources */,
				713EA26124798AD100AB7EE8 /* InsetTableViewCell.swift in Sources */,
				51CE1B87246078B6002CF42A /* ActivateCollectionViewCell.swift in Sources */,
				B1C6ED00247F23730066138F /* NotificationName.swift in Sources */,
				EE22DB8D247FB43A001B0A71 /* ActionTableViewCell.swift in Sources */,
				51CE1BBD2460B1CB002CF42A /* CollectionViewCellConfigurator.swift in Sources */,
				CD2EC329247D82EE00C6B3F9 /* NotificationSettingsViewController.swift in Sources */,
				51C737BD245B349700286105 /* OnboardingInfoViewController.swift in Sources */,
				514EE999246D4C2E00DE4884 /* UITableViewCell+Identifier.swift in Sources */,
				2F785753248506BD00323A9C /* HomeTestResultCell.swift in Sources */,
				13722044247AEEAD00152764 /* LocalNotificationManager.swift in Sources */,
				B10FD5ED246EAADC00E9D7F2 /* AppInformationDetailViewController.swift in Sources */,
				CDCE11D9247D64C600F30825 /* NotificationSettingsOnTableViewCell.swift in Sources */,
				2FF1D63024880FCF00381FFB /* DynamicTableViewRoundedCell.swift in Sources */,
				85D7593F2457048F008175F0 /* AppDelegate.swift in Sources */,
				CDD87C56247556DE007CE6CA /* MainSettingsTableViewCell.swift in Sources */,
				B153096C24706F2400A4A1BD /* URLSessionConfiguration+Default.swift in Sources */,
				0159E6C1247829BA00894A89 /* temporary_exposure_key_export.pb.swift in Sources */,
				51CE1B90246078B6002CF42A /* HomeFooterSupplementaryView.swift in Sources */,
				71FE1C80247AC2B500851FEB /* ExposureSubmissionNavigationController.swift in Sources */,
				CD99A3C7246155C300BF12AF /* Logger.swift in Sources */,
				85D759412457048F008175F0 /* SceneDelegate.swift in Sources */,
				B1D7D68C24766D2100E4DA5D /* risk_score_parameters.pb.swift in Sources */,
				71B8044D248525CD00D53506 /* RiskLegendViewController+DynamicTableViewModel.swift in Sources */,
				859DD512248549790073D59F /* MockDiagnosisKeysRetrieval.swift in Sources */,
				EE22DB89247FB43A001B0A71 /* TracingHistoryTableViewCell.swift in Sources */,
				71B804472484CC0800D53506 /* ENALabel.swift in Sources */,
				71FE1C7F247AC2B500851FEB /* ExposureSubmissionTestResultViewController.swift in Sources */,
				B1D6B002247DA0320079DDD3 /* ExposureDetectionViewControllerDelegate.swift in Sources */,
				713EA25B247818B000AB7EE8 /* DynamicTypeButton.swift in Sources */,
				2F3218CE24800F6500A7AC0A /* DynamicTableViewStepCell.swift in Sources */,
				51C77910248684F5004582F8 /* HomeRiskListItemViewConfigurator.swift in Sources */,
				B1D6B004247DA4920079DDD3 /* UIApplication+CoronaWarn.swift in Sources */,
				51CE1BC32460B28D002CF42A /* HomeInfoCellConfigurator.swift in Sources */,
				2F80CFDD247EEB88000F06AF /* DynamicTableViewImageCardCell.swift in Sources */,
				138910C5247A909000D739F6 /* ENATaskScheduler.swift in Sources */,
				71B804492484D37300D53506 /* RiskLegendViewController.swift in Sources */,
				514EE99B246D4C4C00DE4884 /* UITableView+Dequeue.swift in Sources */,
				713EA25F24798A9100AB7EE8 /* ExposureDetectionRiskCell.swift in Sources */,
				01F5F7222487B9C000229720 /* AppInformationViewController.swift in Sources */,
				B10FD5F1246EAB1000E9D7F2 /* AppInformationDetailModelData.swift in Sources */,
				51C7790E24867F22004582F8 /* RiskListItemView.swift in Sources */,
				B14D0CDF246E976400D5BEBC /* ExposureDetectionTransaction+DidEndPrematurelyReason.swift in Sources */,
				71FE1C69247A8FE100851FEB /* DynamicTableViewHeaderFooterView.swift in Sources */,
				B111EE2C2465D9F7001AEBB4 /* String+Localization.swift in Sources */,
				EEF1067A246EBF8B009DFB4E /* ResetViewController.swift in Sources */,
				51CE1BBA2460AFD8002CF42A /* HomeActivateCellConfigurator.swift in Sources */,
				71FE1C86247AC33D00851FEB /* ExposureSubmissionTestResultHeaderView.swift in Sources */,
				1309194F247972C40066E329 /* PrivacyProtectionViewController.swift in Sources */,
				CDCE11DB247D64D600F30825 /* NotificationSettingsOffTableViewCell.swift in Sources */,
				EE46E5D82466AEA50057627F /* UIView.swift in Sources */,
				71FE1C6B247AA3F100851FEB /* ExposureDetectionViewController+State.swift in Sources */,
				51CE1B91246078B6002CF42A /* SectionSystemBackgroundDecorationView.swift in Sources */,
				B112545A246F2C6500AB5036 /* ENTemporaryExposureKey+Convert.swift in Sources */,
				51486D9F2484FC0200FCE216 /* HomeRiskLevelCellConfigurator.swift in Sources */,
				B1E8C99D2479D4E7006DC678 /* DMSubmissionStateViewController.swift in Sources */,
				71FE1C8C247AC79D00851FEB /* DynamicTableViewIconCell.swift in Sources */,
				710ABB25247514BD00948792 /* UIViewController+Segue.swift in Sources */,
				51CE1B5524604DD2002CF42A /* HomeLayout.swift in Sources */,
				51D420C424583E3300AD70CA /* SettingsViewController.swift in Sources */,
				514C0A1A247C16D600F235F6 /* HomeInactiveRiskCellConfigurator.swift in Sources */,
				71330E41248109F600EB10F6 /* DynamicTableViewSection.swift in Sources */,
				710ABB292475353900948792 /* DynamicTableViewModel.swift in Sources */,
				A3E5E71E247E6F7A00237116 /* SpinnerInjectable.swift in Sources */,
				4026C2D824851DFD00926FB4 /* AppInformationLegalViewController.swift in Sources */,
				518A69FB24687D5800444E66 /* RiskLevel.swift in Sources */,
				0DFCC2722484DC8400E2811D /* sqlite3.c in Sources */,
				B1741B492462C207006275D9 /* Client.swift in Sources */,
				514C0A0624772F3400F235F6 /* HomeRiskViewConfigurator.swift in Sources */,
				710ABB1F2475115500948792 /* UITableViewController+Enum.swift in Sources */,
				51CE1B8B246078B6002CF42A /* InfoCollectionViewCell.swift in Sources */,
				B14D0CDB246E968C00D5BEBC /* String+Today.swift in Sources */,
				85142501245DA0B3009D2791 /* UIViewController+Alert.swift in Sources */,
				CD99A3CA2461A47C00BF12AF /* AppStrings.swift in Sources */,
				514E81342461B97800636861 /* ExposureManager.swift in Sources */,
				B14D0CD9246E946E00D5BEBC /* ExposureDetection.swift in Sources */,
				B154F59B246DD5CF003E891E /* Client+Convenience.swift in Sources */,
				B161782524804AC3006E435A /* DownloadedPackagesSQLLiteStore.swift in Sources */,
				51CE1BBF2460B222002CF42A /* HomeRiskCellConfigurator.swift in Sources */,
				EE22DB82247FB40A001B0A71 /* ENSettingModel.swift in Sources */,
				713EA26324798F8500AB7EE8 /* ExposureDetectionHeaderCell.swift in Sources */,
			);
			runOnlyForDeploymentPostprocessing = 0;
		};
		85D7595024570491008175F0 /* Sources */ = {
			isa = PBXSourcesBuildPhase;
			buildActionMask = 2147483647;
			files = (
				B1EAEC8F247118D1003BE9A2 /* URLSession+ConvenienceTests.swift in Sources */,
				B1A76EA224714F7900EA5208 /* ClientModeTests.swift in Sources */,
				B16177E824802F9B006E435A /* DownloadedPackagesSQLLiteStoreTests.swift in Sources */,
				CD678F6F246C43FC00B6A0F8 /* MockURLSession.swift in Sources */,
				EE22DB91247FB479001B0A71 /* MockStateHandlerObserverDelegate.swift in Sources */,
				A173665324844F41006BE209 /* SQLiteKeyValueStoreTests.swift in Sources */,
				B15382E5248273F30010F007 /* MockTestStore.swift in Sources */,
				F25247312484456800C5556B /* DynamicTableViewModelTests.swift in Sources */,
				B15382E7248290BB0010F007 /* AppleFilesWriterTests.swift in Sources */,
				B1A76E9F24714AC700EA5208 /* HTTPClient+Configuration.swift in Sources */,
				B1D431C8246C69F300E728AD /* HTTPClient+ConfigurationTests.swift in Sources */,
				B15382FE248424F00010F007 /* ExposureDetectionTests.swift in Sources */,
				CDF27BD3246ADBA70044D32B /* ExposureSubmissionServiceTests.swift in Sources */,
				B1CD333E24865E0000B06E9B /* TracingStatusHistoryTests.swift in Sources */,
				EE22DB8F247FB46C001B0A71 /* ENStateTests.swift in Sources */,
				B1DDDABC247137B000A07175 /* HTTPClientConfigurationEndpointTests.swift in Sources */,
				B1B9CF1F246ED2E8008F04F5 /* Sap_FilebucketTests.swift in Sources */,
				B17A44A22464906A00CB195E /* KeyTests.swift in Sources */,
				B161782D248062CE006E435A /* DeltaCalculationResultTests.swift in Sources */,
				3DD7674E2483DE18002DD2B3 /* MockReachabilityService.swift in Sources */,
				B18C411D246DB30000B8D8CB /* URL+Helper.swift in Sources */,
				CDF27BD5246ADBF30044D32B /* HTTPClientTests.swift in Sources */,
				A17DA5E32486D8EF006F310F /* RiskLevelTests.swift in Sources */,
				F247572B24838AC8003E1FC5 /* DynamicTableViewControllerTests.swift in Sources */,
				CD678F6D246C43EE00B6A0F8 /* MockTestClient.swift in Sources */,
				0DFCC2732484DC8400E2811D /* sqlite3.c in Sources */,
				B1D431CE246C84F200E728AD /* KeyPackagesStoreTests.swift in Sources */,
			);
			runOnlyForDeploymentPostprocessing = 0;
		};
		85D7595B24570491008175F0 /* Sources */ = {
			isa = PBXSourcesBuildPhase;
			buildActionMask = 2147483647;
			files = (
				134F0DBC247578FF00D88934 /* ENAUITestsHome.swift in Sources */,
				134F0F2D2475794900D88934 /* Accessibility.swift in Sources */,
				134F0DBD247578FF00D88934 /* ENAUITests-Extensions.swift in Sources */,
				85D7596424570491008175F0 /* ENAUITests.swift in Sources */,
				130CB19C246D92F800ADE602 /* ENAUITestsOnboarding.swift in Sources */,
				134F0F2C2475793400D88934 /* SnapshotHelper.swift in Sources */,
			);
			runOnlyForDeploymentPostprocessing = 0;
		};
/* End PBXSourcesBuildPhase section */

/* Begin PBXTargetDependency section */
		85D7595624570491008175F0 /* PBXTargetDependency */ = {
			isa = PBXTargetDependency;
			target = 85D7593A2457048F008175F0 /* ENA */;
			targetProxy = 85D7595524570491008175F0 /* PBXContainerItemProxy */;
		};
		85D7596124570491008175F0 /* PBXTargetDependency */ = {
			isa = PBXTargetDependency;
			target = 85D7593A2457048F008175F0 /* ENA */;
			targetProxy = 85D7596024570491008175F0 /* PBXContainerItemProxy */;
		};
/* End PBXTargetDependency section */

/* Begin PBXVariantGroup section */
		85D7594C24570491008175F0 /* LaunchScreen.storyboard */ = {
			isa = PBXVariantGroup;
			children = (
				85D7594D24570491008175F0 /* Base */,
			);
			name = LaunchScreen.storyboard;
			sourceTree = "<group>";
		};
		EE70C23A245B09E900AC9B2F /* Localizable.strings */ = {
			isa = PBXVariantGroup;
			children = (
				EE70C23B245B09E900AC9B2F /* de */,
				EE70C23C245B09E900AC9B2F /* en */,
			);
			name = Localizable.strings;
			sourceTree = "<group>";
		};
		EE92A340245D96DA006B97B0 /* Localizable.stringsdict */ = {
			isa = PBXVariantGroup;
			children = (
				EE92A33F245D96DA006B97B0 /* de */,
				514C0A09247AEEE200F235F6 /* en */,
			);
			name = Localizable.stringsdict;
			sourceTree = "<group>";
		};
/* End PBXVariantGroup section */

/* Begin XCBuildConfiguration section */
		011E4AFC2483A269002E6412 /* Community */ = {
			isa = XCBuildConfiguration;
			buildSettings = {
				ALWAYS_SEARCH_USER_PATHS = NO;
				CLANG_ANALYZER_LOCALIZABILITY_NONLOCALIZED = YES;
				CLANG_ANALYZER_NONNULL = YES;
				CLANG_ANALYZER_NUMBER_OBJECT_CONVERSION = YES_AGGRESSIVE;
				CLANG_CXX_LANGUAGE_STANDARD = "gnu++14";
				CLANG_CXX_LIBRARY = "libc++";
				CLANG_ENABLE_MODULES = YES;
				CLANG_ENABLE_OBJC_ARC = YES;
				CLANG_ENABLE_OBJC_WEAK = YES;
				CLANG_WARN_BLOCK_CAPTURE_AUTORELEASING = YES;
				CLANG_WARN_BOOL_CONVERSION = YES;
				CLANG_WARN_COMMA = YES;
				CLANG_WARN_CONSTANT_CONVERSION = YES;
				CLANG_WARN_DEPRECATED_OBJC_IMPLEMENTATIONS = YES;
				CLANG_WARN_DIRECT_OBJC_ISA_USAGE = YES_ERROR;
				CLANG_WARN_DOCUMENTATION_COMMENTS = YES;
				CLANG_WARN_EMPTY_BODY = YES;
				CLANG_WARN_ENUM_CONVERSION = YES;
				CLANG_WARN_INFINITE_RECURSION = YES;
				CLANG_WARN_INT_CONVERSION = YES;
				CLANG_WARN_NON_LITERAL_NULL_CONVERSION = YES;
				CLANG_WARN_OBJC_IMPLICIT_RETAIN_SELF = YES;
				CLANG_WARN_OBJC_LITERAL_CONVERSION = YES;
				CLANG_WARN_OBJC_ROOT_CLASS = YES_ERROR;
				CLANG_WARN_RANGE_LOOP_ANALYSIS = YES;
				CLANG_WARN_STRICT_PROTOTYPES = YES;
				CLANG_WARN_SUSPICIOUS_MOVE = YES;
				CLANG_WARN_UNGUARDED_AVAILABILITY = YES_AGGRESSIVE;
				CLANG_WARN_UNREACHABLE_CODE = YES;
				CLANG_WARN__DUPLICATE_METHOD_MATCH = YES;
				COPY_PHASE_STRIP = NO;
				DEBUG_INFORMATION_FORMAT = dwarf;
				ENABLE_STRICT_OBJC_MSGSEND = YES;
				ENABLE_TESTABILITY = YES;
				GCC_C_LANGUAGE_STANDARD = gnu11;
				GCC_DYNAMIC_NO_PIC = NO;
				GCC_NO_COMMON_BLOCKS = YES;
				GCC_OPTIMIZATION_LEVEL = 0;
				GCC_PREPROCESSOR_DEFINITIONS = (
					"DEBUG=1",
					"$(inherited)",
				);
				GCC_WARN_64_TO_32_BIT_CONVERSION = YES;
				GCC_WARN_ABOUT_RETURN_TYPE = YES_ERROR;
				GCC_WARN_UNDECLARED_SELECTOR = YES;
				GCC_WARN_UNINITIALIZED_AUTOS = YES_AGGRESSIVE;
				GCC_WARN_UNUSED_FUNCTION = YES;
				GCC_WARN_UNUSED_VARIABLE = YES;
				IPHONEOS_DEPLOYMENT_TARGET = 13.5;
				MTL_ENABLE_DEBUG_INFO = INCLUDE_SOURCE;
				MTL_FAST_MATH = YES;
				ONLY_ACTIVE_ARCH = YES;
				SDKROOT = iphoneos;
				SWIFT_ACTIVE_COMPILATION_CONDITIONS = DEBUG;
				SWIFT_OPTIMIZATION_LEVEL = "-Onone";
			};
			name = Community;
		};
		011E4AFD2483A269002E6412 /* Community */ = {
			isa = XCBuildConfiguration;
			buildSettings = {
				ASSETCATALOG_COMPILER_APPICON_NAME = AppIcon;
				CLANG_ENABLE_MODULES = YES;
				CODE_SIGN_ENTITLEMENTS = "${PROJECT}/Resources/ENACommunity.entitlements";
				CODE_SIGN_IDENTITY = "Apple Development";
				CODE_SIGN_STYLE = Automatic;
				CURRENT_PROJECT_VERSION = 530;
				DEVELOPMENT_TEAM = $IPHONE_APP_DEV_TEAM;
				GCC_PREPROCESSOR_DEFINITIONS = (
					"DEBUG=1",
					"$(inherited)",
					"SQLITE_HAS_CODEC=1",
				);
				INFOPLIST_FILE = ENA/Resources/Info.plist;
				IPHONE_APP_CODE_SIGN_IDENTITY = "iPhone Developer";
				IPHONE_APP_DEV_TEAM = "";
				IPHONE_APP_DIST_PROF_SPECIFIER = "523TP53AQF/Corona-Warn-App-Dev";
				LD_RUNPATH_SEARCH_PATHS = (
					"$(inherited)",
					"@executable_path/Frameworks",
				);
				MARKETING_VERSION = 0.8.1;
				OTHER_CFLAGS = (
					"-DSQLITE_HAS_CODEC",
					"-DSQLITE_TEMP_STORE=3",
					"-DSQLCIPHER_CRYPTO_CC",
					"-DNDEBUG",
				);
				PRODUCT_BUNDLE_IDENTIFIER = "de.rki.coronawarnapp-dev";
				PRODUCT_NAME = "$(TARGET_NAME)";
				PROVISIONING_PROFILE_SPECIFIER = "";
				SWIFT_ACTIVE_COMPILATION_CONDITIONS = COMMUNITY;
				SWIFT_OBJC_BRIDGING_HEADER = "ENA-Bridging-Header.h";
				SWIFT_OPTIMIZATION_LEVEL = "-Onone";
				SWIFT_VERSION = 5.0;
				TARGETED_DEVICE_FAMILY = 1;
			};
			name = Community;
		};
		011E4AFE2483A269002E6412 /* Community */ = {
			isa = XCBuildConfiguration;
			buildSettings = {
				ALWAYS_EMBED_SWIFT_STANDARD_LIBRARIES = YES;
				BUNDLE_LOADER = "$(TEST_HOST)";
				CLANG_ENABLE_MODULES = YES;
				CODE_SIGN_STYLE = Automatic;
				DEVELOPMENT_TEAM = 523TP53AQF;
				GCC_PREPROCESSOR_DEFINITIONS = (
					"DEBUG=1",
					"$(inherited)",
					"SQLITE_HAS_CODEC=1",
				);
				INFOPLIST_FILE = ENATests/Info.plist;
				IPHONEOS_DEPLOYMENT_TARGET = 13.5;
				LD_RUNPATH_SEARCH_PATHS = (
					"$(inherited)",
					"@executable_path/Frameworks",
					"@loader_path/Frameworks",
				);
				OTHER_CFLAGS = (
					"-DSQLITE_HAS_CODEC",
					"-DSQLITE_TEMP_STORE=3",
					"-DSQLCIPHER_CRYPTO_CC",
					"-DNDEBUG",
				);
				PRODUCT_BUNDLE_IDENTIFIER = com.sap.ux.ENATests;
				PRODUCT_NAME = "$(TARGET_NAME)";
				SWIFT_OBJC_BRIDGING_HEADER = "ENATests-Bridging-Header.h";
				SWIFT_OPTIMIZATION_LEVEL = "-Onone";
				SWIFT_VERSION = 5.0;
				TARGETED_DEVICE_FAMILY = "1,2";
				TEST_HOST = "$(BUILT_PRODUCTS_DIR)/ENA.app/ENA";
			};
			name = Community;
		};
		011E4AFF2483A269002E6412 /* Community */ = {
			isa = XCBuildConfiguration;
			buildSettings = {
				ALWAYS_EMBED_SWIFT_STANDARD_LIBRARIES = YES;
				CODE_SIGN_STYLE = Automatic;
				DEVELOPMENT_TEAM = 523TP53AQF;
				INFOPLIST_FILE = ENAUITests/Info.plist;
				LD_RUNPATH_SEARCH_PATHS = (
					"$(inherited)",
					"@executable_path/Frameworks",
					"@loader_path/Frameworks",
				);
				PRODUCT_BUNDLE_IDENTIFIER = com.sap.ux.ENAUITests;
				PRODUCT_NAME = "$(TARGET_NAME)";
				PROVISIONING_PROFILE_SPECIFIER = "";
				"PROVISIONING_PROFILE_SPECIFIER[sdk=macosx*]" = "";
				SWIFT_VERSION = 5.0;
				TARGETED_DEVICE_FAMILY = "1,2";
				TEST_TARGET_NAME = ENA;
			};
			name = Community;
		};
		85D7596624570491008175F0 /* Debug */ = {
			isa = XCBuildConfiguration;
			buildSettings = {
				ALWAYS_SEARCH_USER_PATHS = NO;
				CLANG_ANALYZER_LOCALIZABILITY_NONLOCALIZED = YES;
				CLANG_ANALYZER_NONNULL = YES;
				CLANG_ANALYZER_NUMBER_OBJECT_CONVERSION = YES_AGGRESSIVE;
				CLANG_CXX_LANGUAGE_STANDARD = "gnu++14";
				CLANG_CXX_LIBRARY = "libc++";
				CLANG_ENABLE_MODULES = YES;
				CLANG_ENABLE_OBJC_ARC = YES;
				CLANG_ENABLE_OBJC_WEAK = YES;
				CLANG_WARN_BLOCK_CAPTURE_AUTORELEASING = YES;
				CLANG_WARN_BOOL_CONVERSION = YES;
				CLANG_WARN_COMMA = YES;
				CLANG_WARN_CONSTANT_CONVERSION = YES;
				CLANG_WARN_DEPRECATED_OBJC_IMPLEMENTATIONS = YES;
				CLANG_WARN_DIRECT_OBJC_ISA_USAGE = YES_ERROR;
				CLANG_WARN_DOCUMENTATION_COMMENTS = YES;
				CLANG_WARN_EMPTY_BODY = YES;
				CLANG_WARN_ENUM_CONVERSION = YES;
				CLANG_WARN_INFINITE_RECURSION = YES;
				CLANG_WARN_INT_CONVERSION = YES;
				CLANG_WARN_NON_LITERAL_NULL_CONVERSION = YES;
				CLANG_WARN_OBJC_IMPLICIT_RETAIN_SELF = YES;
				CLANG_WARN_OBJC_LITERAL_CONVERSION = YES;
				CLANG_WARN_OBJC_ROOT_CLASS = YES_ERROR;
				CLANG_WARN_RANGE_LOOP_ANALYSIS = YES;
				CLANG_WARN_STRICT_PROTOTYPES = YES;
				CLANG_WARN_SUSPICIOUS_MOVE = YES;
				CLANG_WARN_UNGUARDED_AVAILABILITY = YES_AGGRESSIVE;
				CLANG_WARN_UNREACHABLE_CODE = YES;
				CLANG_WARN__DUPLICATE_METHOD_MATCH = YES;
				COPY_PHASE_STRIP = NO;
				DEBUG_INFORMATION_FORMAT = dwarf;
				ENABLE_STRICT_OBJC_MSGSEND = YES;
				ENABLE_TESTABILITY = YES;
				GCC_C_LANGUAGE_STANDARD = gnu11;
				GCC_DYNAMIC_NO_PIC = NO;
				GCC_NO_COMMON_BLOCKS = YES;
				GCC_OPTIMIZATION_LEVEL = 0;
				GCC_PREPROCESSOR_DEFINITIONS = (
					"DEBUG=1",
					"$(inherited)",
				);
				GCC_WARN_64_TO_32_BIT_CONVERSION = YES;
				GCC_WARN_ABOUT_RETURN_TYPE = YES_ERROR;
				GCC_WARN_UNDECLARED_SELECTOR = YES;
				GCC_WARN_UNINITIALIZED_AUTOS = YES_AGGRESSIVE;
				GCC_WARN_UNUSED_FUNCTION = YES;
				GCC_WARN_UNUSED_VARIABLE = YES;
				IPHONEOS_DEPLOYMENT_TARGET = 13.5;
				MTL_ENABLE_DEBUG_INFO = INCLUDE_SOURCE;
				MTL_FAST_MATH = YES;
				ONLY_ACTIVE_ARCH = YES;
				SDKROOT = iphoneos;
				SWIFT_ACTIVE_COMPILATION_CONDITIONS = DEBUG;
				SWIFT_OPTIMIZATION_LEVEL = "-Onone";
			};
			name = Debug;
		};
		85D7596724570491008175F0 /* Release */ = {
			isa = XCBuildConfiguration;
			buildSettings = {
				ALWAYS_SEARCH_USER_PATHS = NO;
				CLANG_ANALYZER_LOCALIZABILITY_NONLOCALIZED = YES;
				CLANG_ANALYZER_NONNULL = YES;
				CLANG_ANALYZER_NUMBER_OBJECT_CONVERSION = YES_AGGRESSIVE;
				CLANG_CXX_LANGUAGE_STANDARD = "gnu++14";
				CLANG_CXX_LIBRARY = "libc++";
				CLANG_ENABLE_MODULES = YES;
				CLANG_ENABLE_OBJC_ARC = YES;
				CLANG_ENABLE_OBJC_WEAK = YES;
				CLANG_WARN_BLOCK_CAPTURE_AUTORELEASING = YES;
				CLANG_WARN_BOOL_CONVERSION = YES;
				CLANG_WARN_COMMA = YES;
				CLANG_WARN_CONSTANT_CONVERSION = YES;
				CLANG_WARN_DEPRECATED_OBJC_IMPLEMENTATIONS = YES;
				CLANG_WARN_DIRECT_OBJC_ISA_USAGE = YES_ERROR;
				CLANG_WARN_DOCUMENTATION_COMMENTS = YES;
				CLANG_WARN_EMPTY_BODY = YES;
				CLANG_WARN_ENUM_CONVERSION = YES;
				CLANG_WARN_INFINITE_RECURSION = YES;
				CLANG_WARN_INT_CONVERSION = YES;
				CLANG_WARN_NON_LITERAL_NULL_CONVERSION = YES;
				CLANG_WARN_OBJC_IMPLICIT_RETAIN_SELF = YES;
				CLANG_WARN_OBJC_LITERAL_CONVERSION = YES;
				CLANG_WARN_OBJC_ROOT_CLASS = YES_ERROR;
				CLANG_WARN_RANGE_LOOP_ANALYSIS = YES;
				CLANG_WARN_STRICT_PROTOTYPES = YES;
				CLANG_WARN_SUSPICIOUS_MOVE = YES;
				CLANG_WARN_UNGUARDED_AVAILABILITY = YES_AGGRESSIVE;
				CLANG_WARN_UNREACHABLE_CODE = YES;
				CLANG_WARN__DUPLICATE_METHOD_MATCH = YES;
				COPY_PHASE_STRIP = NO;
				DEBUG_INFORMATION_FORMAT = "dwarf-with-dsym";
				ENABLE_NS_ASSERTIONS = NO;
				ENABLE_STRICT_OBJC_MSGSEND = YES;
				GCC_C_LANGUAGE_STANDARD = gnu11;
				GCC_NO_COMMON_BLOCKS = YES;
				GCC_WARN_64_TO_32_BIT_CONVERSION = YES;
				GCC_WARN_ABOUT_RETURN_TYPE = YES_ERROR;
				GCC_WARN_UNDECLARED_SELECTOR = YES;
				GCC_WARN_UNINITIALIZED_AUTOS = YES_AGGRESSIVE;
				GCC_WARN_UNUSED_FUNCTION = YES;
				GCC_WARN_UNUSED_VARIABLE = YES;
				IPHONEOS_DEPLOYMENT_TARGET = 13.5;
				MTL_ENABLE_DEBUG_INFO = NO;
				MTL_FAST_MATH = YES;
				SDKROOT = iphoneos;
				SWIFT_COMPILATION_MODE = wholemodule;
				SWIFT_OPTIMIZATION_LEVEL = "-O";
				VALIDATE_PRODUCT = YES;
			};
			name = Release;
		};
		85D7596924570491008175F0 /* Debug */ = {
			isa = XCBuildConfiguration;
			buildSettings = {
				ASSETCATALOG_COMPILER_APPICON_NAME = AppIcon;
				CLANG_ENABLE_MODULES = YES;
				CODE_SIGN_ENTITLEMENTS = "${PROJECT}/Resources/ENATest.entitlements";
				CODE_SIGN_IDENTITY = $IPHONE_APP_CODE_SIGN_IDENTITY;
				CODE_SIGN_STYLE = Manual;
				CURRENT_PROJECT_VERSION = 530;
				GCC_PREPROCESSOR_DEFINITIONS = (
					"DEBUG=1",
					"$(inherited)",
					"SQLITE_HAS_CODEC=1",
				);
				INFOPLIST_FILE = ENA/Resources/Info.plist;
				IPHONE_APP_CODE_SIGN_IDENTITY = "iPhone Developer";
				IPHONE_APP_DEV_TEAM = 523TP53AQF;
				IPHONE_APP_DIST_PROF_SPECIFIER = "523TP53AQF/Corona-Warn-App-Dev";
				LD_RUNPATH_SEARCH_PATHS = (
					"$(inherited)",
					"@executable_path/Frameworks",
				);
				MARKETING_VERSION = 0.8.1;
				OTHER_CFLAGS = (
					"-DSQLITE_HAS_CODEC",
					"-DSQLITE_TEMP_STORE=3",
					"-DSQLCIPHER_CRYPTO_CC",
					"-DNDEBUG",
				);
				PRODUCT_BUNDLE_IDENTIFIER = "de.rki.coronawarnapp-dev";
				PRODUCT_NAME = "$(TARGET_NAME)";
				PROVISIONING_PROFILE_SPECIFIER = $IPHONE_APP_DIST_PROF_SPECIFIER;
				SWIFT_OBJC_BRIDGING_HEADER = "ENA-Bridging-Header.h";
				SWIFT_OPTIMIZATION_LEVEL = "-Onone";
				SWIFT_VERSION = 5.0;
				TARGETED_DEVICE_FAMILY = 1;
			};
			name = Debug;
		};
		85D7596A24570491008175F0 /* Release */ = {
			isa = XCBuildConfiguration;
			buildSettings = {
				ASSETCATALOG_COMPILER_APPICON_NAME = AppIcon;
				CLANG_ENABLE_MODULES = YES;
				CODE_SIGN_ENTITLEMENTS = "${PROJECT}/Resources/ENA.entitlements";
				CODE_SIGN_IDENTITY = $IPHONE_APP_CODE_SIGN_IDENTITY;
				CODE_SIGN_STYLE = Manual;
				CURRENT_PROJECT_VERSION = 530;
				GCC_PREPROCESSOR_DEFINITIONS = "SQLITE_HAS_CODEC=1";
				INFOPLIST_FILE = ENA/Resources/Info.plist;
				IPHONE_APP_CODE_SIGN_IDENTITY = "iPhone Developer";
				IPHONE_APP_DEV_TEAM = 523TP53AQF;
				IPHONE_APP_DIST_PROF_SPECIFIER = "523TP53AQF/Corona-Warn-App-Dev";
				LD_RUNPATH_SEARCH_PATHS = (
					"$(inherited)",
					"@executable_path/Frameworks",
				);
				MARKETING_VERSION = 0.8.1;
				OTHER_CFLAGS = (
					"-DSQLITE_HAS_CODEC",
					"-DSQLITE_TEMP_STORE=3",
					"-DSQLCIPHER_CRYPTO_CC",
					"-DNDEBUG",
				);
				PRODUCT_BUNDLE_IDENTIFIER = "de.rki.coronawarnapp-dev";
				PRODUCT_NAME = "$(TARGET_NAME)";
				PROVISIONING_PROFILE_SPECIFIER = $IPHONE_APP_DIST_PROF_SPECIFIER;
				SWIFT_OBJC_BRIDGING_HEADER = "ENA-Bridging-Header.h";
				SWIFT_VERSION = 5.0;
				TARGETED_DEVICE_FAMILY = 1;
			};
			name = Release;
		};
		85D7596C24570491008175F0 /* Debug */ = {
			isa = XCBuildConfiguration;
			buildSettings = {
				ALWAYS_EMBED_SWIFT_STANDARD_LIBRARIES = YES;
				BUNDLE_LOADER = "$(TEST_HOST)";
				CLANG_ENABLE_MODULES = YES;
				CODE_SIGN_STYLE = Automatic;
				DEVELOPMENT_TEAM = 523TP53AQF;
				GCC_PREPROCESSOR_DEFINITIONS = (
					"DEBUG=1",
					"$(inherited)",
					"SQLITE_HAS_CODEC=1",
				);
				INFOPLIST_FILE = ENATests/Info.plist;
				IPHONEOS_DEPLOYMENT_TARGET = 13.5;
				LD_RUNPATH_SEARCH_PATHS = (
					"$(inherited)",
					"@executable_path/Frameworks",
					"@loader_path/Frameworks",
				);
				OTHER_CFLAGS = (
					"-DSQLITE_HAS_CODEC",
					"-DSQLITE_TEMP_STORE=3",
					"-DSQLCIPHER_CRYPTO_CC",
					"-DNDEBUG",
				);
				PRODUCT_BUNDLE_IDENTIFIER = com.sap.ux.ENATests;
				PRODUCT_NAME = "$(TARGET_NAME)";
				SWIFT_OBJC_BRIDGING_HEADER = "ENATests-Bridging-Header.h";
				SWIFT_OPTIMIZATION_LEVEL = "-Onone";
				SWIFT_VERSION = 5.0;
				TARGETED_DEVICE_FAMILY = "1,2";
				TEST_HOST = "$(BUILT_PRODUCTS_DIR)/ENA.app/ENA";
			};
			name = Debug;
		};
		85D7596D24570491008175F0 /* Release */ = {
			isa = XCBuildConfiguration;
			buildSettings = {
				ALWAYS_EMBED_SWIFT_STANDARD_LIBRARIES = YES;
				BUNDLE_LOADER = "$(TEST_HOST)";
				CLANG_ENABLE_MODULES = YES;
				CODE_SIGN_STYLE = Automatic;
				DEVELOPMENT_TEAM = 523TP53AQF;
				GCC_PREPROCESSOR_DEFINITIONS = "SQLITE_HAS_CODEC=1";
				INFOPLIST_FILE = ENATests/Info.plist;
				IPHONEOS_DEPLOYMENT_TARGET = 13.5;
				LD_RUNPATH_SEARCH_PATHS = (
					"$(inherited)",
					"@executable_path/Frameworks",
					"@loader_path/Frameworks",
				);
				OTHER_CFLAGS = (
					"-DSQLITE_HAS_CODEC",
					"-DSQLITE_TEMP_STORE=3",
					"-DSQLCIPHER_CRYPTO_CC",
					"-DNDEBUG",
				);
				PRODUCT_BUNDLE_IDENTIFIER = com.sap.ux.ENATests;
				PRODUCT_NAME = "$(TARGET_NAME)";
				SWIFT_OBJC_BRIDGING_HEADER = "ENATests-Bridging-Header.h";
				SWIFT_VERSION = 5.0;
				TARGETED_DEVICE_FAMILY = "1,2";
				TEST_HOST = "$(BUILT_PRODUCTS_DIR)/ENA.app/ENA";
			};
			name = Release;
		};
		85D7596F24570491008175F0 /* Debug */ = {
			isa = XCBuildConfiguration;
			buildSettings = {
				ALWAYS_EMBED_SWIFT_STANDARD_LIBRARIES = YES;
				CODE_SIGN_STYLE = Automatic;
				DEVELOPMENT_TEAM = 523TP53AQF;
				INFOPLIST_FILE = ENAUITests/Info.plist;
				LD_RUNPATH_SEARCH_PATHS = (
					"$(inherited)",
					"@executable_path/Frameworks",
					"@loader_path/Frameworks",
				);
				PRODUCT_BUNDLE_IDENTIFIER = com.sap.ux.ENAUITests;
				PRODUCT_NAME = "$(TARGET_NAME)";
				PROVISIONING_PROFILE_SPECIFIER = "";
				"PROVISIONING_PROFILE_SPECIFIER[sdk=macosx*]" = "";
				SWIFT_VERSION = 5.0;
				TARGETED_DEVICE_FAMILY = "1,2";
				TEST_TARGET_NAME = ENA;
			};
			name = Debug;
		};
		85D7597024570491008175F0 /* Release */ = {
			isa = XCBuildConfiguration;
			buildSettings = {
				ALWAYS_EMBED_SWIFT_STANDARD_LIBRARIES = YES;
				CODE_SIGN_STYLE = Automatic;
				DEVELOPMENT_TEAM = 523TP53AQF;
				INFOPLIST_FILE = ENAUITests/Info.plist;
				LD_RUNPATH_SEARCH_PATHS = (
					"$(inherited)",
					"@executable_path/Frameworks",
					"@loader_path/Frameworks",
				);
				PRODUCT_BUNDLE_IDENTIFIER = com.sap.ux.ENAUITests;
				PRODUCT_NAME = "$(TARGET_NAME)";
				PROVISIONING_PROFILE_SPECIFIER = "";
				"PROVISIONING_PROFILE_SPECIFIER[sdk=macosx*]" = "";
				SWIFT_VERSION = 5.0;
				TARGETED_DEVICE_FAMILY = "1,2";
				TEST_TARGET_NAME = ENA;
			};
			name = Release;
		};
		CD7F5C6E2466ED8F00D3D03C /* ReleaseAppStore */ = {
			isa = XCBuildConfiguration;
			buildSettings = {
				ALWAYS_SEARCH_USER_PATHS = NO;
				CLANG_ANALYZER_LOCALIZABILITY_NONLOCALIZED = YES;
				CLANG_ANALYZER_NONNULL = YES;
				CLANG_ANALYZER_NUMBER_OBJECT_CONVERSION = YES_AGGRESSIVE;
				CLANG_CXX_LANGUAGE_STANDARD = "gnu++14";
				CLANG_CXX_LIBRARY = "libc++";
				CLANG_ENABLE_MODULES = YES;
				CLANG_ENABLE_OBJC_ARC = YES;
				CLANG_ENABLE_OBJC_WEAK = YES;
				CLANG_WARN_BLOCK_CAPTURE_AUTORELEASING = YES;
				CLANG_WARN_BOOL_CONVERSION = YES;
				CLANG_WARN_COMMA = YES;
				CLANG_WARN_CONSTANT_CONVERSION = YES;
				CLANG_WARN_DEPRECATED_OBJC_IMPLEMENTATIONS = YES;
				CLANG_WARN_DIRECT_OBJC_ISA_USAGE = YES_ERROR;
				CLANG_WARN_DOCUMENTATION_COMMENTS = YES;
				CLANG_WARN_EMPTY_BODY = YES;
				CLANG_WARN_ENUM_CONVERSION = YES;
				CLANG_WARN_INFINITE_RECURSION = YES;
				CLANG_WARN_INT_CONVERSION = YES;
				CLANG_WARN_NON_LITERAL_NULL_CONVERSION = YES;
				CLANG_WARN_OBJC_IMPLICIT_RETAIN_SELF = YES;
				CLANG_WARN_OBJC_LITERAL_CONVERSION = YES;
				CLANG_WARN_OBJC_ROOT_CLASS = YES_ERROR;
				CLANG_WARN_RANGE_LOOP_ANALYSIS = YES;
				CLANG_WARN_STRICT_PROTOTYPES = YES;
				CLANG_WARN_SUSPICIOUS_MOVE = YES;
				CLANG_WARN_UNGUARDED_AVAILABILITY = YES_AGGRESSIVE;
				CLANG_WARN_UNREACHABLE_CODE = YES;
				CLANG_WARN__DUPLICATE_METHOD_MATCH = YES;
				COPY_PHASE_STRIP = NO;
				DEBUG_INFORMATION_FORMAT = "dwarf-with-dsym";
				ENABLE_NS_ASSERTIONS = NO;
				ENABLE_STRICT_OBJC_MSGSEND = YES;
				GCC_C_LANGUAGE_STANDARD = gnu11;
				GCC_NO_COMMON_BLOCKS = YES;
				GCC_WARN_64_TO_32_BIT_CONVERSION = YES;
				GCC_WARN_ABOUT_RETURN_TYPE = YES_ERROR;
				GCC_WARN_UNDECLARED_SELECTOR = YES;
				GCC_WARN_UNINITIALIZED_AUTOS = YES_AGGRESSIVE;
				GCC_WARN_UNUSED_FUNCTION = YES;
				GCC_WARN_UNUSED_VARIABLE = YES;
				IPHONEOS_DEPLOYMENT_TARGET = 13.5;
				MTL_ENABLE_DEBUG_INFO = NO;
				MTL_FAST_MATH = YES;
				SDKROOT = iphoneos;
				SWIFT_ACTIVE_COMPILATION_CONDITIONS = APP_STORE;
				SWIFT_COMPILATION_MODE = wholemodule;
				SWIFT_OPTIMIZATION_LEVEL = "-O";
				VALIDATE_PRODUCT = YES;
			};
			name = ReleaseAppStore;
		};
		CD7F5C6F2466ED8F00D3D03C /* ReleaseAppStore */ = {
			isa = XCBuildConfiguration;
			buildSettings = {
				ASSETCATALOG_COMPILER_APPICON_NAME = AppIcon;
				CLANG_ENABLE_MODULES = YES;
				CODE_SIGN_ENTITLEMENTS = "${PROJECT}/Resources/ENA.entitlements";
				CODE_SIGN_IDENTITY = $IPHONE_APP_CODE_SIGN_IDENTITY;
				CODE_SIGN_STYLE = Manual;
				CURRENT_PROJECT_VERSION = 530;
				GCC_PREPROCESSOR_DEFINITIONS = "SQLITE_HAS_CODEC=1";
				INFOPLIST_FILE = ENA/Resources/Info.plist;
				IPHONE_APP_CODE_SIGN_IDENTITY = "iPhone Developer";
				IPHONE_APP_DEV_TEAM = 523TP53AQF;
				IPHONE_APP_DIST_PROF_SPECIFIER = "523TP53AQF/Corona-Warn-App-Dev";
				LD_RUNPATH_SEARCH_PATHS = (
					"$(inherited)",
					"@executable_path/Frameworks",
				);
				MARKETING_VERSION = 0.8.1;
				OTHER_CFLAGS = (
					"-DSQLITE_HAS_CODEC",
					"-DSQLITE_TEMP_STORE=3",
					"-DSQLCIPHER_CRYPTO_CC",
					"-DNDEBUG",
				);
				PRODUCT_BUNDLE_IDENTIFIER = "de.rki.coronawarnapp-dev";
				PRODUCT_NAME = "$(TARGET_NAME)";
				PROVISIONING_PROFILE_SPECIFIER = $IPHONE_APP_DIST_PROF_SPECIFIER;
				SWIFT_OBJC_BRIDGING_HEADER = "ENA-Bridging-Header.h";
				SWIFT_VERSION = 5.0;
				TARGETED_DEVICE_FAMILY = 1;
			};
			name = ReleaseAppStore;
		};
		CD7F5C702466ED8F00D3D03C /* ReleaseAppStore */ = {
			isa = XCBuildConfiguration;
			buildSettings = {
				ALWAYS_EMBED_SWIFT_STANDARD_LIBRARIES = YES;
				BUNDLE_LOADER = "$(TEST_HOST)";
				CLANG_ENABLE_MODULES = YES;
				CODE_SIGN_STYLE = Automatic;
				DEVELOPMENT_TEAM = 523TP53AQF;
				GCC_PREPROCESSOR_DEFINITIONS = "SQLITE_HAS_CODEC=1";
				INFOPLIST_FILE = ENATests/Info.plist;
				IPHONEOS_DEPLOYMENT_TARGET = 13.5;
				LD_RUNPATH_SEARCH_PATHS = (
					"$(inherited)",
					"@executable_path/Frameworks",
					"@loader_path/Frameworks",
				);
				OTHER_CFLAGS = (
					"-DSQLITE_HAS_CODEC",
					"-DSQLITE_TEMP_STORE=3",
					"-DSQLCIPHER_CRYPTO_CC",
					"-DNDEBUG",
				);
				PRODUCT_BUNDLE_IDENTIFIER = com.sap.ux.ENATests;
				PRODUCT_NAME = "$(TARGET_NAME)";
				SWIFT_OBJC_BRIDGING_HEADER = "ENATests-Bridging-Header.h";
				SWIFT_VERSION = 5.0;
				TARGETED_DEVICE_FAMILY = "1,2";
				TEST_HOST = "$(BUILT_PRODUCTS_DIR)/ENA.app/ENA";
			};
			name = ReleaseAppStore;
		};
		CD7F5C712466ED8F00D3D03C /* ReleaseAppStore */ = {
			isa = XCBuildConfiguration;
			buildSettings = {
				ALWAYS_EMBED_SWIFT_STANDARD_LIBRARIES = YES;
				CODE_SIGN_STYLE = Automatic;
				DEVELOPMENT_TEAM = 523TP53AQF;
				INFOPLIST_FILE = ENAUITests/Info.plist;
				LD_RUNPATH_SEARCH_PATHS = (
					"$(inherited)",
					"@executable_path/Frameworks",
					"@loader_path/Frameworks",
				);
				PRODUCT_BUNDLE_IDENTIFIER = com.sap.ux.ENAUITests;
				PRODUCT_NAME = "$(TARGET_NAME)";
				PROVISIONING_PROFILE_SPECIFIER = "";
				"PROVISIONING_PROFILE_SPECIFIER[sdk=macosx*]" = "";
				SWIFT_VERSION = 5.0;
				TARGETED_DEVICE_FAMILY = "1,2";
				TEST_TARGET_NAME = ENA;
			};
			name = ReleaseAppStore;
		};
/* End XCBuildConfiguration section */

/* Begin XCConfigurationList section */
		85D759362457048F008175F0 /* Build configuration list for PBXProject "ENA" */ = {
			isa = XCConfigurationList;
			buildConfigurations = (
				85D7596624570491008175F0 /* Debug */,
				011E4AFC2483A269002E6412 /* Community */,
				85D7596724570491008175F0 /* Release */,
				CD7F5C6E2466ED8F00D3D03C /* ReleaseAppStore */,
			);
			defaultConfigurationIsVisible = 0;
			defaultConfigurationName = Release;
		};
		85D7596824570491008175F0 /* Build configuration list for PBXNativeTarget "ENA" */ = {
			isa = XCConfigurationList;
			buildConfigurations = (
				85D7596924570491008175F0 /* Debug */,
				011E4AFD2483A269002E6412 /* Community */,
				85D7596A24570491008175F0 /* Release */,
				CD7F5C6F2466ED8F00D3D03C /* ReleaseAppStore */,
			);
			defaultConfigurationIsVisible = 0;
			defaultConfigurationName = Release;
		};
		85D7596B24570491008175F0 /* Build configuration list for PBXNativeTarget "ENATests" */ = {
			isa = XCConfigurationList;
			buildConfigurations = (
				85D7596C24570491008175F0 /* Debug */,
				011E4AFE2483A269002E6412 /* Community */,
				85D7596D24570491008175F0 /* Release */,
				CD7F5C702466ED8F00D3D03C /* ReleaseAppStore */,
			);
			defaultConfigurationIsVisible = 0;
			defaultConfigurationName = Release;
		};
		85D7596E24570491008175F0 /* Build configuration list for PBXNativeTarget "ENAUITests" */ = {
			isa = XCConfigurationList;
			buildConfigurations = (
				85D7596F24570491008175F0 /* Debug */,
				011E4AFF2483A269002E6412 /* Community */,
				85D7597024570491008175F0 /* Release */,
				CD7F5C712466ED8F00D3D03C /* ReleaseAppStore */,
			);
			defaultConfigurationIsVisible = 0;
			defaultConfigurationName = Release;
		};
/* End XCConfigurationList section */

/* Begin XCRemoteSwiftPackageReference section */
		3DD767472483D6B5002DD2B3 /* XCRemoteSwiftPackageReference "Connectivity" */ = {
			isa = XCRemoteSwiftPackageReference;
			repositoryURL = "https://github.com/rwbutler/Connectivity";
			requirement = {
				kind = exactVersion;
				version = 3.3.4;
			};
		};
		B10FB02E246036F3004CA11E /* XCRemoteSwiftPackageReference "swift-protobuf" */ = {
			isa = XCRemoteSwiftPackageReference;
			repositoryURL = "https://github.com/apple/swift-protobuf.git";
			requirement = {
				kind = exactVersion;
				version = 1.9.0;
			};
		};
		B180E607247C1F6100240CED /* XCRemoteSwiftPackageReference "fmdb" */ = {
			isa = XCRemoteSwiftPackageReference;
			repositoryURL = "https://github.com/ccgus/fmdb.git";
			requirement = {
				kind = exactVersion;
				version = 2.7.7;
			};
		};
		B1E8C9A3247AB869006DC678 /* XCRemoteSwiftPackageReference "ZIPFoundation" */ = {
			isa = XCRemoteSwiftPackageReference;
			repositoryURL = "https://github.com/weichsel/ZIPFoundation.git";
			requirement = {
				kind = exactVersion;
				version = 0.9.11;
			};
		};
/* End XCRemoteSwiftPackageReference section */

/* Begin XCSwiftPackageProductDependency section */
		3DD767482483D6B5002DD2B3 /* Connectivity */ = {
			isa = XCSwiftPackageProductDependency;
			package = 3DD767472483D6B5002DD2B3 /* XCRemoteSwiftPackageReference "Connectivity" */;
			productName = Connectivity;
		};
		B10FB02F246036F3004CA11E /* SwiftProtobuf */ = {
			isa = XCSwiftPackageProductDependency;
			package = B10FB02E246036F3004CA11E /* XCRemoteSwiftPackageReference "swift-protobuf" */;
			productName = SwiftProtobuf;
		};
		B1E8C9A4247AB869006DC678 /* ZIPFoundation */ = {
			isa = XCSwiftPackageProductDependency;
			package = B1E8C9A3247AB869006DC678 /* XCRemoteSwiftPackageReference "ZIPFoundation" */;
			productName = ZIPFoundation;
		};
		B1FE13E9248838E400D012E5 /* FMDB */ = {
			isa = XCSwiftPackageProductDependency;
			package = B180E607247C1F6100240CED /* XCRemoteSwiftPackageReference "fmdb" */;
			productName = FMDB;
		};
/* End XCSwiftPackageProductDependency section */
	};
	rootObject = 85D759332457048F008175F0 /* Project object */;
}<|MERGE_RESOLUTION|>--- conflicted
+++ resolved
@@ -1004,13 +1004,8 @@
 			children = (
 				71CC3E9A246D5D6C00217F2C /* AppInformationDetailModel.swift */,
 				71CC3E9C246D5D8000217F2C /* AppInformationDetailModelData.swift */,
-<<<<<<< HEAD
-				71FD885D246D7E1500E804D0 /* AppInformationHelpModel.swift */,
-				71FD885F246D7E3100E804D0 /* AppInformationHelpModelData.swift */,
 				4026C2D92485249D00926FB4 /* AppInformationLegalModel.swift */,
 				4026C2DB24852B7600926FB4 /* AppInformationLegalModelData.swift */,
-=======
->>>>>>> 3fb72be3
 			);
 			path = AppInformation;
 			sourceTree = "<group>";
@@ -1570,14 +1565,10 @@
 			isa = PBXGroup;
 			children = (
 				71CC3E9E246D6B6800217F2C /* AppInformationDetailViewController.swift */,
-<<<<<<< HEAD
-				71CC3EA4246D74E800217F2C /* AppInformationHelpViewController.swift */,
 				4026C2D724851DFD00926FB4 /* AppInformationLegalViewController.swift */,
 				4026C2E1248540FF00926FB4 /* AppInformationLegalEntryViewCell.xib */,
 				4026C2E324854C8D00926FB4 /* AppInformationLegalEntryViewCell.swift */,
-=======
 				01F5F7212487B9C000229720 /* AppInformationViewController.swift */,
->>>>>>> 3fb72be3
 			);
 			path = AppInformation;
 			sourceTree = "<group>";
@@ -1898,12 +1889,9 @@
 				A3C4F96024812CD20047F23E /* ExposureSubmissionWarnOthersViewController.swift in Sources */,
 				B1741B582462EBDB006275D9 /* HomeViewController.swift in Sources */,
 				3DD767462483D4DE002DD2B3 /* ReachabilityService.swift in Sources */,
-<<<<<<< HEAD
 				B10FD5EC246EAAD900E9D7F2 /* AppInformationViewController.swift in Sources */,
 				4026C2E424854C8D00926FB4 /* AppInformationLegalEntryViewCell.swift in Sources */,
 				4026C2DA2485249D00926FB4 /* AppInformationLegalModel.swift in Sources */,
-=======
->>>>>>> 3fb72be3
 				51C737BF245B3B5D00286105 /* OnboardingInfo.swift in Sources */,
 				B143DBDF2477F292000A29E8 /* ExposureNotificationSettingViewController.swift in Sources */,
 				016146912487A43E00660992 /* WebPageHelper.swift in Sources */,

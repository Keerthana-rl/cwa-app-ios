// !$*UTF8*$!
{
	archiveVersion = 1;
	classes = {
	};
	objectVersion = 50;
	objects = {

/* Begin PBXBuildFile section */
		0158112A245B0B28001B38B2 /* ExposureDetectionViewController.swift in Sources */ = {isa = PBXBuildFile; fileRef = 01581129245B0B28001B38B2 /* ExposureDetectionViewController.swift */; };
		01A8DC7C245AB6A30075AFB5 /* PackageManager.swift in Sources */ = {isa = PBXBuildFile; fileRef = 01A8DC7B245AB6A30075AFB5 /* PackageManager.swift */; };
		01B0C6B8245B23C2006F5A69 /* ExposureDetectionService.swift in Sources */ = {isa = PBXBuildFile; fileRef = 01B0C6B7245B23C2006F5A69 /* ExposureDetectionService.swift */; };
		01B0C6BA245B23D0006F5A69 /* ExposureDetectionServiceDelegate.swift in Sources */ = {isa = PBXBuildFile; fileRef = 01B0C6B9245B23D0006F5A69 /* ExposureDetectionServiceDelegate.swift */; };
		51C737BB245B142B00286105 /* OnboardingViewController.swift in Sources */ = {isa = PBXBuildFile; fileRef = 51C737BA245B142B00286105 /* OnboardingViewController.swift */; };
		51C737BD245B349700286105 /* OnboardingInfoViewController.swift in Sources */ = {isa = PBXBuildFile; fileRef = 51C737BC245B349700286105 /* OnboardingInfoViewController.swift */; };
		51C737BF245B3B5D00286105 /* OnboardingInfo.swift in Sources */ = {isa = PBXBuildFile; fileRef = 51C737BE245B3B5D00286105 /* OnboardingInfo.swift */; };
		51D420B12458397300AD70CA /* Onboarding.storyboard in Resources */ = {isa = PBXBuildFile; fileRef = 51D420B02458397300AD70CA /* Onboarding.storyboard */; };
		51D420B424583ABB00AD70CA /* AppStoryboard.swift in Sources */ = {isa = PBXBuildFile; fileRef = 51D420B324583ABB00AD70CA /* AppStoryboard.swift */; };
		51D420B724583B7200AD70CA /* NSObject.swift in Sources */ = {isa = PBXBuildFile; fileRef = 51D420B624583B7200AD70CA /* NSObject.swift */; };
		51D420B924583B8300AD70CA /* UIViewController.swift in Sources */ = {isa = PBXBuildFile; fileRef = 51D420B824583B8300AD70CA /* UIViewController.swift */; };
		51D420BB24583BF400AD70CA /* LaunchInstructor.swift in Sources */ = {isa = PBXBuildFile; fileRef = 51D420BA24583BF400AD70CA /* LaunchInstructor.swift */; };
		51D420C024583D1100AD70CA /* TabBarController.swift in Sources */ = {isa = PBXBuildFile; fileRef = 51D420BF24583D1100AD70CA /* TabBarController.swift */; };
		51D420C424583E3300AD70CA /* SettingsViewController.swift in Sources */ = {isa = PBXBuildFile; fileRef = 51D420C324583E3300AD70CA /* SettingsViewController.swift */; };
		51D420C624583E4500AD70CA /* HomeScreenViewController.swift in Sources */ = {isa = PBXBuildFile; fileRef = 51D420C524583E4500AD70CA /* HomeScreenViewController.swift */; };
		51D420CA2458466300AD70CA /* UserDefaultsStorage.swift in Sources */ = {isa = PBXBuildFile; fileRef = 51D420C92458466300AD70CA /* UserDefaultsStorage.swift */; };
		51D420CC245849A700AD70CA /* UserSettings.swift in Sources */ = {isa = PBXBuildFile; fileRef = 51D420CB245849A700AD70CA /* UserSettings.swift */; };
		51D420CE245869C800AD70CA /* Main.storyboard in Resources */ = {isa = PBXBuildFile; fileRef = 51D420CD245869C800AD70CA /* Main.storyboard */; };
		51D420D024586AB300AD70CA /* Settings.storyboard in Resources */ = {isa = PBXBuildFile; fileRef = 51D420CF24586AB300AD70CA /* Settings.storyboard */; };
		51D420D424586DCA00AD70CA /* NotificationName.swift in Sources */ = {isa = PBXBuildFile; fileRef = 51D420D324586DCA00AD70CA /* NotificationName.swift */; };
		51EE9A67245C0BD600F2544F /* OnboardingPermissionsViewController.swift in Sources */ = {isa = PBXBuildFile; fileRef = 51EE9A66245C0BD600F2544F /* OnboardingPermissionsViewController.swift */; };
		51EE9A6E245C118F00F2544F /* OnboardingPermission.swift in Sources */ = {isa = PBXBuildFile; fileRef = 51EE9A6D245C118F00F2544F /* OnboardingPermission.swift */; };
		858F6F6E245A103C009FFD33 /* ExposureNotification.framework in Frameworks */ = {isa = PBXBuildFile; fileRef = 858F6F6D245A103C009FFD33 /* ExposureNotification.framework */; };
		858F6F73245AED03009FFD33 /* ExposureNotificationSettingViewController.swift in Sources */ = {isa = PBXBuildFile; fileRef = 858F6F72245AED03009FFD33 /* ExposureNotificationSettingViewController.swift */; };
		858F6F75245B1374009FFD33 /* ExposureNotificationSetting.storyboard in Resources */ = {isa = PBXBuildFile; fileRef = 858F6F74245B1374009FFD33 /* ExposureNotificationSetting.storyboard */; };
		85D7593F2457048F008175F0 /* AppDelegate.swift in Sources */ = {isa = PBXBuildFile; fileRef = 85D7593E2457048F008175F0 /* AppDelegate.swift */; };
		85D759412457048F008175F0 /* SceneDelegate.swift in Sources */ = {isa = PBXBuildFile; fileRef = 85D759402457048F008175F0 /* SceneDelegate.swift */; };
		85D759492457048F008175F0 /* ENA.xcdatamodeld in Sources */ = {isa = PBXBuildFile; fileRef = 85D759472457048F008175F0 /* ENA.xcdatamodeld */; };
		85D7594B24570491008175F0 /* Assets.xcassets in Resources */ = {isa = PBXBuildFile; fileRef = 85D7594A24570491008175F0 /* Assets.xcassets */; };
		85D7594E24570491008175F0 /* LaunchScreen.storyboard in Resources */ = {isa = PBXBuildFile; fileRef = 85D7594C24570491008175F0 /* LaunchScreen.storyboard */; };
		85D7595924570491008175F0 /* ENATests.swift in Sources */ = {isa = PBXBuildFile; fileRef = 85D7595824570491008175F0 /* ENATests.swift */; };
		85D7596424570491008175F0 /* ENAUITests.swift in Sources */ = {isa = PBXBuildFile; fileRef = 85D7596324570491008175F0 /* ENAUITests.swift */; };
		CD99A39A245B22B700BF12AF /* SelfExposureViewController.swift in Sources */ = {isa = PBXBuildFile; fileRef = CD99A399245B22B700BF12AF /* SelfExposureViewController.swift */; };
		CD99A39D245B22EF00BF12AF /* SelfExposure.storyboard in Resources */ = {isa = PBXBuildFile; fileRef = CD99A39C245B22EE00BF12AF /* SelfExposure.storyboard */; };
		CD99A39F245B2BD300BF12AF /* TanEntry.storyboard in Resources */ = {isa = PBXBuildFile; fileRef = CD99A39E245B2BD300BF12AF /* TanEntry.storyboard */; };
		CD99A3A3245B327100BF12AF /* TanEntryViewController.swift in Sources */ = {isa = PBXBuildFile; fileRef = CD99A3A2245B327100BF12AF /* TanEntryViewController.swift */; };
		CD99A3A5245B334100BF12AF /* Confirmation.storyboard in Resources */ = {isa = PBXBuildFile; fileRef = CD99A3A4245B334100BF12AF /* Confirmation.storyboard */; };
		CD99A3A7245B33D500BF12AF /* ConfirmationViewController.swift in Sources */ = {isa = PBXBuildFile; fileRef = CD99A3A6245B33D500BF12AF /* ConfirmationViewController.swift */; };
		EE6119E3245C850E00AB38A1 /* ExposureManager.swift in Sources */ = {isa = PBXBuildFile; fileRef = EE6119E2245C850E00AB38A1 /* ExposureManager.swift */; };
		EE70C23D245B09EA00AC9B2F /* Localizable.strings in Resources */ = {isa = PBXBuildFile; fileRef = EE70C23A245B09E900AC9B2F /* Localizable.strings */; };
/* End PBXBuildFile section */

/* Begin PBXContainerItemProxy section */
		85D7595524570491008175F0 /* PBXContainerItemProxy */ = {
			isa = PBXContainerItemProxy;
			containerPortal = 85D759332457048F008175F0 /* Project object */;
			proxyType = 1;
			remoteGlobalIDString = 85D7593A2457048F008175F0;
			remoteInfo = ENA;
		};
		85D7596024570491008175F0 /* PBXContainerItemProxy */ = {
			isa = PBXContainerItemProxy;
			containerPortal = 85D759332457048F008175F0 /* Project object */;
			proxyType = 1;
			remoteGlobalIDString = 85D7593A2457048F008175F0;
			remoteInfo = ENA;
		};
/* End PBXContainerItemProxy section */

/* Begin PBXFileReference section */
		01581129245B0B28001B38B2 /* ExposureDetectionViewController.swift */ = {isa = PBXFileReference; lastKnownFileType = sourcecode.swift; path = ExposureDetectionViewController.swift; sourceTree = "<group>"; };
		01A8DC7B245AB6A30075AFB5 /* PackageManager.swift */ = {isa = PBXFileReference; lastKnownFileType = sourcecode.swift; path = PackageManager.swift; sourceTree = "<group>"; };
		01B0C6B7245B23C2006F5A69 /* ExposureDetectionService.swift */ = {isa = PBXFileReference; fileEncoding = 4; lastKnownFileType = sourcecode.swift; path = ExposureDetectionService.swift; sourceTree = "<group>"; };
		01B0C6B9245B23D0006F5A69 /* ExposureDetectionServiceDelegate.swift */ = {isa = PBXFileReference; fileEncoding = 4; lastKnownFileType = sourcecode.swift; path = ExposureDetectionServiceDelegate.swift; sourceTree = "<group>"; };
		51C737BA245B142B00286105 /* OnboardingViewController.swift */ = {isa = PBXFileReference; lastKnownFileType = sourcecode.swift; path = OnboardingViewController.swift; sourceTree = "<group>"; };
		51C737BC245B349700286105 /* OnboardingInfoViewController.swift */ = {isa = PBXFileReference; lastKnownFileType = sourcecode.swift; path = OnboardingInfoViewController.swift; sourceTree = "<group>"; };
		51C737BE245B3B5D00286105 /* OnboardingInfo.swift */ = {isa = PBXFileReference; lastKnownFileType = sourcecode.swift; path = OnboardingInfo.swift; sourceTree = "<group>"; };
		51D420B02458397300AD70CA /* Onboarding.storyboard */ = {isa = PBXFileReference; lastKnownFileType = file.storyboard; path = Onboarding.storyboard; sourceTree = "<group>"; };
		51D420B324583ABB00AD70CA /* AppStoryboard.swift */ = {isa = PBXFileReference; lastKnownFileType = sourcecode.swift; path = AppStoryboard.swift; sourceTree = "<group>"; };
		51D420B624583B7200AD70CA /* NSObject.swift */ = {isa = PBXFileReference; lastKnownFileType = sourcecode.swift; path = NSObject.swift; sourceTree = "<group>"; };
		51D420B824583B8300AD70CA /* UIViewController.swift */ = {isa = PBXFileReference; lastKnownFileType = sourcecode.swift; path = UIViewController.swift; sourceTree = "<group>"; };
		51D420BA24583BF400AD70CA /* LaunchInstructor.swift */ = {isa = PBXFileReference; lastKnownFileType = sourcecode.swift; path = LaunchInstructor.swift; sourceTree = "<group>"; };
		51D420BF24583D1100AD70CA /* TabBarController.swift */ = {isa = PBXFileReference; lastKnownFileType = sourcecode.swift; path = TabBarController.swift; sourceTree = "<group>"; };
		51D420C324583E3300AD70CA /* SettingsViewController.swift */ = {isa = PBXFileReference; lastKnownFileType = sourcecode.swift; path = SettingsViewController.swift; sourceTree = "<group>"; };
		51D420C524583E4500AD70CA /* HomeScreenViewController.swift */ = {isa = PBXFileReference; lastKnownFileType = sourcecode.swift; path = HomeScreenViewController.swift; sourceTree = "<group>"; };
		51D420C92458466300AD70CA /* UserDefaultsStorage.swift */ = {isa = PBXFileReference; lastKnownFileType = sourcecode.swift; path = UserDefaultsStorage.swift; sourceTree = "<group>"; };
		51D420CB245849A700AD70CA /* UserSettings.swift */ = {isa = PBXFileReference; lastKnownFileType = sourcecode.swift; path = UserSettings.swift; sourceTree = "<group>"; };
		51D420CD245869C800AD70CA /* Main.storyboard */ = {isa = PBXFileReference; lastKnownFileType = file.storyboard; path = Main.storyboard; sourceTree = "<group>"; };
		51D420CF24586AB300AD70CA /* Settings.storyboard */ = {isa = PBXFileReference; lastKnownFileType = file.storyboard; path = Settings.storyboard; sourceTree = "<group>"; };
		51D420D324586DCA00AD70CA /* NotificationName.swift */ = {isa = PBXFileReference; lastKnownFileType = sourcecode.swift; path = NotificationName.swift; sourceTree = "<group>"; };
		51EE9A66245C0BD600F2544F /* OnboardingPermissionsViewController.swift */ = {isa = PBXFileReference; lastKnownFileType = sourcecode.swift; path = OnboardingPermissionsViewController.swift; sourceTree = "<group>"; };
		51EE9A6D245C118F00F2544F /* OnboardingPermission.swift */ = {isa = PBXFileReference; lastKnownFileType = sourcecode.swift; path = OnboardingPermission.swift; sourceTree = "<group>"; };
		85790F2E245C6B72003D47E1 /* ENA.entitlements */ = {isa = PBXFileReference; fileEncoding = 4; lastKnownFileType = text.plist.entitlements; path = ENA.entitlements; sourceTree = "<group>"; };
		858F6F6D245A103C009FFD33 /* ExposureNotification.framework */ = {isa = PBXFileReference; lastKnownFileType = wrapper.framework; name = ExposureNotification.framework; path = System/Library/Frameworks/ExposureNotification.framework; sourceTree = SDKROOT; };
		858F6F72245AED03009FFD33 /* ExposureNotificationSettingViewController.swift */ = {isa = PBXFileReference; lastKnownFileType = sourcecode.swift; path = ExposureNotificationSettingViewController.swift; sourceTree = "<group>"; };
		858F6F74245B1374009FFD33 /* ExposureNotificationSetting.storyboard */ = {isa = PBXFileReference; fileEncoding = 4; lastKnownFileType = file.storyboard; path = ExposureNotificationSetting.storyboard; sourceTree = "<group>"; };
		85D7593B2457048F008175F0 /* ENA.app */ = {isa = PBXFileReference; explicitFileType = wrapper.application; includeInIndex = 0; path = ENA.app; sourceTree = BUILT_PRODUCTS_DIR; };
		85D7593E2457048F008175F0 /* AppDelegate.swift */ = {isa = PBXFileReference; lastKnownFileType = sourcecode.swift; path = AppDelegate.swift; sourceTree = "<group>"; };
		85D759402457048F008175F0 /* SceneDelegate.swift */ = {isa = PBXFileReference; lastKnownFileType = sourcecode.swift; path = SceneDelegate.swift; sourceTree = "<group>"; };
		85D759482457048F008175F0 /* ENA.xcdatamodel */ = {isa = PBXFileReference; lastKnownFileType = wrapper.xcdatamodel; path = ENA.xcdatamodel; sourceTree = "<group>"; };
		85D7594A24570491008175F0 /* Assets.xcassets */ = {isa = PBXFileReference; lastKnownFileType = folder.assetcatalog; path = Assets.xcassets; sourceTree = "<group>"; };
		85D7594D24570491008175F0 /* Base */ = {isa = PBXFileReference; lastKnownFileType = file.storyboard; name = Base; path = Base.lproj/LaunchScreen.storyboard; sourceTree = "<group>"; };
		85D7594F24570491008175F0 /* Info.plist */ = {isa = PBXFileReference; lastKnownFileType = text.plist.xml; path = Info.plist; sourceTree = "<group>"; };
		85D7595424570491008175F0 /* ENATests.xctest */ = {isa = PBXFileReference; explicitFileType = wrapper.cfbundle; includeInIndex = 0; path = ENATests.xctest; sourceTree = BUILT_PRODUCTS_DIR; };
		85D7595824570491008175F0 /* ENATests.swift */ = {isa = PBXFileReference; lastKnownFileType = sourcecode.swift; path = ENATests.swift; sourceTree = "<group>"; };
		85D7595A24570491008175F0 /* Info.plist */ = {isa = PBXFileReference; lastKnownFileType = text.plist.xml; path = Info.plist; sourceTree = "<group>"; };
		85D7595F24570491008175F0 /* ENAUITests.xctest */ = {isa = PBXFileReference; explicitFileType = wrapper.cfbundle; includeInIndex = 0; path = ENAUITests.xctest; sourceTree = BUILT_PRODUCTS_DIR; };
		85D7596324570491008175F0 /* ENAUITests.swift */ = {isa = PBXFileReference; lastKnownFileType = sourcecode.swift; path = ENAUITests.swift; sourceTree = "<group>"; };
		85D7596524570491008175F0 /* Info.plist */ = {isa = PBXFileReference; lastKnownFileType = text.plist.xml; path = Info.plist; sourceTree = "<group>"; };
		CD99A399245B22B700BF12AF /* SelfExposureViewController.swift */ = {isa = PBXFileReference; fileEncoding = 4; lastKnownFileType = sourcecode.swift; path = SelfExposureViewController.swift; sourceTree = "<group>"; };
		CD99A39C245B22EE00BF12AF /* SelfExposure.storyboard */ = {isa = PBXFileReference; fileEncoding = 4; lastKnownFileType = file.storyboard; path = SelfExposure.storyboard; sourceTree = "<group>"; };
		CD99A39E245B2BD300BF12AF /* TanEntry.storyboard */ = {isa = PBXFileReference; lastKnownFileType = file.storyboard; path = TanEntry.storyboard; sourceTree = "<group>"; };
		CD99A3A2245B327100BF12AF /* TanEntryViewController.swift */ = {isa = PBXFileReference; lastKnownFileType = sourcecode.swift; path = TanEntryViewController.swift; sourceTree = "<group>"; };
		CD99A3A4245B334100BF12AF /* Confirmation.storyboard */ = {isa = PBXFileReference; lastKnownFileType = file.storyboard; path = Confirmation.storyboard; sourceTree = "<group>"; };
		CD99A3A6245B33D500BF12AF /* ConfirmationViewController.swift */ = {isa = PBXFileReference; lastKnownFileType = sourcecode.swift; path = ConfirmationViewController.swift; sourceTree = "<group>"; };
		EE6119E2245C850E00AB38A1 /* ExposureManager.swift */ = {isa = PBXFileReference; lastKnownFileType = sourcecode.swift; path = ExposureManager.swift; sourceTree = "<group>"; };
		EE70C23B245B09E900AC9B2F /* de */ = {isa = PBXFileReference; lastKnownFileType = text.plist.strings; name = de; path = de.lproj/Localizable.strings; sourceTree = "<group>"; };
		EE70C23C245B09E900AC9B2F /* en */ = {isa = PBXFileReference; lastKnownFileType = text.plist.strings; name = en; path = en.lproj/Localizable.strings; sourceTree = "<group>"; };
/* End PBXFileReference section */

/* Begin PBXFrameworksBuildPhase section */
		85D759382457048F008175F0 /* Frameworks */ = {
			isa = PBXFrameworksBuildPhase;
			buildActionMask = 2147483647;
			files = (
				858F6F6E245A103C009FFD33 /* ExposureNotification.framework in Frameworks */,
			);
			runOnlyForDeploymentPostprocessing = 0;
		};
		85D7595124570491008175F0 /* Frameworks */ = {
			isa = PBXFrameworksBuildPhase;
			buildActionMask = 2147483647;
			files = (
			);
			runOnlyForDeploymentPostprocessing = 0;
		};
		85D7595C24570491008175F0 /* Frameworks */ = {
			isa = PBXFrameworksBuildPhase;
			buildActionMask = 2147483647;
			files = (
			);
			runOnlyForDeploymentPostprocessing = 0;
		};
/* End PBXFrameworksBuildPhase section */

/* Begin PBXGroup section */
		01AB8A692459E65D00042245 /* Protocols */ = {
			isa = PBXGroup;
			children = (
				01B0C6B9245B23D0006F5A69 /* ExposureDetectionServiceDelegate.swift */,
			);
			path = Protocols;
			sourceTree = "<group>";
		};
		5107E3D72459B2D60042FC9B /* Frameworks */ = {
			isa = PBXGroup;
			children = (
				858F6F6D245A103C009FFD33 /* ExposureNotification.framework */,
			);
			name = Frameworks;
			sourceTree = "<group>";
		};
		51D420AF2458308400AD70CA /* Onboarding */ = {
			isa = PBXGroup;
			children = (
				51C737BA245B142B00286105 /* OnboardingViewController.swift */,
				51C737BC245B349700286105 /* OnboardingInfoViewController.swift */,
				51EE9A66245C0BD600F2544F /* OnboardingPermissionsViewController.swift */,
			);
			path = Onboarding;
			sourceTree = "<group>";
		};
		51D420B224583AA400AD70CA /* Workers */ = {
			isa = PBXGroup;
			children = (
				51D420B324583ABB00AD70CA /* AppStoryboard.swift */,
				51D420C92458466300AD70CA /* UserDefaultsStorage.swift */,
				51D420CB245849A700AD70CA /* UserSettings.swift */,
				51D420BA24583BF400AD70CA /* LaunchInstructor.swift */,
				01A8DC7B245AB6A30075AFB5 /* PackageManager.swift */,
			);
			path = Workers;
			sourceTree = "<group>";
		};
		51D420B524583B5100AD70CA /* Extensions */ = {
			isa = PBXGroup;
			children = (
				51D420B624583B7200AD70CA /* NSObject.swift */,
				51D420B824583B8300AD70CA /* UIViewController.swift */,
				51D420D324586DCA00AD70CA /* NotificationName.swift */,
			);
			path = Extensions;
			sourceTree = "<group>";
		};
		51D420BE24583D0600AD70CA /* Tabbar */ = {
			isa = PBXGroup;
			children = (
				51D420BF24583D1100AD70CA /* TabBarController.swift */,
			);
			path = Tabbar;
			sourceTree = "<group>";
		};
		51D420C124583D3100AD70CA /* Main */ = {
			isa = PBXGroup;
			children = (
				01581129245B0B28001B38B2 /* ExposureDetectionViewController.swift */,
				51D420C524583E4500AD70CA /* HomeScreenViewController.swift */,
			);
			path = Main;
			sourceTree = "<group>";
		};
		51D420C224583D7B00AD70CA /* Settings */ = {
			isa = PBXGroup;
			children = (
				51D420C324583E3300AD70CA /* SettingsViewController.swift */,
			);
			path = Settings;
			sourceTree = "<group>";
		};
		51D420D524598AC200AD70CA /* Source */ = {
			isa = PBXGroup;
			children = (
				51EE9A6B245C0F7E00F2544F /* Views */,
				51EE9A6A245C0F7900F2544F /* Models */,
				01AB8A692459E65D00042245 /* Protocols */,
				85D759802459A82D008175F0 /* Services */,
				85D759712457059A008175F0 /* Scenes */,
				51D420B224583AA400AD70CA /* Workers */,
				51D420B524583B5100AD70CA /* Extensions */,
				85D7593E2457048F008175F0 /* AppDelegate.swift */,
				85D759402457048F008175F0 /* SceneDelegate.swift */,
			);
			path = Source;
			sourceTree = "<group>";
		};
		51EE9A6A245C0F7900F2544F /* Models */ = {
			isa = PBXGroup;
			children = (
				EE6119E1245C849700AB38A1 /* ExposureManager */,
				51EE9A6C245C0FB500F2544F /* Onboarding */,
			);
			path = Models;
			sourceTree = "<group>";
		};
		51EE9A6B245C0F7E00F2544F /* Views */ = {
			isa = PBXGroup;
			children = (
			);
			path = Views;
			sourceTree = "<group>";
		};
		51EE9A6C245C0FB500F2544F /* Onboarding */ = {
			isa = PBXGroup;
			children = (
				51C737BE245B3B5D00286105 /* OnboardingInfo.swift */,
				51EE9A6D245C118F00F2544F /* OnboardingPermission.swift */,
			);
			path = Onboarding;
			sourceTree = "<group>";
		};
		51EE9A6F245C32A000F2544F /* Recovered References */ = {
			isa = PBXGroup;
			children = (
			);
			name = "Recovered References";
			sourceTree = "<group>";
		};
		858F6F71245AEC05009FFD33 /* ENSetting */ = {
			isa = PBXGroup;
			children = (
				858F6F72245AED03009FFD33 /* ExposureNotificationSettingViewController.swift */,
			);
			path = ENSetting;
			sourceTree = "<group>";
		};
		85D759322457048F008175F0 = {
			isa = PBXGroup;
			children = (
				85D7593D2457048F008175F0 /* ENA */,
				85D7595724570491008175F0 /* ENATests */,
				85D7596224570491008175F0 /* ENAUITests */,
				85D7593C2457048F008175F0 /* Products */,
				5107E3D72459B2D60042FC9B /* Frameworks */,
				51EE9A6F245C32A000F2544F /* Recovered References */,
			);
			sourceTree = "<group>";
		};
		85D7593C2457048F008175F0 /* Products */ = {
			isa = PBXGroup;
			children = (
				85D7593B2457048F008175F0 /* ENA.app */,
				85D7595424570491008175F0 /* ENATests.xctest */,
				85D7595F24570491008175F0 /* ENAUITests.xctest */,
			);
			name = Products;
			sourceTree = "<group>";
		};
		85D7593D2457048F008175F0 /* ENA */ = {
			isa = PBXGroup;
			children = (
				51D420D524598AC200AD70CA /* Source */,
				85D7597424570615008175F0 /* Resources */,
			);
			path = ENA;
			sourceTree = "<group>";
		};
		85D7595724570491008175F0 /* ENATests */ = {
			isa = PBXGroup;
			children = (
				85D7595824570491008175F0 /* ENATests.swift */,
				85D7595A24570491008175F0 /* Info.plist */,
			);
			path = ENATests;
			sourceTree = "<group>";
		};
		85D7596224570491008175F0 /* ENAUITests */ = {
			isa = PBXGroup;
			children = (
				85D7596324570491008175F0 /* ENAUITests.swift */,
				85D7596524570491008175F0 /* Info.plist */,
			);
			path = ENAUITests;
			sourceTree = "<group>";
		};
		85D759712457059A008175F0 /* Scenes */ = {
			isa = PBXGroup;
			children = (
				CD99A398245B229F00BF12AF /* SelfExposure */,
				858F6F71245AEC05009FFD33 /* ENSetting */,
				51D420BE24583D0600AD70CA /* Tabbar */,
				51D420C124583D3100AD70CA /* Main */,
				51D420C224583D7B00AD70CA /* Settings */,
				51D420AF2458308400AD70CA /* Onboarding */,
			);
			path = Scenes;
			sourceTree = "<group>";
		};
		85D7597424570615008175F0 /* Resources */ = {
			isa = PBXGroup;
			children = (
				85790F2E245C6B72003D47E1 /* ENA.entitlements */,
				EE70C239245B09E900AC9B2F /* Localization */,
				85D7594F24570491008175F0 /* Info.plist */,
				85D75976245706BD008175F0 /* Assets */,
				85D75975245706B0008175F0 /* Storyboards */,
				85D759472457048F008175F0 /* ENA.xcdatamodeld */,
			);
			path = Resources;
			sourceTree = "<group>";
		};
		85D75975245706B0008175F0 /* Storyboards */ = {
			isa = PBXGroup;
			children = (
				CD99A39B245B22DA00BF12AF /* SelfExposure */,
				85D7594C24570491008175F0 /* LaunchScreen.storyboard */,
				51D420B02458397300AD70CA /* Onboarding.storyboard */,
				51D420CD245869C800AD70CA /* Main.storyboard */,
				858F6F74245B1374009FFD33 /* ExposureNotificationSetting.storyboard */,
				51D420CF24586AB300AD70CA /* Settings.storyboard */,
			);
			path = Storyboards;
			sourceTree = "<group>";
		};
		85D75976245706BD008175F0 /* Assets */ = {
			isa = PBXGroup;
			children = (
				85D7594A24570491008175F0 /* Assets.xcassets */,
			);
			path = Assets;
			sourceTree = "<group>";
		};
		85D759802459A82D008175F0 /* Services */ = {
			isa = PBXGroup;
			children = (
				01B0C6B7245B23C2006F5A69 /* ExposureDetectionService.swift */,
			);
			path = Services;
			sourceTree = "<group>";
		};
		CD99A398245B229F00BF12AF /* SelfExposure */ = {
			isa = PBXGroup;
			children = (
				CD99A399245B22B700BF12AF /* SelfExposureViewController.swift */,
				CD99A3A2245B327100BF12AF /* TanEntryViewController.swift */,
				CD99A3A6245B33D500BF12AF /* ConfirmationViewController.swift */,
			);
			path = SelfExposure;
			sourceTree = "<group>";
		};
		CD99A39B245B22DA00BF12AF /* SelfExposure */ = {
			isa = PBXGroup;
			children = (
				CD99A39C245B22EE00BF12AF /* SelfExposure.storyboard */,
				CD99A39E245B2BD300BF12AF /* TanEntry.storyboard */,
				CD99A3A4245B334100BF12AF /* Confirmation.storyboard */,
			);
			path = SelfExposure;
			sourceTree = "<group>";
		};
		EE6119E1245C849700AB38A1 /* ExposureManager */ = {
			isa = PBXGroup;
			children = (
				EE6119E2245C850E00AB38A1 /* ExposureManager.swift */,
			);
			path = ExposureManager;
			sourceTree = "<group>";
		};
		EE70C239245B09E900AC9B2F /* Localization */ = {
			isa = PBXGroup;
			children = (
				EE70C23A245B09E900AC9B2F /* Localizable.strings */,
			);
			path = Localization;
			sourceTree = "<group>";
		};
/* End PBXGroup section */

/* Begin PBXNativeTarget section */
		85D7593A2457048F008175F0 /* ENA */ = {
			isa = PBXNativeTarget;
			buildConfigurationList = 85D7596824570491008175F0 /* Build configuration list for PBXNativeTarget "ENA" */;
			buildPhases = (
				85D759372457048F008175F0 /* Sources */,
				85D759382457048F008175F0 /* Frameworks */,
				85D759392457048F008175F0 /* Resources */,
			);
			buildRules = (
			);
			dependencies = (
			);
			name = ENA;
			productName = ENA;
			productReference = 85D7593B2457048F008175F0 /* ENA.app */;
			productType = "com.apple.product-type.application";
		};
		85D7595324570491008175F0 /* ENATests */ = {
			isa = PBXNativeTarget;
			buildConfigurationList = 85D7596B24570491008175F0 /* Build configuration list for PBXNativeTarget "ENATests" */;
			buildPhases = (
				85D7595024570491008175F0 /* Sources */,
				85D7595124570491008175F0 /* Frameworks */,
				85D7595224570491008175F0 /* Resources */,
			);
			buildRules = (
			);
			dependencies = (
				85D7595624570491008175F0 /* PBXTargetDependency */,
			);
			name = ENATests;
			productName = ENATests;
			productReference = 85D7595424570491008175F0 /* ENATests.xctest */;
			productType = "com.apple.product-type.bundle.unit-test";
		};
		85D7595E24570491008175F0 /* ENAUITests */ = {
			isa = PBXNativeTarget;
			buildConfigurationList = 85D7596E24570491008175F0 /* Build configuration list for PBXNativeTarget "ENAUITests" */;
			buildPhases = (
				85D7595B24570491008175F0 /* Sources */,
				85D7595C24570491008175F0 /* Frameworks */,
				85D7595D24570491008175F0 /* Resources */,
			);
			buildRules = (
			);
			dependencies = (
				85D7596124570491008175F0 /* PBXTargetDependency */,
			);
			name = ENAUITests;
			productName = ENAUITests;
			productReference = 85D7595F24570491008175F0 /* ENAUITests.xctest */;
			productType = "com.apple.product-type.bundle.ui-testing";
		};
/* End PBXNativeTarget section */

/* Begin PBXProject section */
		85D759332457048F008175F0 /* Project object */ = {
			isa = PBXProject;
			attributes = {
				LastSwiftUpdateCheck = 1140;
				LastUpgradeCheck = 1140;
				ORGANIZATIONNAME = "SAP SE";
				TargetAttributes = {
					85D7593A2457048F008175F0 = {
						CreatedOnToolsVersion = 11.4.1;
					};
					85D7595324570491008175F0 = {
						CreatedOnToolsVersion = 11.4.1;
						TestTargetID = 85D7593A2457048F008175F0;
					};
					85D7595E24570491008175F0 = {
						CreatedOnToolsVersion = 11.4.1;
						TestTargetID = 85D7593A2457048F008175F0;
					};
				};
			};
			buildConfigurationList = 85D759362457048F008175F0 /* Build configuration list for PBXProject "ENA" */;
			compatibilityVersion = "Xcode 9.3";
			developmentRegion = en;
			hasScannedForEncodings = 0;
			knownRegions = (
				en,
				Base,
				de,
			);
			mainGroup = 85D759322457048F008175F0;
			productRefGroup = 85D7593C2457048F008175F0 /* Products */;
			projectDirPath = "";
			projectRoot = "";
			targets = (
				85D7593A2457048F008175F0 /* ENA */,
				85D7595324570491008175F0 /* ENATests */,
				85D7595E24570491008175F0 /* ENAUITests */,
			);
		};
/* End PBXProject section */

/* Begin PBXResourcesBuildPhase section */
		85D759392457048F008175F0 /* Resources */ = {
			isa = PBXResourcesBuildPhase;
			buildActionMask = 2147483647;
			files = (
				CD99A3A5245B334100BF12AF /* Confirmation.storyboard in Resources */,
				85D7594E24570491008175F0 /* LaunchScreen.storyboard in Resources */,
				CD99A39F245B2BD300BF12AF /* TanEntry.storyboard in Resources */,
				EE70C23D245B09EA00AC9B2F /* Localizable.strings in Resources */,
				CD99A39D245B22EF00BF12AF /* SelfExposure.storyboard in Resources */,
				51D420CE245869C800AD70CA /* Main.storyboard in Resources */,
				85D7594B24570491008175F0 /* Assets.xcassets in Resources */,
				858F6F75245B1374009FFD33 /* ExposureNotificationSetting.storyboard in Resources */,
				51D420D024586AB300AD70CA /* Settings.storyboard in Resources */,
				51D420B12458397300AD70CA /* Onboarding.storyboard in Resources */,
			);
			runOnlyForDeploymentPostprocessing = 0;
		};
		85D7595224570491008175F0 /* Resources */ = {
			isa = PBXResourcesBuildPhase;
			buildActionMask = 2147483647;
			files = (
			);
			runOnlyForDeploymentPostprocessing = 0;
		};
		85D7595D24570491008175F0 /* Resources */ = {
			isa = PBXResourcesBuildPhase;
			buildActionMask = 2147483647;
			files = (
			);
			runOnlyForDeploymentPostprocessing = 0;
		};
/* End PBXResourcesBuildPhase section */

/* Begin PBXSourcesBuildPhase section */
		85D759372457048F008175F0 /* Sources */ = {
			isa = PBXSourcesBuildPhase;
			buildActionMask = 2147483647;
			files = (
				CD99A3A7245B33D500BF12AF /* ConfirmationViewController.swift in Sources */,
				01A8DC7C245AB6A30075AFB5 /* PackageManager.swift in Sources */,
				01B0C6B8245B23C2006F5A69 /* ExposureDetectionService.swift in Sources */,
				858F6F73245AED03009FFD33 /* ExposureNotificationSettingViewController.swift in Sources */,
				85D759492457048F008175F0 /* ENA.xcdatamodeld in Sources */,
				01B0C6BA245B23D0006F5A69 /* ExposureDetectionServiceDelegate.swift in Sources */,
				51D420B724583B7200AD70CA /* NSObject.swift in Sources */,
				51D420C024583D1100AD70CA /* TabBarController.swift in Sources */,
				51D420D424586DCA00AD70CA /* NotificationName.swift in Sources */,
				51C737BF245B3B5D00286105 /* OnboardingInfo.swift in Sources */,
				51D420B924583B8300AD70CA /* UIViewController.swift in Sources */,
				51D420CC245849A700AD70CA /* UserSettings.swift in Sources */,
				51EE9A67245C0BD600F2544F /* OnboardingPermissionsViewController.swift in Sources */,
				51D420CA2458466300AD70CA /* UserDefaultsStorage.swift in Sources */,
				51EE9A6E245C118F00F2544F /* OnboardingPermission.swift in Sources */,
				51D420B424583ABB00AD70CA /* AppStoryboard.swift in Sources */,
				51C737BD245B349700286105 /* OnboardingInfoViewController.swift in Sources */,
				85D7593F2457048F008175F0 /* AppDelegate.swift in Sources */,
				85D759412457048F008175F0 /* SceneDelegate.swift in Sources */,
				CD99A39A245B22B700BF12AF /* SelfExposureViewController.swift in Sources */,
				51D420BB24583BF400AD70CA /* LaunchInstructor.swift in Sources */,
				EE6119E3245C850E00AB38A1 /* ExposureManager.swift in Sources */,
				51C737BB245B142B00286105 /* OnboardingViewController.swift in Sources */,
				51D420C424583E3300AD70CA /* SettingsViewController.swift in Sources */,
				0158112A245B0B28001B38B2 /* ExposureDetectionViewController.swift in Sources */,
				51D420C624583E4500AD70CA /* HomeScreenViewController.swift in Sources */,
				CD99A3A3245B327100BF12AF /* TanEntryViewController.swift in Sources */,
			);
			runOnlyForDeploymentPostprocessing = 0;
		};
		85D7595024570491008175F0 /* Sources */ = {
			isa = PBXSourcesBuildPhase;
			buildActionMask = 2147483647;
			files = (
				85D7595924570491008175F0 /* ENATests.swift in Sources */,
			);
			runOnlyForDeploymentPostprocessing = 0;
		};
		85D7595B24570491008175F0 /* Sources */ = {
			isa = PBXSourcesBuildPhase;
			buildActionMask = 2147483647;
			files = (
				85D7596424570491008175F0 /* ENAUITests.swift in Sources */,
			);
			runOnlyForDeploymentPostprocessing = 0;
		};
/* End PBXSourcesBuildPhase section */

/* Begin PBXTargetDependency section */
		85D7595624570491008175F0 /* PBXTargetDependency */ = {
			isa = PBXTargetDependency;
			target = 85D7593A2457048F008175F0 /* ENA */;
			targetProxy = 85D7595524570491008175F0 /* PBXContainerItemProxy */;
		};
		85D7596124570491008175F0 /* PBXTargetDependency */ = {
			isa = PBXTargetDependency;
			target = 85D7593A2457048F008175F0 /* ENA */;
			targetProxy = 85D7596024570491008175F0 /* PBXContainerItemProxy */;
		};
/* End PBXTargetDependency section */

/* Begin PBXVariantGroup section */
		85D7594C24570491008175F0 /* LaunchScreen.storyboard */ = {
			isa = PBXVariantGroup;
			children = (
				85D7594D24570491008175F0 /* Base */,
			);
			name = LaunchScreen.storyboard;
			sourceTree = "<group>";
		};
		EE70C23A245B09E900AC9B2F /* Localizable.strings */ = {
			isa = PBXVariantGroup;
			children = (
				EE70C23B245B09E900AC9B2F /* de */,
				EE70C23C245B09E900AC9B2F /* en */,
			);
			name = Localizable.strings;
			sourceTree = "<group>";
		};
/* End PBXVariantGroup section */

/* Begin XCBuildConfiguration section */
		85D7596624570491008175F0 /* Debug */ = {
			isa = XCBuildConfiguration;
			buildSettings = {
				ALWAYS_SEARCH_USER_PATHS = NO;
				CLANG_ANALYZER_NONNULL = YES;
				CLANG_ANALYZER_NUMBER_OBJECT_CONVERSION = YES_AGGRESSIVE;
				CLANG_CXX_LANGUAGE_STANDARD = "gnu++14";
				CLANG_CXX_LIBRARY = "libc++";
				CLANG_ENABLE_MODULES = YES;
				CLANG_ENABLE_OBJC_ARC = YES;
				CLANG_ENABLE_OBJC_WEAK = YES;
				CLANG_WARN_BLOCK_CAPTURE_AUTORELEASING = YES;
				CLANG_WARN_BOOL_CONVERSION = YES;
				CLANG_WARN_COMMA = YES;
				CLANG_WARN_CONSTANT_CONVERSION = YES;
				CLANG_WARN_DEPRECATED_OBJC_IMPLEMENTATIONS = YES;
				CLANG_WARN_DIRECT_OBJC_ISA_USAGE = YES_ERROR;
				CLANG_WARN_DOCUMENTATION_COMMENTS = YES;
				CLANG_WARN_EMPTY_BODY = YES;
				CLANG_WARN_ENUM_CONVERSION = YES;
				CLANG_WARN_INFINITE_RECURSION = YES;
				CLANG_WARN_INT_CONVERSION = YES;
				CLANG_WARN_NON_LITERAL_NULL_CONVERSION = YES;
				CLANG_WARN_OBJC_IMPLICIT_RETAIN_SELF = YES;
				CLANG_WARN_OBJC_LITERAL_CONVERSION = YES;
				CLANG_WARN_OBJC_ROOT_CLASS = YES_ERROR;
				CLANG_WARN_RANGE_LOOP_ANALYSIS = YES;
				CLANG_WARN_STRICT_PROTOTYPES = YES;
				CLANG_WARN_SUSPICIOUS_MOVE = YES;
				CLANG_WARN_UNGUARDED_AVAILABILITY = YES_AGGRESSIVE;
				CLANG_WARN_UNREACHABLE_CODE = YES;
				CLANG_WARN__DUPLICATE_METHOD_MATCH = YES;
				COPY_PHASE_STRIP = NO;
				DEBUG_INFORMATION_FORMAT = dwarf;
				ENABLE_STRICT_OBJC_MSGSEND = YES;
				ENABLE_TESTABILITY = YES;
				GCC_C_LANGUAGE_STANDARD = gnu11;
				GCC_DYNAMIC_NO_PIC = NO;
				GCC_NO_COMMON_BLOCKS = YES;
				GCC_OPTIMIZATION_LEVEL = 0;
				GCC_PREPROCESSOR_DEFINITIONS = (
					"DEBUG=1",
					"$(inherited)",
				);
				GCC_WARN_64_TO_32_BIT_CONVERSION = YES;
				GCC_WARN_ABOUT_RETURN_TYPE = YES_ERROR;
				GCC_WARN_UNDECLARED_SELECTOR = YES;
				GCC_WARN_UNINITIALIZED_AUTOS = YES_AGGRESSIVE;
				GCC_WARN_UNUSED_FUNCTION = YES;
				GCC_WARN_UNUSED_VARIABLE = YES;
				IPHONEOS_DEPLOYMENT_TARGET = 13.5;
				MTL_ENABLE_DEBUG_INFO = INCLUDE_SOURCE;
				MTL_FAST_MATH = YES;
				ONLY_ACTIVE_ARCH = YES;
				SDKROOT = iphoneos;
				SWIFT_ACTIVE_COMPILATION_CONDITIONS = DEBUG;
				SWIFT_OPTIMIZATION_LEVEL = "-Onone";
			};
			name = Debug;
		};
		85D7596724570491008175F0 /* Release */ = {
			isa = XCBuildConfiguration;
			buildSettings = {
				ALWAYS_SEARCH_USER_PATHS = NO;
				CLANG_ANALYZER_NONNULL = YES;
				CLANG_ANALYZER_NUMBER_OBJECT_CONVERSION = YES_AGGRESSIVE;
				CLANG_CXX_LANGUAGE_STANDARD = "gnu++14";
				CLANG_CXX_LIBRARY = "libc++";
				CLANG_ENABLE_MODULES = YES;
				CLANG_ENABLE_OBJC_ARC = YES;
				CLANG_ENABLE_OBJC_WEAK = YES;
				CLANG_WARN_BLOCK_CAPTURE_AUTORELEASING = YES;
				CLANG_WARN_BOOL_CONVERSION = YES;
				CLANG_WARN_COMMA = YES;
				CLANG_WARN_CONSTANT_CONVERSION = YES;
				CLANG_WARN_DEPRECATED_OBJC_IMPLEMENTATIONS = YES;
				CLANG_WARN_DIRECT_OBJC_ISA_USAGE = YES_ERROR;
				CLANG_WARN_DOCUMENTATION_COMMENTS = YES;
				CLANG_WARN_EMPTY_BODY = YES;
				CLANG_WARN_ENUM_CONVERSION = YES;
				CLANG_WARN_INFINITE_RECURSION = YES;
				CLANG_WARN_INT_CONVERSION = YES;
				CLANG_WARN_NON_LITERAL_NULL_CONVERSION = YES;
				CLANG_WARN_OBJC_IMPLICIT_RETAIN_SELF = YES;
				CLANG_WARN_OBJC_LITERAL_CONVERSION = YES;
				CLANG_WARN_OBJC_ROOT_CLASS = YES_ERROR;
				CLANG_WARN_RANGE_LOOP_ANALYSIS = YES;
				CLANG_WARN_STRICT_PROTOTYPES = YES;
				CLANG_WARN_SUSPICIOUS_MOVE = YES;
				CLANG_WARN_UNGUARDED_AVAILABILITY = YES_AGGRESSIVE;
				CLANG_WARN_UNREACHABLE_CODE = YES;
				CLANG_WARN__DUPLICATE_METHOD_MATCH = YES;
				COPY_PHASE_STRIP = NO;
				DEBUG_INFORMATION_FORMAT = "dwarf-with-dsym";
				ENABLE_NS_ASSERTIONS = NO;
				ENABLE_STRICT_OBJC_MSGSEND = YES;
				GCC_C_LANGUAGE_STANDARD = gnu11;
				GCC_NO_COMMON_BLOCKS = YES;
				GCC_WARN_64_TO_32_BIT_CONVERSION = YES;
				GCC_WARN_ABOUT_RETURN_TYPE = YES_ERROR;
				GCC_WARN_UNDECLARED_SELECTOR = YES;
				GCC_WARN_UNINITIALIZED_AUTOS = YES_AGGRESSIVE;
				GCC_WARN_UNUSED_FUNCTION = YES;
				GCC_WARN_UNUSED_VARIABLE = YES;
				IPHONEOS_DEPLOYMENT_TARGET = 13.5;
				MTL_ENABLE_DEBUG_INFO = NO;
				MTL_FAST_MATH = YES;
				SDKROOT = iphoneos;
				SWIFT_COMPILATION_MODE = wholemodule;
				SWIFT_OPTIMIZATION_LEVEL = "-O";
				VALIDATE_PRODUCT = YES;
			};
			name = Release;
		};
		85D7596924570491008175F0 /* Debug */ = {
			isa = XCBuildConfiguration;
			buildSettings = {
				ASSETCATALOG_COMPILER_APPICON_NAME = AppIcon;
<<<<<<< HEAD
				CODE_SIGN_ENTITLEMENTS = "${PROJECT}/Resources/ENA.entitlements";
				CODE_SIGN_IDENTITY = "iPhone Developer";
=======
				CODE_SIGN_IDENTITY = "Apple Development";
>>>>>>> b6e90f69
				CODE_SIGN_STYLE = Manual;
				DEVELOPMENT_TEAM = "";
				INFOPLIST_FILE = ENA/Resources/Info.plist;
				LD_RUNPATH_SEARCH_PATHS = (
					"$(inherited)",
					"@executable_path/Frameworks",
				);
				PRODUCT_BUNDLE_IDENTIFIER = com.sap.ena;
				PRODUCT_NAME = "$(TARGET_NAME)";
<<<<<<< HEAD
				PROVISIONING_PROFILE_SPECIFIER = covid19;
=======
				PROVISIONING_PROFILE_SPECIFIER = "";
>>>>>>> b6e90f69
				SWIFT_VERSION = 5.0;
				TARGETED_DEVICE_FAMILY = "1,2";
			};
			name = Debug;
		};
		85D7596A24570491008175F0 /* Release */ = {
			isa = XCBuildConfiguration;
			buildSettings = {
				ASSETCATALOG_COMPILER_APPICON_NAME = AppIcon;
<<<<<<< HEAD
				CODE_SIGN_ENTITLEMENTS = "${PROJECT}/Resources/ENA.entitlements";
				CODE_SIGN_IDENTITY = "iPhone Developer";
=======
				CODE_SIGN_IDENTITY = "Apple Development";
>>>>>>> b6e90f69
				CODE_SIGN_STYLE = Manual;
				DEVELOPMENT_TEAM = "";
				INFOPLIST_FILE = ENA/Resources/Info.plist;
				LD_RUNPATH_SEARCH_PATHS = (
					"$(inherited)",
					"@executable_path/Frameworks",
				);
				PRODUCT_BUNDLE_IDENTIFIER = com.sap.ena;
				PRODUCT_NAME = "$(TARGET_NAME)";
<<<<<<< HEAD
				PROVISIONING_PROFILE_SPECIFIER = covid19;
=======
				PROVISIONING_PROFILE_SPECIFIER = "";
>>>>>>> b6e90f69
				SWIFT_VERSION = 5.0;
				TARGETED_DEVICE_FAMILY = "1,2";
			};
			name = Release;
		};
		85D7596C24570491008175F0 /* Debug */ = {
			isa = XCBuildConfiguration;
			buildSettings = {
				ALWAYS_EMBED_SWIFT_STANDARD_LIBRARIES = YES;
				BUNDLE_LOADER = "$(TEST_HOST)";
				CODE_SIGN_STYLE = Automatic;
				DEVELOPMENT_TEAM = 75QSJ8SMAA;
				INFOPLIST_FILE = ENATests/Info.plist;
				IPHONEOS_DEPLOYMENT_TARGET = 13.4;
				LD_RUNPATH_SEARCH_PATHS = (
					"$(inherited)",
					"@executable_path/Frameworks",
					"@loader_path/Frameworks",
				);
				PRODUCT_BUNDLE_IDENTIFIER = com.sap.ux.ENATests;
				PRODUCT_NAME = "$(TARGET_NAME)";
				SWIFT_VERSION = 5.0;
				TARGETED_DEVICE_FAMILY = "1,2";
				TEST_HOST = "$(BUILT_PRODUCTS_DIR)/ENA.app/ENA";
			};
			name = Debug;
		};
		85D7596D24570491008175F0 /* Release */ = {
			isa = XCBuildConfiguration;
			buildSettings = {
				ALWAYS_EMBED_SWIFT_STANDARD_LIBRARIES = YES;
				BUNDLE_LOADER = "$(TEST_HOST)";
				CODE_SIGN_STYLE = Automatic;
				DEVELOPMENT_TEAM = 75QSJ8SMAA;
				INFOPLIST_FILE = ENATests/Info.plist;
				IPHONEOS_DEPLOYMENT_TARGET = 13.4;
				LD_RUNPATH_SEARCH_PATHS = (
					"$(inherited)",
					"@executable_path/Frameworks",
					"@loader_path/Frameworks",
				);
				PRODUCT_BUNDLE_IDENTIFIER = com.sap.ux.ENATests;
				PRODUCT_NAME = "$(TARGET_NAME)";
				SWIFT_VERSION = 5.0;
				TARGETED_DEVICE_FAMILY = "1,2";
				TEST_HOST = "$(BUILT_PRODUCTS_DIR)/ENA.app/ENA";
			};
			name = Release;
		};
		85D7596F24570491008175F0 /* Debug */ = {
			isa = XCBuildConfiguration;
			buildSettings = {
				ALWAYS_EMBED_SWIFT_STANDARD_LIBRARIES = YES;
				CODE_SIGN_STYLE = Automatic;
				DEVELOPMENT_TEAM = 75QSJ8SMAA;
				INFOPLIST_FILE = ENAUITests/Info.plist;
				LD_RUNPATH_SEARCH_PATHS = (
					"$(inherited)",
					"@executable_path/Frameworks",
					"@loader_path/Frameworks",
				);
				PRODUCT_BUNDLE_IDENTIFIER = com.sap.ux.ENAUITests;
				PRODUCT_NAME = "$(TARGET_NAME)";
				SWIFT_VERSION = 5.0;
				TARGETED_DEVICE_FAMILY = "1,2";
				TEST_TARGET_NAME = ENA;
			};
			name = Debug;
		};
		85D7597024570491008175F0 /* Release */ = {
			isa = XCBuildConfiguration;
			buildSettings = {
				ALWAYS_EMBED_SWIFT_STANDARD_LIBRARIES = YES;
				CODE_SIGN_STYLE = Automatic;
				DEVELOPMENT_TEAM = 75QSJ8SMAA;
				INFOPLIST_FILE = ENAUITests/Info.plist;
				LD_RUNPATH_SEARCH_PATHS = (
					"$(inherited)",
					"@executable_path/Frameworks",
					"@loader_path/Frameworks",
				);
				PRODUCT_BUNDLE_IDENTIFIER = com.sap.ux.ENAUITests;
				PRODUCT_NAME = "$(TARGET_NAME)";
				SWIFT_VERSION = 5.0;
				TARGETED_DEVICE_FAMILY = "1,2";
				TEST_TARGET_NAME = ENA;
			};
			name = Release;
		};
/* End XCBuildConfiguration section */

/* Begin XCConfigurationList section */
		85D759362457048F008175F0 /* Build configuration list for PBXProject "ENA" */ = {
			isa = XCConfigurationList;
			buildConfigurations = (
				85D7596624570491008175F0 /* Debug */,
				85D7596724570491008175F0 /* Release */,
			);
			defaultConfigurationIsVisible = 0;
			defaultConfigurationName = Release;
		};
		85D7596824570491008175F0 /* Build configuration list for PBXNativeTarget "ENA" */ = {
			isa = XCConfigurationList;
			buildConfigurations = (
				85D7596924570491008175F0 /* Debug */,
				85D7596A24570491008175F0 /* Release */,
			);
			defaultConfigurationIsVisible = 0;
			defaultConfigurationName = Release;
		};
		85D7596B24570491008175F0 /* Build configuration list for PBXNativeTarget "ENATests" */ = {
			isa = XCConfigurationList;
			buildConfigurations = (
				85D7596C24570491008175F0 /* Debug */,
				85D7596D24570491008175F0 /* Release */,
			);
			defaultConfigurationIsVisible = 0;
			defaultConfigurationName = Release;
		};
		85D7596E24570491008175F0 /* Build configuration list for PBXNativeTarget "ENAUITests" */ = {
			isa = XCConfigurationList;
			buildConfigurations = (
				85D7596F24570491008175F0 /* Debug */,
				85D7597024570491008175F0 /* Release */,
			);
			defaultConfigurationIsVisible = 0;
			defaultConfigurationName = Release;
		};
/* End XCConfigurationList section */

/* Begin XCVersionGroup section */
		85D759472457048F008175F0 /* ENA.xcdatamodeld */ = {
			isa = XCVersionGroup;
			children = (
				85D759482457048F008175F0 /* ENA.xcdatamodel */,
			);
			currentVersion = 85D759482457048F008175F0 /* ENA.xcdatamodel */;
			path = ENA.xcdatamodeld;
			sourceTree = "<group>";
			versionGroupType = wrapper.xcdatamodel;
		};
/* End XCVersionGroup section */
	};
	rootObject = 85D759332457048F008175F0 /* Project object */;
}<|MERGE_RESOLUTION|>--- conflicted
+++ resolved
@@ -751,12 +751,8 @@
 			isa = XCBuildConfiguration;
 			buildSettings = {
 				ASSETCATALOG_COMPILER_APPICON_NAME = AppIcon;
-<<<<<<< HEAD
 				CODE_SIGN_ENTITLEMENTS = "${PROJECT}/Resources/ENA.entitlements";
 				CODE_SIGN_IDENTITY = "iPhone Developer";
-=======
-				CODE_SIGN_IDENTITY = "Apple Development";
->>>>>>> b6e90f69
 				CODE_SIGN_STYLE = Manual;
 				DEVELOPMENT_TEAM = "";
 				INFOPLIST_FILE = ENA/Resources/Info.plist;
@@ -766,11 +762,7 @@
 				);
 				PRODUCT_BUNDLE_IDENTIFIER = com.sap.ena;
 				PRODUCT_NAME = "$(TARGET_NAME)";
-<<<<<<< HEAD
 				PROVISIONING_PROFILE_SPECIFIER = covid19;
-=======
-				PROVISIONING_PROFILE_SPECIFIER = "";
->>>>>>> b6e90f69
 				SWIFT_VERSION = 5.0;
 				TARGETED_DEVICE_FAMILY = "1,2";
 			};
@@ -780,12 +772,8 @@
 			isa = XCBuildConfiguration;
 			buildSettings = {
 				ASSETCATALOG_COMPILER_APPICON_NAME = AppIcon;
-<<<<<<< HEAD
 				CODE_SIGN_ENTITLEMENTS = "${PROJECT}/Resources/ENA.entitlements";
 				CODE_SIGN_IDENTITY = "iPhone Developer";
-=======
-				CODE_SIGN_IDENTITY = "Apple Development";
->>>>>>> b6e90f69
 				CODE_SIGN_STYLE = Manual;
 				DEVELOPMENT_TEAM = "";
 				INFOPLIST_FILE = ENA/Resources/Info.plist;
@@ -795,11 +783,7 @@
 				);
 				PRODUCT_BUNDLE_IDENTIFIER = com.sap.ena;
 				PRODUCT_NAME = "$(TARGET_NAME)";
-<<<<<<< HEAD
 				PROVISIONING_PROFILE_SPECIFIER = covid19;
-=======
-				PROVISIONING_PROFILE_SPECIFIER = "";
->>>>>>> b6e90f69
 				SWIFT_VERSION = 5.0;
 				TARGETED_DEVICE_FAMILY = "1,2";
 			};

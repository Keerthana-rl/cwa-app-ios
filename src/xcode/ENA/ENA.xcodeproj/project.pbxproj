--- conflicted
+++ resolved
@@ -16,6 +16,7 @@
 		01DC23252462DFD0001B727C /* ExposureSubmission.storyboard in Resources */ = {isa = PBXBuildFile; fileRef = CD99A39C245B22EE00BF12AF /* ExposureSubmission.storyboard */; };
 		1309194F247972C40066E329 /* PrivacyProtectionViewController.swift in Sources */ = {isa = PBXBuildFile; fileRef = 1309194E247972C40066E329 /* PrivacyProtectionViewController.swift */; };
 		130CB19C246D92F800ADE602 /* ENAUITestsOnboarding.swift in Sources */ = {isa = PBXBuildFile; fileRef = 130CB19B246D92F800ADE602 /* ENAUITestsOnboarding.swift */; };
+		130CB19E246D932F00ADE602 /* NotificationName.swift in Sources */ = {isa = PBXBuildFile; fileRef = 51D420D324586DCA00AD70CA /* NotificationName.swift */; };
 		134F0DBC247578FF00D88934 /* ENAUITestsHome.swift in Sources */ = {isa = PBXBuildFile; fileRef = 134F0DB9247578FF00D88934 /* ENAUITestsHome.swift */; };
 		134F0DBD247578FF00D88934 /* ENAUITests-Extensions.swift in Sources */ = {isa = PBXBuildFile; fileRef = 134F0DBA247578FF00D88934 /* ENAUITests-Extensions.swift */; };
 		134F0F2C2475793400D88934 /* SnapshotHelper.swift in Sources */ = {isa = PBXBuildFile; fileRef = 134F0F2B2475793400D88934 /* SnapshotHelper.swift */; };
@@ -23,7 +24,6 @@
 		134FFA10247466BD00D82D14 /* TestEnvironment.swift in Sources */ = {isa = PBXBuildFile; fileRef = 134FFA0E247466BD00D82D14 /* TestEnvironment.swift */; };
 		134FFA11247466BD00D82D14 /* Accessibility.swift in Sources */ = {isa = PBXBuildFile; fileRef = 134FFA0F247466BD00D82D14 /* Accessibility.swift */; };
 		13BAE9B12472FB1E00CEE58A /* CellConfiguratorIndexPosition.swift in Sources */ = {isa = PBXBuildFile; fileRef = 13BAE9B02472FB1E00CEE58A /* CellConfiguratorIndexPosition.swift */; };
-		13F2892E2479173B00021A6E /* HomeInfoCellConfigurator.swift in Sources */ = {isa = PBXBuildFile; fileRef = 13F2892D2479173B00021A6E /* HomeInfoCellConfigurator.swift */; };
 		13FD1DE62473EE6C00A7C7AB /* AppInformation.storyboard in Resources */ = {isa = PBXBuildFile; fileRef = EE8599922462EFFD002E7AE2 /* AppInformation.storyboard */; };
 		5111E7632460BB1500ED6498 /* HomeInteractor.swift in Sources */ = {isa = PBXBuildFile; fileRef = 5111E7622460BB1500ED6498 /* HomeInteractor.swift */; };
 		514E813024618E3D00636861 /* ExposureDetection.storyboard in Resources */ = {isa = PBXBuildFile; fileRef = 514E812F24618E3D00636861 /* ExposureDetection.storyboard */; };
@@ -60,6 +60,7 @@
 		51CE1BBD2460B1CB002CF42A /* CollectionViewCellConfigurator.swift in Sources */ = {isa = PBXBuildFile; fileRef = 51CE1BBC2460B1CB002CF42A /* CollectionViewCellConfigurator.swift */; };
 		51CE1BBF2460B222002CF42A /* HomeRiskCellConfigurator.swift in Sources */ = {isa = PBXBuildFile; fileRef = 51CE1BBE2460B222002CF42A /* HomeRiskCellConfigurator.swift */; };
 		51CE1BC12460B256002CF42A /* HomeSubmitCellConfigurator.swift in Sources */ = {isa = PBXBuildFile; fileRef = 51CE1BC02460B256002CF42A /* HomeSubmitCellConfigurator.swift */; };
+		51CE1BC32460B28D002CF42A /* HomeInfoCellConfigurator.swift in Sources */ = {isa = PBXBuildFile; fileRef = 51CE1BC22460B28D002CF42A /* HomeInfoCellConfigurator.swift */; };
 		51D420B12458397300AD70CA /* Onboarding.storyboard in Resources */ = {isa = PBXBuildFile; fileRef = 51D420B02458397300AD70CA /* Onboarding.storyboard */; };
 		51D420B424583ABB00AD70CA /* AppStoryboard.swift in Sources */ = {isa = PBXBuildFile; fileRef = 51D420B324583ABB00AD70CA /* AppStoryboard.swift */; };
 		51D420B724583B7200AD70CA /* NSObject+Identifier.swift in Sources */ = {isa = PBXBuildFile; fileRef = 51D420B624583B7200AD70CA /* NSObject+Identifier.swift */; };
@@ -211,7 +212,6 @@
 		134FFA0E247466BD00D82D14 /* TestEnvironment.swift */ = {isa = PBXFileReference; fileEncoding = 4; lastKnownFileType = sourcecode.swift; path = TestEnvironment.swift; sourceTree = "<group>"; };
 		134FFA0F247466BD00D82D14 /* Accessibility.swift */ = {isa = PBXFileReference; fileEncoding = 4; lastKnownFileType = sourcecode.swift; path = Accessibility.swift; sourceTree = "<group>"; };
 		13BAE9B02472FB1E00CEE58A /* CellConfiguratorIndexPosition.swift */ = {isa = PBXFileReference; lastKnownFileType = sourcecode.swift; path = CellConfiguratorIndexPosition.swift; sourceTree = "<group>"; };
-		13F2892D2479173B00021A6E /* HomeInfoCellConfigurator.swift */ = {isa = PBXFileReference; lastKnownFileType = sourcecode.swift; path = HomeInfoCellConfigurator.swift; sourceTree = "<group>"; };
 		5111E7622460BB1500ED6498 /* HomeInteractor.swift */ = {isa = PBXFileReference; lastKnownFileType = sourcecode.swift; path = HomeInteractor.swift; sourceTree = "<group>"; };
 		514E812F24618E3D00636861 /* ExposureDetection.storyboard */ = {isa = PBXFileReference; lastKnownFileType = file.storyboard; path = ExposureDetection.storyboard; sourceTree = "<group>"; };
 		514E81332461B97700636861 /* ExposureManager.swift */ = {isa = PBXFileReference; fileEncoding = 4; lastKnownFileType = sourcecode.swift; path = ExposureManager.swift; sourceTree = "<group>"; };
@@ -248,6 +248,7 @@
 		51CE1BBC2460B1CB002CF42A /* CollectionViewCellConfigurator.swift */ = {isa = PBXFileReference; fileEncoding = 4; lastKnownFileType = sourcecode.swift; path = CollectionViewCellConfigurator.swift; sourceTree = "<group>"; };
 		51CE1BBE2460B222002CF42A /* HomeRiskCellConfigurator.swift */ = {isa = PBXFileReference; lastKnownFileType = sourcecode.swift; path = HomeRiskCellConfigurator.swift; sourceTree = "<group>"; };
 		51CE1BC02460B256002CF42A /* HomeSubmitCellConfigurator.swift */ = {isa = PBXFileReference; lastKnownFileType = sourcecode.swift; path = HomeSubmitCellConfigurator.swift; sourceTree = "<group>"; };
+		51CE1BC22460B28D002CF42A /* HomeInfoCellConfigurator.swift */ = {isa = PBXFileReference; lastKnownFileType = sourcecode.swift; path = HomeInfoCellConfigurator.swift; sourceTree = "<group>"; };
 		51D420B02458397300AD70CA /* Onboarding.storyboard */ = {isa = PBXFileReference; lastKnownFileType = file.storyboard; path = Onboarding.storyboard; sourceTree = "<group>"; };
 		51D420B324583ABB00AD70CA /* AppStoryboard.swift */ = {isa = PBXFileReference; lastKnownFileType = sourcecode.swift; path = AppStoryboard.swift; sourceTree = "<group>"; };
 		51D420B624583B7200AD70CA /* NSObject+Identifier.swift */ = {isa = PBXFileReference; lastKnownFileType = sourcecode.swift; path = "NSObject+Identifier.swift"; sourceTree = "<group>"; };
@@ -560,8 +561,8 @@
 				51CE1BB92460AFD8002CF42A /* HomeActivateCellConfigurator.swift */,
 				518A6A1C246A9F6600444E66 /* HomeRiskCellConfigurator */,
 				51CE1BC02460B256002CF42A /* HomeSubmitCellConfigurator.swift */,
+				51CE1BC22460B28D002CF42A /* HomeInfoCellConfigurator.swift */,
 				13BAE9B02472FB1E00CEE58A /* CellConfiguratorIndexPosition.swift */,
-				13F2892D2479173B00021A6E /* HomeInfoCellConfigurator.swift */,
 			);
 			path = Home;
 			sourceTree = "<group>";
@@ -1314,7 +1315,6 @@
 				853D987A24694A8700490DBA /* ENAButton.swift in Sources */,
 				51CE1BB52460AC83002CF42A /* UICollectionView+Dequeue.swift in Sources */,
 				71FD8862246EB27F00E804D0 /* ExposureDetectionViewController.swift in Sources */,
-				13F2892E2479173B00021A6E /* HomeInfoCellConfigurator.swift in Sources */,
 				514EE99D246D4CFB00DE4884 /* TableViewCellConfigurator.swift in Sources */,
 				B1741B4D2462C21F006275D9 /* DMQRCodeViewController.swift in Sources */,
 				B1741B4B2462C21C006275D9 /* DMQRCodeScanViewController.swift in Sources */,
@@ -1375,6 +1375,7 @@
 				85D759412457048F008175F0 /* SceneDelegate.swift in Sources */,
 				B1D7D68C24766D2100E4DA5D /* risk_score_parameters.pb.swift in Sources */,
 				51B5B416246DF13D00DC5D3E /* RiskItemView.swift in Sources */,
+				51CE1BC32460B28D002CF42A /* HomeInfoCellConfigurator.swift in Sources */,
 				514EE99B246D4C4C00DE4884 /* UITableView+Dequeue.swift in Sources */,
 				134FFA10247466BD00D82D14 /* TestEnvironment.swift in Sources */,
 				B1741B5A2462F4DE006275D9 /* TanEntryViewController.swift in Sources */,
@@ -1436,12 +1437,10 @@
 			buildActionMask = 2147483647;
 			files = (
 				134F0DBC247578FF00D88934 /* ENAUITestsHome.swift in Sources */,
+				130CB19E246D932F00ADE602 /* NotificationName.swift in Sources */,
 				134F0F2D2475794900D88934 /* Accessibility.swift in Sources */,
 				134F0DBD247578FF00D88934 /* ENAUITests-Extensions.swift in Sources */,
-<<<<<<< HEAD
-=======
 				130CB19E246D932F00ADE602 /* NotificationName.swift in Sources */,
->>>>>>> f4b2276a
 				85D7596424570491008175F0 /* ENAUITests.swift in Sources */,
 				130CB19C246D92F800ADE602 /* ENAUITestsOnboarding.swift in Sources */,
 				134F0F2C2475793400D88934 /* SnapshotHelper.swift in Sources */,
@@ -1615,12 +1614,7 @@
 				CODE_SIGN_ENTITLEMENTS = "${PROJECT}/Resources/ENATest.entitlements";
 				CODE_SIGN_IDENTITY = $IPHONE_APP_CODE_SIGN_IDENTITY;
 				CODE_SIGN_STYLE = Manual;
-<<<<<<< HEAD
-				CURRENT_PROJECT_VERSION = 1;
-				DEVELOPMENT_TEAM = 523TP53AQF;
-=======
 				CURRENT_PROJECT_VERSION = 4;
->>>>>>> f4b2276a
 				INFOPLIST_FILE = ENA/Resources/Info.plist;
 				IPHONE_APP_CODE_SIGN_IDENTITY = "iPhone Developer";
 				IPHONE_APP_DIST_PROF_SPECIFIER = "523TP53AQF/SAP CWA Test";
@@ -1644,12 +1638,7 @@
 				CODE_SIGN_ENTITLEMENTS = "${PROJECT}/Resources/ENA.entitlements";
 				CODE_SIGN_IDENTITY = $IPHONE_APP_CODE_SIGN_IDENTITY;
 				CODE_SIGN_STYLE = Manual;
-<<<<<<< HEAD
-				CURRENT_PROJECT_VERSION = 1;
-				DEVELOPMENT_TEAM = 523TP53AQF;
-=======
 				CURRENT_PROJECT_VERSION = 4;
->>>>>>> f4b2276a
 				INFOPLIST_FILE = ENA/Resources/Info.plist;
 				IPHONE_APP_CODE_SIGN_IDENTITY = "iPhone Developer";
 				IPHONE_APP_DIST_PROF_SPECIFIER = "523TP53AQF/SAP CWA Test";
@@ -1817,14 +1806,8 @@
 				CODE_SIGN_ENTITLEMENTS = "${PROJECT}/Resources/ENA.entitlements";
 				CODE_SIGN_IDENTITY = $IPHONE_APP_CODE_SIGN_IDENTITY;
 				CODE_SIGN_STYLE = Manual;
-<<<<<<< HEAD
-				CURRENT_PROJECT_VERSION = 1;
-				DEVELOPMENT_TEAM = 523TP53AQF;
-				INFOPLIST_FILE = ENA/Resources/Info.plist;
-=======
 				CURRENT_PROJECT_VERSION = 4;
 				INFOPLIST_FILE = ENA/Resources/Info_AppStore.plist;
->>>>>>> f4b2276a
 				IPHONE_APP_CODE_SIGN_IDENTITY = "iPhone Developer";
 				IPHONE_APP_DIST_PROF_SPECIFIER = "523TP53AQF/SAP CWA Test";
 				LD_RUNPATH_SEARCH_PATHS = (

// !$*UTF8*$!
{
	archiveVersion = 1;
	classes = {
	};
	objectVersion = 52;
	objects = {

/* Begin PBXBuildFile section */
		011E13AE24680A4000973467 /* HTTPClient.swift in Sources */ = {isa = PBXBuildFile; fileRef = 011E13AD24680A4000973467 /* HTTPClient.swift */; };
		013DC102245DAC4E00EE58B0 /* Store.swift in Sources */ = {isa = PBXBuildFile; fileRef = 013DC101245DAC4E00EE58B0 /* Store.swift */; };
		014D0E322474339A005A92DF /* exposure_notification.pb.swift in Sources */ = {isa = PBXBuildFile; fileRef = 014D0E2A2474339A005A92DF /* exposure_notification.pb.swift */; };
		014D0E332474339A005A92DF /* exposure_notification.pb.swift in Sources */ = {isa = PBXBuildFile; fileRef = 014D0E2A2474339A005A92DF /* exposure_notification.pb.swift */; };
		014D0E342474339A005A92DF /* exposure_notification.pb.swift in Sources */ = {isa = PBXBuildFile; fileRef = 014D0E2A2474339A005A92DF /* exposure_notification.pb.swift */; };
		014D0E352474339A005A92DF /* file_bucket.pb.swift in Sources */ = {isa = PBXBuildFile; fileRef = 014D0E2B2474339A005A92DF /* file_bucket.pb.swift */; };
		014D0E362474339A005A92DF /* file_bucket.pb.swift in Sources */ = {isa = PBXBuildFile; fileRef = 014D0E2B2474339A005A92DF /* file_bucket.pb.swift */; };
		014D0E372474339A005A92DF /* file_bucket.pb.swift in Sources */ = {isa = PBXBuildFile; fileRef = 014D0E2B2474339A005A92DF /* file_bucket.pb.swift */; };
		014D0E382474339A005A92DF /* risk_score_parameters.pb.swift in Sources */ = {isa = PBXBuildFile; fileRef = 014D0E2C2474339A005A92DF /* risk_score_parameters.pb.swift */; };
		014D0E392474339A005A92DF /* risk_score_parameters.pb.swift in Sources */ = {isa = PBXBuildFile; fileRef = 014D0E2C2474339A005A92DF /* risk_score_parameters.pb.swift */; };
		014D0E3A2474339A005A92DF /* risk_score_parameters.pb.swift in Sources */ = {isa = PBXBuildFile; fileRef = 014D0E2C2474339A005A92DF /* risk_score_parameters.pb.swift */; };
		014D0E3B2474339A005A92DF /* submission_payload.pb.swift in Sources */ = {isa = PBXBuildFile; fileRef = 014D0E2D2474339A005A92DF /* submission_payload.pb.swift */; };
		014D0E3C2474339A005A92DF /* submission_payload.pb.swift in Sources */ = {isa = PBXBuildFile; fileRef = 014D0E2D2474339A005A92DF /* submission_payload.pb.swift */; };
		014D0E3D2474339A005A92DF /* submission_payload.pb.swift in Sources */ = {isa = PBXBuildFile; fileRef = 014D0E2D2474339A005A92DF /* submission_payload.pb.swift */; };
		014D0E3E2474339A005A92DF /* signed_payload.pb.swift in Sources */ = {isa = PBXBuildFile; fileRef = 014D0E2E2474339A005A92DF /* signed_payload.pb.swift */; };
		014D0E3F2474339A005A92DF /* signed_payload.pb.swift in Sources */ = {isa = PBXBuildFile; fileRef = 014D0E2E2474339A005A92DF /* signed_payload.pb.swift */; };
		014D0E402474339A005A92DF /* signed_payload.pb.swift in Sources */ = {isa = PBXBuildFile; fileRef = 014D0E2E2474339A005A92DF /* signed_payload.pb.swift */; };
		014D0E412474339A005A92DF /* apple_exposure_notification.pb.swift in Sources */ = {isa = PBXBuildFile; fileRef = 014D0E2F2474339A005A92DF /* apple_exposure_notification.pb.swift */; };
		014D0E422474339A005A92DF /* apple_exposure_notification.pb.swift in Sources */ = {isa = PBXBuildFile; fileRef = 014D0E2F2474339A005A92DF /* apple_exposure_notification.pb.swift */; };
		014D0E432474339A005A92DF /* apple_exposure_notification.pb.swift in Sources */ = {isa = PBXBuildFile; fileRef = 014D0E2F2474339A005A92DF /* apple_exposure_notification.pb.swift */; };
		014D0E442474339A005A92DF /* apple_export.pb.swift in Sources */ = {isa = PBXBuildFile; fileRef = 014D0E302474339A005A92DF /* apple_export.pb.swift */; };
		014D0E452474339A005A92DF /* apple_export.pb.swift in Sources */ = {isa = PBXBuildFile; fileRef = 014D0E302474339A005A92DF /* apple_export.pb.swift */; };
		014D0E462474339A005A92DF /* apple_export.pb.swift in Sources */ = {isa = PBXBuildFile; fileRef = 014D0E302474339A005A92DF /* apple_export.pb.swift */; };
		014D0E472474339A005A92DF /* risk_level.pb.swift in Sources */ = {isa = PBXBuildFile; fileRef = 014D0E312474339A005A92DF /* risk_level.pb.swift */; };
		014D0E482474339A005A92DF /* risk_level.pb.swift in Sources */ = {isa = PBXBuildFile; fileRef = 014D0E312474339A005A92DF /* risk_level.pb.swift */; };
		014D0E492474339A005A92DF /* risk_level.pb.swift in Sources */ = {isa = PBXBuildFile; fileRef = 014D0E312474339A005A92DF /* risk_level.pb.swift */; };
<<<<<<< HEAD
		0158112A245B0B28001B38B2 /* ExposureDetectionViewController.swift in Sources */ = {isa = PBXBuildFile; fileRef = 01581129245B0B28001B38B2 /* ExposureDetectionViewController.swift */; };
		01790A402475724400311407 /* PayloadStoreTests.swift in Sources */ = {isa = PBXBuildFile; fileRef = 01FB88BF24751F4900A6EB83 /* PayloadStoreTests.swift */; };
		01A15803247000D6008BA581 /* FMDB in Frameworks */ = {isa = PBXBuildFile; productRef = 01A15802247000D6008BA581 /* FMDB */; };
		01A158052470042A008BA581 /* PayloadStore.swift in Sources */ = {isa = PBXBuildFile; fileRef = 01A158042470042A008BA581 /* PayloadStore.swift */; };
=======
>>>>>>> d2ab78d2
		01DC23242462DF78001B727C /* ExposureSubmissionViewController.swift in Sources */ = {isa = PBXBuildFile; fileRef = CD99A399245B22B700BF12AF /* ExposureSubmissionViewController.swift */; };
		01DC23252462DFD0001B727C /* ExposureSubmission.storyboard in Resources */ = {isa = PBXBuildFile; fileRef = CD99A39C245B22EE00BF12AF /* ExposureSubmission.storyboard */; };
		130CB19C246D92F800ADE602 /* ENAUITestsOnboarding.swift in Sources */ = {isa = PBXBuildFile; fileRef = 130CB19B246D92F800ADE602 /* ENAUITestsOnboarding.swift */; };
		130CB19D246D931B00ADE602 /* Store.swift in Sources */ = {isa = PBXBuildFile; fileRef = 013DC101245DAC4E00EE58B0 /* Store.swift */; };
		130CB19E246D932F00ADE602 /* NotificationName.swift in Sources */ = {isa = PBXBuildFile; fileRef = 51D420D324586DCA00AD70CA /* NotificationName.swift */; };
		13BAE9B12472FB1E00CEE58A /* CellConfiguratorIndexPosition.swift in Sources */ = {isa = PBXBuildFile; fileRef = 13BAE9B02472FB1E00CEE58A /* CellConfiguratorIndexPosition.swift */; };
		13FD1DE62473EE6C00A7C7AB /* AppInformation.storyboard in Resources */ = {isa = PBXBuildFile; fileRef = EE8599922462EFFD002E7AE2 /* AppInformation.storyboard */; };
		5111E7632460BB1500ED6498 /* HomeInteractor.swift in Sources */ = {isa = PBXBuildFile; fileRef = 5111E7622460BB1500ED6498 /* HomeInteractor.swift */; };
		514E813024618E3D00636861 /* ExposureDetection.storyboard in Resources */ = {isa = PBXBuildFile; fileRef = 514E812F24618E3D00636861 /* ExposureDetection.storyboard */; };
		514E81342461B97800636861 /* ExposureManager.swift in Sources */ = {isa = PBXBuildFile; fileRef = 514E81332461B97700636861 /* ExposureManager.swift */; };
		514EE999246D4C2E00DE4884 /* UITableViewCell+Identifier.swift in Sources */ = {isa = PBXBuildFile; fileRef = 514EE998246D4C2E00DE4884 /* UITableViewCell+Identifier.swift */; };
		514EE99B246D4C4C00DE4884 /* UITableView+Dequeue.swift in Sources */ = {isa = PBXBuildFile; fileRef = 514EE99A246D4C4C00DE4884 /* UITableView+Dequeue.swift */; };
		514EE99D246D4CFB00DE4884 /* TableViewCellConfigurator.swift in Sources */ = {isa = PBXBuildFile; fileRef = 514EE99C246D4CFB00DE4884 /* TableViewCellConfigurator.swift */; };
		514EE9A0246D4DF800DE4884 /* HomeRiskItemViewConfigurator.swift in Sources */ = {isa = PBXBuildFile; fileRef = 514EE99F246D4DF800DE4884 /* HomeRiskItemViewConfigurator.swift */; };
		51895EDC245E16CD0085DA38 /* UIColor.swift in Sources */ = {isa = PBXBuildFile; fileRef = 51895EDB245E16CD0085DA38 /* UIColor.swift */; };
		518A69FB24687D5800444E66 /* RiskLevel.swift in Sources */ = {isa = PBXBuildFile; fileRef = 518A69FA24687D5800444E66 /* RiskLevel.swift */; };
		518A6A1E246A9FCD00444E66 /* HomeRiskCellPropertyHolder.swift in Sources */ = {isa = PBXBuildFile; fileRef = 518A6A1D246A9FCD00444E66 /* HomeRiskCellPropertyHolder.swift */; };
		51B5B414246DF07300DC5D3E /* RiskItemView.xib in Resources */ = {isa = PBXBuildFile; fileRef = 51B5B413246DF07300DC5D3E /* RiskItemView.xib */; };
		51B5B416246DF13D00DC5D3E /* RiskItemView.swift in Sources */ = {isa = PBXBuildFile; fileRef = 51B5B415246DF13D00DC5D3E /* RiskItemView.swift */; };
		51B5B418246E022600DC5D3E /* InsetLabel.swift in Sources */ = {isa = PBXBuildFile; fileRef = 51B5B417246E022600DC5D3E /* InsetLabel.swift */; };
		51B5B41C246EC8B800DC5D3E /* HomeCardCollectionViewCell.swift in Sources */ = {isa = PBXBuildFile; fileRef = 51B5B41B246EC8B800DC5D3E /* HomeCardCollectionViewCell.swift */; };
		51C737BD245B349700286105 /* OnboardingInfoViewController.swift in Sources */ = {isa = PBXBuildFile; fileRef = 51C737BC245B349700286105 /* OnboardingInfoViewController.swift */; };
		51C737BF245B3B5D00286105 /* OnboardingInfo.swift in Sources */ = {isa = PBXBuildFile; fileRef = 51C737BE245B3B5D00286105 /* OnboardingInfo.swift */; };
		51CE1B4A246016B0002CF42A /* UICollectionViewCell+Identifier.swift in Sources */ = {isa = PBXBuildFile; fileRef = 51CE1B49246016B0002CF42A /* UICollectionViewCell+Identifier.swift */; };
		51CE1B4C246016D1002CF42A /* UICollectionReusableView+Identifier.swift in Sources */ = {isa = PBXBuildFile; fileRef = 51CE1B4B246016D1002CF42A /* UICollectionReusableView+Identifier.swift */; };
		51CE1B5524604DD2002CF42A /* HomeLayout.swift in Sources */ = {isa = PBXBuildFile; fileRef = 51CE1B5424604DD2002CF42A /* HomeLayout.swift */; };
		51CE1B85246078B6002CF42A /* ActivateCollectionViewCell.xib in Resources */ = {isa = PBXBuildFile; fileRef = 51CE1B76246078B6002CF42A /* ActivateCollectionViewCell.xib */; };
		51CE1B86246078B6002CF42A /* SubmitCollectionViewCell.swift in Sources */ = {isa = PBXBuildFile; fileRef = 51CE1B77246078B6002CF42A /* SubmitCollectionViewCell.swift */; };
		51CE1B87246078B6002CF42A /* ActivateCollectionViewCell.swift in Sources */ = {isa = PBXBuildFile; fileRef = 51CE1B78246078B6002CF42A /* ActivateCollectionViewCell.swift */; };
		51CE1B88246078B6002CF42A /* RiskCollectionViewCell.xib in Resources */ = {isa = PBXBuildFile; fileRef = 51CE1B79246078B6002CF42A /* RiskCollectionViewCell.xib */; };
		51CE1B89246078B6002CF42A /* RiskCollectionViewCell.swift in Sources */ = {isa = PBXBuildFile; fileRef = 51CE1B7A246078B6002CF42A /* RiskCollectionViewCell.swift */; };
		51CE1B8A246078B6002CF42A /* InfoCollectionViewCell.xib in Resources */ = {isa = PBXBuildFile; fileRef = 51CE1B7B246078B6002CF42A /* InfoCollectionViewCell.xib */; };
		51CE1B8B246078B6002CF42A /* InfoCollectionViewCell.swift in Sources */ = {isa = PBXBuildFile; fileRef = 51CE1B7C246078B6002CF42A /* InfoCollectionViewCell.swift */; };
		51CE1B8D246078B6002CF42A /* SubmitCollectionViewCell.xib in Resources */ = {isa = PBXBuildFile; fileRef = 51CE1B7E246078B6002CF42A /* SubmitCollectionViewCell.xib */; };
		51CE1B8F246078B6002CF42A /* HomeFooterSupplementaryView.xib in Resources */ = {isa = PBXBuildFile; fileRef = 51CE1B81246078B6002CF42A /* HomeFooterSupplementaryView.xib */; };
		51CE1B90246078B6002CF42A /* HomeFooterSupplementaryView.swift in Sources */ = {isa = PBXBuildFile; fileRef = 51CE1B82246078B6002CF42A /* HomeFooterSupplementaryView.swift */; };
		51CE1B91246078B6002CF42A /* SectionSystemBackgroundDecorationView.swift in Sources */ = {isa = PBXBuildFile; fileRef = 51CE1B84246078B6002CF42A /* SectionSystemBackgroundDecorationView.swift */; };
		51CE1BB52460AC83002CF42A /* UICollectionView+Dequeue.swift in Sources */ = {isa = PBXBuildFile; fileRef = 51CE1BB42460AC82002CF42A /* UICollectionView+Dequeue.swift */; };
		51CE1BBA2460AFD8002CF42A /* HomeActivateCellConfigurator.swift in Sources */ = {isa = PBXBuildFile; fileRef = 51CE1BB92460AFD8002CF42A /* HomeActivateCellConfigurator.swift */; };
		51CE1BBD2460B1CB002CF42A /* CollectionViewCellConfigurator.swift in Sources */ = {isa = PBXBuildFile; fileRef = 51CE1BBC2460B1CB002CF42A /* CollectionViewCellConfigurator.swift */; };
		51CE1BBF2460B222002CF42A /* HomeRiskCellConfigurator.swift in Sources */ = {isa = PBXBuildFile; fileRef = 51CE1BBE2460B222002CF42A /* HomeRiskCellConfigurator.swift */; };
		51CE1BC12460B256002CF42A /* HomeSubmitCellConfigurator.swift in Sources */ = {isa = PBXBuildFile; fileRef = 51CE1BC02460B256002CF42A /* HomeSubmitCellConfigurator.swift */; };
		51CE1BC32460B28D002CF42A /* HomeInfoCellConfigurator.swift in Sources */ = {isa = PBXBuildFile; fileRef = 51CE1BC22460B28D002CF42A /* HomeInfoCellConfigurator.swift */; };
		51D420B12458397300AD70CA /* Onboarding.storyboard in Resources */ = {isa = PBXBuildFile; fileRef = 51D420B02458397300AD70CA /* Onboarding.storyboard */; };
		51D420B424583ABB00AD70CA /* AppStoryboard.swift in Sources */ = {isa = PBXBuildFile; fileRef = 51D420B324583ABB00AD70CA /* AppStoryboard.swift */; };
		51D420B724583B7200AD70CA /* NSObject+Identifier.swift in Sources */ = {isa = PBXBuildFile; fileRef = 51D420B624583B7200AD70CA /* NSObject+Identifier.swift */; };
		51D420B924583B8300AD70CA /* UIViewController+AppStoryboard.swift in Sources */ = {isa = PBXBuildFile; fileRef = 51D420B824583B8300AD70CA /* UIViewController+AppStoryboard.swift */; };
		51D420BB24583BF400AD70CA /* LaunchInstructor.swift in Sources */ = {isa = PBXBuildFile; fileRef = 51D420BA24583BF400AD70CA /* LaunchInstructor.swift */; };
		51D420C424583E3300AD70CA /* SettingsViewController.swift in Sources */ = {isa = PBXBuildFile; fileRef = 51D420C324583E3300AD70CA /* SettingsViewController.swift */; };
		51D420CE245869C800AD70CA /* Home.storyboard in Resources */ = {isa = PBXBuildFile; fileRef = 51D420CD245869C800AD70CA /* Home.storyboard */; };
		51D420D024586AB300AD70CA /* Settings.storyboard in Resources */ = {isa = PBXBuildFile; fileRef = 51D420CF24586AB300AD70CA /* Settings.storyboard */; };
		51D420D424586DCA00AD70CA /* NotificationName.swift in Sources */ = {isa = PBXBuildFile; fileRef = 51D420D324586DCA00AD70CA /* NotificationName.swift */; };
		710ABB2B2475392600948792 /* ExposureDetectionRiskCell.swift in Sources */ = {isa = PBXBuildFile; fileRef = 710ABB2A2475392600948792 /* ExposureDetectionRiskCell.swift */; };
		710ABB2C2475531700948792 /* app-information-assets.xcassets in Resources */ = {isa = PBXBuildFile; fileRef = 71CC3E7C246D308000217F2C /* app-information-assets.xcassets */; };
		714CD8652472883A00F56450 /* ExposureDetectionModel.swift in Sources */ = {isa = PBXBuildFile; fileRef = 714CD8642472883A00F56450 /* ExposureDetectionModel.swift */; };
		714CD8672472885900F56450 /* ExposureDetectionModel+Data.swift in Sources */ = {isa = PBXBuildFile; fileRef = 714CD8662472885900F56450 /* ExposureDetectionModel+Data.swift */; };
		714CD869247297F800F56450 /* NibLoadable.swift in Sources */ = {isa = PBXBuildFile; fileRef = 714CD868247297F800F56450 /* NibLoadable.swift */; };
		71FD8862246EB27F00E804D0 /* ExposureDetectionViewController.swift in Sources */ = {isa = PBXBuildFile; fileRef = 71FD8861246EB27F00E804D0 /* ExposureDetectionViewController.swift */; };
		71FD886424725F2000E804D0 /* ExposureDetectionRiskView.xib in Resources */ = {isa = PBXBuildFile; fileRef = 71FD886324725F2000E804D0 /* ExposureDetectionRiskView.xib */; };
		71FD886624725F3300E804D0 /* ExposureDetectionRiskView.swift in Sources */ = {isa = PBXBuildFile; fileRef = 71FD886524725F3300E804D0 /* ExposureDetectionRiskView.swift */; };
		85142501245DA0B3009D2791 /* UIViewController+Alert.swift in Sources */ = {isa = PBXBuildFile; fileRef = 85142500245DA0B3009D2791 /* UIViewController+Alert.swift */; };
		8539874F2467094E00D28B62 /* AppIcon.xcassets in Resources */ = {isa = PBXBuildFile; fileRef = 8539874E2467094E00D28B62 /* AppIcon.xcassets */; };
		853D987A24694A8700490DBA /* ENAButton.swift in Sources */ = {isa = PBXBuildFile; fileRef = 853D987924694A8700490DBA /* ENAButton.swift */; };
		853D98832469DC5000490DBA /* ExposureNotificationSetting.storyboard in Resources */ = {isa = PBXBuildFile; fileRef = 853D98822469DC5000490DBA /* ExposureNotificationSetting.storyboard */; };
		853D98852469DC8100490DBA /* ExposureNotificationSettingViewController.swift in Sources */ = {isa = PBXBuildFile; fileRef = 853D98842469DC8100490DBA /* ExposureNotificationSettingViewController.swift */; };
		858F6F6E245A103C009FFD33 /* ExposureNotification.framework in Frameworks */ = {isa = PBXBuildFile; fileRef = 858F6F6D245A103C009FFD33 /* ExposureNotification.framework */; };
		8595BF5F246032D90056EA27 /* ENASwitch.swift in Sources */ = {isa = PBXBuildFile; fileRef = 8595BF5E246032D90056EA27 /* ENASwitch.swift */; };
		85D7593F2457048F008175F0 /* AppDelegate.swift in Sources */ = {isa = PBXBuildFile; fileRef = 85D7593E2457048F008175F0 /* AppDelegate.swift */; };
		85D759412457048F008175F0 /* SceneDelegate.swift in Sources */ = {isa = PBXBuildFile; fileRef = 85D759402457048F008175F0 /* SceneDelegate.swift */; };
		85D7594B24570491008175F0 /* Assets.xcassets in Resources */ = {isa = PBXBuildFile; fileRef = 85D7594A24570491008175F0 /* Assets.xcassets */; };
		85D7594E24570491008175F0 /* LaunchScreen.storyboard in Resources */ = {isa = PBXBuildFile; fileRef = 85D7594C24570491008175F0 /* LaunchScreen.storyboard */; };
		85D7596424570491008175F0 /* ENAUITests.swift in Sources */ = {isa = PBXBuildFile; fileRef = 85D7596324570491008175F0 /* ENAUITests.swift */; };
		B10FB030246036F3004CA11E /* SwiftProtobuf in Frameworks */ = {isa = PBXBuildFile; productRef = B10FB02F246036F3004CA11E /* SwiftProtobuf */; };
		B10FD5EC246EAAD900E9D7F2 /* AppInformationViewController.swift in Sources */ = {isa = PBXBuildFile; fileRef = 71CC3E97246D358E00217F2C /* AppInformationViewController.swift */; };
		B10FD5ED246EAADC00E9D7F2 /* AppInformationDetailViewController.swift in Sources */ = {isa = PBXBuildFile; fileRef = 71CC3E9E246D6B6800217F2C /* AppInformationDetailViewController.swift */; };
		B10FD5EE246EAADF00E9D7F2 /* AppInformationHelpViewController.swift in Sources */ = {isa = PBXBuildFile; fileRef = 71CC3EA4246D74E800217F2C /* AppInformationHelpViewController.swift */; };
		B10FD5EF246EAB0100E9D7F2 /* AppInformationHelpModel.swift in Sources */ = {isa = PBXBuildFile; fileRef = 71FD885D246D7E1500E804D0 /* AppInformationHelpModel.swift */; };
		B10FD5F0246EAB0400E9D7F2 /* AppInformationHelpModelData.swift in Sources */ = {isa = PBXBuildFile; fileRef = 71FD885F246D7E3100E804D0 /* AppInformationHelpModelData.swift */; };
		B10FD5F1246EAB1000E9D7F2 /* AppInformationDetailModelData.swift in Sources */ = {isa = PBXBuildFile; fileRef = 71CC3E9C246D5D8000217F2C /* AppInformationDetailModelData.swift */; };
		B10FD5F2246EAB1600E9D7F2 /* AppInformationDetailModel.swift in Sources */ = {isa = PBXBuildFile; fileRef = 71CC3E9A246D5D6C00217F2C /* AppInformationDetailModel.swift */; };
		B10FD5F4246EAC1700E9D7F2 /* AppleFilesWriter.swift in Sources */ = {isa = PBXBuildFile; fileRef = B10FD5F3246EAC1700E9D7F2 /* AppleFilesWriter.swift */; };
		B111EDEB2465B1E7001AEBB4 /* MockClient.swift in Sources */ = {isa = PBXBuildFile; fileRef = B111EDEA2465B1E7001AEBB4 /* MockClient.swift */; };
		B111EE2C2465D9F7001AEBB4 /* String+Localization.swift in Sources */ = {isa = PBXBuildFile; fileRef = B111EE2B2465D9F7001AEBB4 /* String+Localization.swift */; };
		B112545A246F2C6500AB5036 /* ENTemporaryExposureKey+Convert.swift in Sources */ = {isa = PBXBuildFile; fileRef = B1125459246F2C6500AB5036 /* ENTemporaryExposureKey+Convert.swift */; };
		B11E619B246EE4B0004A056A /* DynamicTypeLabel.swift in Sources */ = {isa = PBXBuildFile; fileRef = 71CC3EA0246D6BBF00217F2C /* DynamicTypeLabel.swift */; };
		B11E619C246EE4E9004A056A /* UIFont+DynamicType.swift in Sources */ = {isa = PBXBuildFile; fileRef = 71CC3EA2246D6C4000217F2C /* UIFont+DynamicType.swift */; };
		B14D0CD9246E946E00D5BEBC /* ExposureDetectionTransaction.swift in Sources */ = {isa = PBXBuildFile; fileRef = B1A9E70D246D73180024CC12 /* ExposureDetectionTransaction.swift */; };
		B14D0CDB246E968C00D5BEBC /* String+Today.swift in Sources */ = {isa = PBXBuildFile; fileRef = B14D0CDA246E968C00D5BEBC /* String+Today.swift */; };
		B14D0CDD246E972400D5BEBC /* ExposureDetectionTransactionDelegate.swift in Sources */ = {isa = PBXBuildFile; fileRef = B14D0CDC246E972400D5BEBC /* ExposureDetectionTransactionDelegate.swift */; };
		B14D0CDF246E976400D5BEBC /* ExposureDetectionTransaction+DidEndPrematurelyReason.swift in Sources */ = {isa = PBXBuildFile; fileRef = B14D0CDE246E976400D5BEBC /* ExposureDetectionTransaction+DidEndPrematurelyReason.swift */; };
		B153096A24706F1000A4A1BD /* URLSession+Default.swift in Sources */ = {isa = PBXBuildFile; fileRef = B153096924706F1000A4A1BD /* URLSession+Default.swift */; };
		B153096C24706F2400A4A1BD /* URLSessionConfiguration+Default.swift in Sources */ = {isa = PBXBuildFile; fileRef = B153096B24706F2400A4A1BD /* URLSessionConfiguration+Default.swift */; };
		B154F59B246DD5CF003E891E /* Client+Convenience.swift in Sources */ = {isa = PBXBuildFile; fileRef = B154F59A246DD5CF003E891E /* Client+Convenience.swift */; };
		B1741B492462C207006275D9 /* Client.swift in Sources */ = {isa = PBXBuildFile; fileRef = B1741B482462C207006275D9 /* Client.swift */; };
		B1741B4B2462C21C006275D9 /* DMQRCodeScanViewController.swift in Sources */ = {isa = PBXBuildFile; fileRef = B1741B402461A511006275D9 /* DMQRCodeScanViewController.swift */; };
		B1741B4C2462C21F006275D9 /* DMDeveloperMenu.swift in Sources */ = {isa = PBXBuildFile; fileRef = B1741B432461C257006275D9 /* DMDeveloperMenu.swift */; };
		B1741B4D2462C21F006275D9 /* DMQRCodeViewController.swift in Sources */ = {isa = PBXBuildFile; fileRef = B1741B3D24619179006275D9 /* DMQRCodeViewController.swift */; };
		B1741B4E2462C21F006275D9 /* DMViewController.swift in Sources */ = {isa = PBXBuildFile; fileRef = B1569DDE245D70990079FCD7 /* DMViewController.swift */; };
		B1741B582462EBDB006275D9 /* HomeViewController.swift in Sources */ = {isa = PBXBuildFile; fileRef = 51CE1B2E245F5CFC002CF42A /* HomeViewController.swift */; };
		B1741B5A2462F4DE006275D9 /* TanEntryViewController.swift in Sources */ = {isa = PBXBuildFile; fileRef = B1741B592462F4DE006275D9 /* TanEntryViewController.swift */; };
		B17A44A22464906A00CB195E /* KeyTests.swift in Sources */ = {isa = PBXBuildFile; fileRef = B17A44A12464906A00CB195E /* KeyTests.swift */; };
		B18C411D246DB30000B8D8CB /* URL+Helper.swift in Sources */ = {isa = PBXBuildFile; fileRef = B18C411C246DB30000B8D8CB /* URL+Helper.swift */; };
		B18C411F246DB4B400B8D8CB /* Sap_Model.swift in Sources */ = {isa = PBXBuildFile; fileRef = B18C411E246DB4B400B8D8CB /* Sap_Model.swift */; };
		B1A76E9F24714AC700EA5208 /* HTTPClient+Configuration.swift in Sources */ = {isa = PBXBuildFile; fileRef = B1A76E9E24714AC700EA5208 /* HTTPClient+Configuration.swift */; };
		B1A76EA224714F7900EA5208 /* ClientModeTests.swift in Sources */ = {isa = PBXBuildFile; fileRef = B1CF8D0F246C1F4100DBE135 /* ClientModeTests.swift */; };
		B1B381432472EF8B0056BEEE /* HTTPClient+Configuration.swift in Sources */ = {isa = PBXBuildFile; fileRef = B12995E8246C344100854AD0 /* HTTPClient+Configuration.swift */; };
		B1B9CF1F246ED2E8008F04F5 /* Sap_FilebucketTests.swift in Sources */ = {isa = PBXBuildFile; fileRef = B1B9CF1E246ED2E8008F04F5 /* Sap_FilebucketTests.swift */; };
		B1B9CF21246ED2F2008F04F5 /* 2020-04-27-full-day-from-sap-api.proto in Resources */ = {isa = PBXBuildFile; fileRef = B1B9CF20246ED2F2008F04F5 /* 2020-04-27-full-day-from-sap-api.proto */; };
		B1BC090F246B1A0C00302424 /* PersistedAndPublished.swift in Sources */ = {isa = PBXBuildFile; fileRef = B1BC090E246B1A0C00302424 /* PersistedAndPublished.swift */; };
		B1D431C8246C69F300E728AD /* HTTPClient+ConfigurationTests.swift in Sources */ = {isa = PBXBuildFile; fileRef = B1D431C7246C69F300E728AD /* HTTPClient+ConfigurationTests.swift */; };
		B1D431CB246C84A400E728AD /* SignedPayloadStore.swift in Sources */ = {isa = PBXBuildFile; fileRef = B1D431CA246C84A400E728AD /* SignedPayloadStore.swift */; };
		B1D431CE246C84F200E728AD /* SignedPayloadStoreTests.swift in Sources */ = {isa = PBXBuildFile; fileRef = B1D431CC246C84ED00E728AD /* SignedPayloadStoreTests.swift */; };
		B1DDDABC247137B000A07175 /* HTTPClientConfigurationEndpointTests.swift in Sources */ = {isa = PBXBuildFile; fileRef = B1DDDABB247137B000A07175 /* HTTPClientConfigurationEndpointTests.swift */; };
		B1DDDABE24713BAD00A07175 /* VerifiedSapFileBucket.swift in Sources */ = {isa = PBXBuildFile; fileRef = B1A9E710246D782F0024CC12 /* VerifiedSapFileBucket.swift */; };
		B1EAEC8B24711884003BE9A2 /* URLSession+Convenience.swift in Sources */ = {isa = PBXBuildFile; fileRef = B1EAEC8A24711884003BE9A2 /* URLSession+Convenience.swift */; };
		B1EAEC8F247118D1003BE9A2 /* URLSession+ConvenienceTests.swift in Sources */ = {isa = PBXBuildFile; fileRef = B1EAEC8D247118CB003BE9A2 /* URLSession+ConvenienceTests.swift */; };
		B1EAEC91247128ED003BE9A2 /* ClientMode.swift in Sources */ = {isa = PBXBuildFile; fileRef = B1EAEC90247128ED003BE9A2 /* ClientMode.swift */; };
		B1F82DF224718C7300E2E56A /* DMConfigurationViewController.swift in Sources */ = {isa = PBXBuildFile; fileRef = B1F82DF124718C7300E2E56A /* DMConfigurationViewController.swift */; };
		CD678F6B246C43E200B6A0F8 /* MockExposureManager.swift in Sources */ = {isa = PBXBuildFile; fileRef = CD678F6A246C43E200B6A0F8 /* MockExposureManager.swift */; };
		CD678F6D246C43EE00B6A0F8 /* MockTestClient.swift in Sources */ = {isa = PBXBuildFile; fileRef = CD678F6C246C43EE00B6A0F8 /* MockTestClient.swift */; };
		CD678F6F246C43FC00B6A0F8 /* MockURLSession.swift in Sources */ = {isa = PBXBuildFile; fileRef = CD678F6E246C43FC00B6A0F8 /* MockURLSession.swift */; };
		CD99A3A7245B33D500BF12AF /* ConfirmationViewController.swift in Sources */ = {isa = PBXBuildFile; fileRef = CD99A3A6245B33D500BF12AF /* ConfirmationViewController.swift */; };
		CD99A3A9245C272400BF12AF /* ExposureSubmissionService.swift in Sources */ = {isa = PBXBuildFile; fileRef = CD99A3A8245C272400BF12AF /* ExposureSubmissionService.swift */; };
		CD99A3C52461558200BF12AF /* CocoaLumberjackSwift in Frameworks */ = {isa = PBXBuildFile; productRef = CD99A3C42461558200BF12AF /* CocoaLumberjackSwift */; };
		CD99A3C7246155C300BF12AF /* Logger.swift in Sources */ = {isa = PBXBuildFile; fileRef = CD99A3C6246155C300BF12AF /* Logger.swift */; };
		CD99A3CA2461A47C00BF12AF /* AppStrings.swift in Sources */ = {isa = PBXBuildFile; fileRef = CD99A3C92461A47C00BF12AF /* AppStrings.swift */; };
		CDF27BD3246ADBA70044D32B /* ExposureSubmissionServiceTests.swift in Sources */ = {isa = PBXBuildFile; fileRef = CDF27BD2246ADBA70044D32B /* ExposureSubmissionServiceTests.swift */; };
		CDF27BD5246ADBF30044D32B /* HTTPClientTests.swift in Sources */ = {isa = PBXBuildFile; fileRef = CDF27BD4246ADBF30044D32B /* HTTPClientTests.swift */; };
		EE20EA072469883900770683 /* RiskLegend.storyboard in Resources */ = {isa = PBXBuildFile; fileRef = EE20EA062469883900770683 /* RiskLegend.storyboard */; };
		EE20EA0A24699A5800770683 /* RiskLegendTableViewController.swift in Sources */ = {isa = PBXBuildFile; fileRef = EE20EA0924699A5800770683 /* RiskLegendTableViewController.swift */; };
		EE20EA0C24699AA100770683 /* RiskLegendTableViewCell.swift in Sources */ = {isa = PBXBuildFile; fileRef = EE20EA0B24699AA100770683 /* RiskLegendTableViewCell.swift */; };
		EE20EA0E246ABED600770683 /* RiskLegendFactory.swift in Sources */ = {isa = PBXBuildFile; fileRef = EE20EA0D246ABED600770683 /* RiskLegendFactory.swift */; };
		EE278B2B245F0B32008B06F9 /* ColorStyle.swift in Sources */ = {isa = PBXBuildFile; fileRef = EE278B2A245F0B32008B06F9 /* ColorStyle.swift */; };
		EE278B2D245F2BBB008B06F9 /* InviteFriends.storyboard in Resources */ = {isa = PBXBuildFile; fileRef = EE278B2C245F2BBB008B06F9 /* InviteFriends.storyboard */; };
		EE278B30245F2C8A008B06F9 /* FriendsInviteController.swift in Sources */ = {isa = PBXBuildFile; fileRef = EE278B2F245F2C8A008B06F9 /* FriendsInviteController.swift */; };
		EE46E5D82466AEA50057627F /* UIView.swift in Sources */ = {isa = PBXBuildFile; fileRef = EE46E5D72466AEA50057627F /* UIView.swift */; };
		EE70C23D245B09EA00AC9B2F /* Localizable.strings in Resources */ = {isa = PBXBuildFile; fileRef = EE70C23A245B09E900AC9B2F /* Localizable.strings */; };
		EE92A33E245D96DA006B97B0 /* Localizable.stringsdict in Resources */ = {isa = PBXBuildFile; fileRef = EE92A340245D96DA006B97B0 /* Localizable.stringsdict */; };
		EEF1067A246EBF8B009DFB4E /* ResetViewController.swift in Sources */ = {isa = PBXBuildFile; fileRef = EEF10679246EBF8B009DFB4E /* ResetViewController.swift */; };
/* End PBXBuildFile section */

/* Begin PBXContainerItemProxy section */
		85D7595524570491008175F0 /* PBXContainerItemProxy */ = {
			isa = PBXContainerItemProxy;
			containerPortal = 85D759332457048F008175F0 /* Project object */;
			proxyType = 1;
			remoteGlobalIDString = 85D7593A2457048F008175F0;
			remoteInfo = ENA;
		};
		85D7596024570491008175F0 /* PBXContainerItemProxy */ = {
			isa = PBXContainerItemProxy;
			containerPortal = 85D759332457048F008175F0 /* Project object */;
			proxyType = 1;
			remoteGlobalIDString = 85D7593A2457048F008175F0;
			remoteInfo = ENA;
		};
/* End PBXContainerItemProxy section */

/* Begin PBXCopyFilesBuildPhase section */
		B102BDB924603FD600CD55A2 /* Embed Frameworks */ = {
			isa = PBXCopyFilesBuildPhase;
			buildActionMask = 2147483647;
			dstPath = "";
			dstSubfolderSpec = 10;
			files = (
			);
			name = "Embed Frameworks";
			runOnlyForDeploymentPostprocessing = 0;
		};
/* End PBXCopyFilesBuildPhase section */

/* Begin PBXFileReference section */
		011E13AD24680A4000973467 /* HTTPClient.swift */ = {isa = PBXFileReference; lastKnownFileType = sourcecode.swift; path = HTTPClient.swift; sourceTree = "<group>"; };
		013DC101245DAC4E00EE58B0 /* Store.swift */ = {isa = PBXFileReference; lastKnownFileType = sourcecode.swift; path = Store.swift; sourceTree = "<group>"; };
		014D0E2A2474339A005A92DF /* exposure_notification.pb.swift */ = {isa = PBXFileReference; fileEncoding = 4; lastKnownFileType = sourcecode.swift; name = exposure_notification.pb.swift; path = ../../../gen/exposure_notification.pb.swift; sourceTree = "<group>"; };
		014D0E2B2474339A005A92DF /* file_bucket.pb.swift */ = {isa = PBXFileReference; fileEncoding = 4; lastKnownFileType = sourcecode.swift; name = file_bucket.pb.swift; path = ../../../gen/file_bucket.pb.swift; sourceTree = "<group>"; };
		014D0E2C2474339A005A92DF /* risk_score_parameters.pb.swift */ = {isa = PBXFileReference; fileEncoding = 4; lastKnownFileType = sourcecode.swift; name = risk_score_parameters.pb.swift; path = ../../../gen/risk_score_parameters.pb.swift; sourceTree = "<group>"; };
		014D0E2D2474339A005A92DF /* submission_payload.pb.swift */ = {isa = PBXFileReference; fileEncoding = 4; lastKnownFileType = sourcecode.swift; name = submission_payload.pb.swift; path = ../../../gen/submission_payload.pb.swift; sourceTree = "<group>"; };
		014D0E2E2474339A005A92DF /* signed_payload.pb.swift */ = {isa = PBXFileReference; fileEncoding = 4; lastKnownFileType = sourcecode.swift; name = signed_payload.pb.swift; path = ../../../gen/signed_payload.pb.swift; sourceTree = "<group>"; };
		014D0E2F2474339A005A92DF /* apple_exposure_notification.pb.swift */ = {isa = PBXFileReference; fileEncoding = 4; lastKnownFileType = sourcecode.swift; name = apple_exposure_notification.pb.swift; path = ../../../gen/apple_exposure_notification.pb.swift; sourceTree = "<group>"; };
		014D0E302474339A005A92DF /* apple_export.pb.swift */ = {isa = PBXFileReference; fileEncoding = 4; lastKnownFileType = sourcecode.swift; name = apple_export.pb.swift; path = ../../../gen/apple_export.pb.swift; sourceTree = "<group>"; };
		014D0E312474339A005A92DF /* risk_level.pb.swift */ = {isa = PBXFileReference; fileEncoding = 4; lastKnownFileType = sourcecode.swift; name = risk_level.pb.swift; path = ../../../gen/risk_level.pb.swift; sourceTree = "<group>"; };
		01581129245B0B28001B38B2 /* ExposureDetectionViewController.swift */ = {isa = PBXFileReference; lastKnownFileType = sourcecode.swift; path = ExposureDetectionViewController.swift; sourceTree = "<group>"; };
		01A158042470042A008BA581 /* PayloadStore.swift */ = {isa = PBXFileReference; lastKnownFileType = sourcecode.swift; path = PayloadStore.swift; sourceTree = "<group>"; };
		01FB88BF24751F4900A6EB83 /* PayloadStoreTests.swift */ = {isa = PBXFileReference; lastKnownFileType = sourcecode.swift; path = PayloadStoreTests.swift; sourceTree = "<group>"; };
		130CB19B246D92F800ADE602 /* ENAUITestsOnboarding.swift */ = {isa = PBXFileReference; fileEncoding = 4; lastKnownFileType = sourcecode.swift; path = ENAUITestsOnboarding.swift; sourceTree = "<group>"; };
		13BAE9B02472FB1E00CEE58A /* CellConfiguratorIndexPosition.swift */ = {isa = PBXFileReference; lastKnownFileType = sourcecode.swift; path = CellConfiguratorIndexPosition.swift; sourceTree = "<group>"; };
		5111E7622460BB1500ED6498 /* HomeInteractor.swift */ = {isa = PBXFileReference; lastKnownFileType = sourcecode.swift; path = HomeInteractor.swift; sourceTree = "<group>"; };
		514E812F24618E3D00636861 /* ExposureDetection.storyboard */ = {isa = PBXFileReference; lastKnownFileType = file.storyboard; path = ExposureDetection.storyboard; sourceTree = "<group>"; };
		514E81332461B97700636861 /* ExposureManager.swift */ = {isa = PBXFileReference; fileEncoding = 4; lastKnownFileType = sourcecode.swift; path = ExposureManager.swift; sourceTree = "<group>"; };
		514EE998246D4C2E00DE4884 /* UITableViewCell+Identifier.swift */ = {isa = PBXFileReference; lastKnownFileType = sourcecode.swift; path = "UITableViewCell+Identifier.swift"; sourceTree = "<group>"; };
		514EE99A246D4C4C00DE4884 /* UITableView+Dequeue.swift */ = {isa = PBXFileReference; lastKnownFileType = sourcecode.swift; path = "UITableView+Dequeue.swift"; sourceTree = "<group>"; };
		514EE99C246D4CFB00DE4884 /* TableViewCellConfigurator.swift */ = {isa = PBXFileReference; lastKnownFileType = sourcecode.swift; path = TableViewCellConfigurator.swift; sourceTree = "<group>"; };
		514EE99F246D4DF800DE4884 /* HomeRiskItemViewConfigurator.swift */ = {isa = PBXFileReference; lastKnownFileType = sourcecode.swift; path = HomeRiskItemViewConfigurator.swift; sourceTree = "<group>"; };
		51895EDB245E16CD0085DA38 /* UIColor.swift */ = {isa = PBXFileReference; lastKnownFileType = sourcecode.swift; path = UIColor.swift; sourceTree = "<group>"; };
		518A69FA24687D5800444E66 /* RiskLevel.swift */ = {isa = PBXFileReference; lastKnownFileType = sourcecode.swift; path = RiskLevel.swift; sourceTree = "<group>"; };
		518A6A1D246A9FCD00444E66 /* HomeRiskCellPropertyHolder.swift */ = {isa = PBXFileReference; lastKnownFileType = sourcecode.swift; path = HomeRiskCellPropertyHolder.swift; sourceTree = "<group>"; };
		51B5B413246DF07300DC5D3E /* RiskItemView.xib */ = {isa = PBXFileReference; lastKnownFileType = file.xib; path = RiskItemView.xib; sourceTree = "<group>"; };
		51B5B415246DF13D00DC5D3E /* RiskItemView.swift */ = {isa = PBXFileReference; lastKnownFileType = sourcecode.swift; path = RiskItemView.swift; sourceTree = "<group>"; };
		51B5B417246E022600DC5D3E /* InsetLabel.swift */ = {isa = PBXFileReference; lastKnownFileType = sourcecode.swift; path = InsetLabel.swift; sourceTree = "<group>"; };
		51B5B41B246EC8B800DC5D3E /* HomeCardCollectionViewCell.swift */ = {isa = PBXFileReference; lastKnownFileType = sourcecode.swift; path = HomeCardCollectionViewCell.swift; sourceTree = "<group>"; };
		51C737BC245B349700286105 /* OnboardingInfoViewController.swift */ = {isa = PBXFileReference; lastKnownFileType = sourcecode.swift; path = OnboardingInfoViewController.swift; sourceTree = "<group>"; };
		51C737BE245B3B5D00286105 /* OnboardingInfo.swift */ = {isa = PBXFileReference; lastKnownFileType = sourcecode.swift; path = OnboardingInfo.swift; sourceTree = "<group>"; };
		51CE1B2E245F5CFC002CF42A /* HomeViewController.swift */ = {isa = PBXFileReference; lastKnownFileType = sourcecode.swift; path = HomeViewController.swift; sourceTree = "<group>"; };
		51CE1B49246016B0002CF42A /* UICollectionViewCell+Identifier.swift */ = {isa = PBXFileReference; lastKnownFileType = sourcecode.swift; path = "UICollectionViewCell+Identifier.swift"; sourceTree = "<group>"; };
		51CE1B4B246016D1002CF42A /* UICollectionReusableView+Identifier.swift */ = {isa = PBXFileReference; lastKnownFileType = sourcecode.swift; path = "UICollectionReusableView+Identifier.swift"; sourceTree = "<group>"; };
		51CE1B5424604DD2002CF42A /* HomeLayout.swift */ = {isa = PBXFileReference; lastKnownFileType = sourcecode.swift; path = HomeLayout.swift; sourceTree = "<group>"; };
		51CE1B76246078B6002CF42A /* ActivateCollectionViewCell.xib */ = {isa = PBXFileReference; fileEncoding = 4; lastKnownFileType = file.xib; path = ActivateCollectionViewCell.xib; sourceTree = "<group>"; };
		51CE1B77246078B6002CF42A /* SubmitCollectionViewCell.swift */ = {isa = PBXFileReference; fileEncoding = 4; lastKnownFileType = sourcecode.swift; path = SubmitCollectionViewCell.swift; sourceTree = "<group>"; };
		51CE1B78246078B6002CF42A /* ActivateCollectionViewCell.swift */ = {isa = PBXFileReference; fileEncoding = 4; lastKnownFileType = sourcecode.swift; path = ActivateCollectionViewCell.swift; sourceTree = "<group>"; };
		51CE1B79246078B6002CF42A /* RiskCollectionViewCell.xib */ = {isa = PBXFileReference; fileEncoding = 4; lastKnownFileType = file.xib; path = RiskCollectionViewCell.xib; sourceTree = "<group>"; };
		51CE1B7A246078B6002CF42A /* RiskCollectionViewCell.swift */ = {isa = PBXFileReference; fileEncoding = 4; lastKnownFileType = sourcecode.swift; path = RiskCollectionViewCell.swift; sourceTree = "<group>"; };
		51CE1B7B246078B6002CF42A /* InfoCollectionViewCell.xib */ = {isa = PBXFileReference; fileEncoding = 4; lastKnownFileType = file.xib; path = InfoCollectionViewCell.xib; sourceTree = "<group>"; };
		51CE1B7C246078B6002CF42A /* InfoCollectionViewCell.swift */ = {isa = PBXFileReference; fileEncoding = 4; lastKnownFileType = sourcecode.swift; path = InfoCollectionViewCell.swift; sourceTree = "<group>"; };
		51CE1B7E246078B6002CF42A /* SubmitCollectionViewCell.xib */ = {isa = PBXFileReference; fileEncoding = 4; lastKnownFileType = file.xib; path = SubmitCollectionViewCell.xib; sourceTree = "<group>"; };
		51CE1B81246078B6002CF42A /* HomeFooterSupplementaryView.xib */ = {isa = PBXFileReference; fileEncoding = 4; lastKnownFileType = file.xib; path = HomeFooterSupplementaryView.xib; sourceTree = "<group>"; };
		51CE1B82246078B6002CF42A /* HomeFooterSupplementaryView.swift */ = {isa = PBXFileReference; fileEncoding = 4; lastKnownFileType = sourcecode.swift; path = HomeFooterSupplementaryView.swift; sourceTree = "<group>"; };
		51CE1B84246078B6002CF42A /* SectionSystemBackgroundDecorationView.swift */ = {isa = PBXFileReference; fileEncoding = 4; lastKnownFileType = sourcecode.swift; path = SectionSystemBackgroundDecorationView.swift; sourceTree = "<group>"; };
		51CE1BB42460AC82002CF42A /* UICollectionView+Dequeue.swift */ = {isa = PBXFileReference; lastKnownFileType = sourcecode.swift; path = "UICollectionView+Dequeue.swift"; sourceTree = "<group>"; };
		51CE1BB92460AFD8002CF42A /* HomeActivateCellConfigurator.swift */ = {isa = PBXFileReference; lastKnownFileType = sourcecode.swift; path = HomeActivateCellConfigurator.swift; sourceTree = "<group>"; };
		51CE1BBC2460B1CB002CF42A /* CollectionViewCellConfigurator.swift */ = {isa = PBXFileReference; fileEncoding = 4; lastKnownFileType = sourcecode.swift; path = CollectionViewCellConfigurator.swift; sourceTree = "<group>"; };
		51CE1BBE2460B222002CF42A /* HomeRiskCellConfigurator.swift */ = {isa = PBXFileReference; lastKnownFileType = sourcecode.swift; path = HomeRiskCellConfigurator.swift; sourceTree = "<group>"; };
		51CE1BC02460B256002CF42A /* HomeSubmitCellConfigurator.swift */ = {isa = PBXFileReference; lastKnownFileType = sourcecode.swift; path = HomeSubmitCellConfigurator.swift; sourceTree = "<group>"; };
		51CE1BC22460B28D002CF42A /* HomeInfoCellConfigurator.swift */ = {isa = PBXFileReference; lastKnownFileType = sourcecode.swift; path = HomeInfoCellConfigurator.swift; sourceTree = "<group>"; };
		51D420B02458397300AD70CA /* Onboarding.storyboard */ = {isa = PBXFileReference; lastKnownFileType = file.storyboard; path = Onboarding.storyboard; sourceTree = "<group>"; };
		51D420B324583ABB00AD70CA /* AppStoryboard.swift */ = {isa = PBXFileReference; lastKnownFileType = sourcecode.swift; path = AppStoryboard.swift; sourceTree = "<group>"; };
		51D420B624583B7200AD70CA /* NSObject+Identifier.swift */ = {isa = PBXFileReference; lastKnownFileType = sourcecode.swift; path = "NSObject+Identifier.swift"; sourceTree = "<group>"; };
		51D420B824583B8300AD70CA /* UIViewController+AppStoryboard.swift */ = {isa = PBXFileReference; lastKnownFileType = sourcecode.swift; path = "UIViewController+AppStoryboard.swift"; sourceTree = "<group>"; };
		51D420BA24583BF400AD70CA /* LaunchInstructor.swift */ = {isa = PBXFileReference; lastKnownFileType = sourcecode.swift; path = LaunchInstructor.swift; sourceTree = "<group>"; };
		51D420C324583E3300AD70CA /* SettingsViewController.swift */ = {isa = PBXFileReference; lastKnownFileType = sourcecode.swift; path = SettingsViewController.swift; sourceTree = "<group>"; };
		51D420CD245869C800AD70CA /* Home.storyboard */ = {isa = PBXFileReference; lastKnownFileType = file.storyboard; path = Home.storyboard; sourceTree = "<group>"; };
		51D420CF24586AB300AD70CA /* Settings.storyboard */ = {isa = PBXFileReference; lastKnownFileType = file.storyboard; path = Settings.storyboard; sourceTree = "<group>"; };
		51D420D324586DCA00AD70CA /* NotificationName.swift */ = {isa = PBXFileReference; lastKnownFileType = sourcecode.swift; path = NotificationName.swift; sourceTree = "<group>"; };
		710ABB2A2475392600948792 /* ExposureDetectionRiskCell.swift */ = {isa = PBXFileReference; lastKnownFileType = sourcecode.swift; path = ExposureDetectionRiskCell.swift; sourceTree = "<group>"; };
		714CD8642472883A00F56450 /* ExposureDetectionModel.swift */ = {isa = PBXFileReference; lastKnownFileType = sourcecode.swift; path = ExposureDetectionModel.swift; sourceTree = "<group>"; };
		714CD8662472885900F56450 /* ExposureDetectionModel+Data.swift */ = {isa = PBXFileReference; lastKnownFileType = sourcecode.swift; path = "ExposureDetectionModel+Data.swift"; sourceTree = "<group>"; };
		714CD868247297F800F56450 /* NibLoadable.swift */ = {isa = PBXFileReference; lastKnownFileType = sourcecode.swift; path = NibLoadable.swift; sourceTree = "<group>"; };
		71888C3B246AAF11007AD508 /* DiagnosisKeyAPI.swift */ = {isa = PBXFileReference; lastKnownFileType = sourcecode.swift; path = DiagnosisKeyAPI.swift; sourceTree = "<group>"; };
		71888C3D246AC0C3007AD508 /* DiagnosisKeyManager.swift */ = {isa = PBXFileReference; lastKnownFileType = sourcecode.swift; path = DiagnosisKeyManager.swift; sourceTree = "<group>"; };
		71AFBD922464251000F91006 /* .swiftlint.yml */ = {isa = PBXFileReference; lastKnownFileType = text.yaml; path = .swiftlint.yml; sourceTree = "<group>"; };
		71CC3E7C246D308000217F2C /* app-information-assets.xcassets */ = {isa = PBXFileReference; lastKnownFileType = folder.assetcatalog; path = "app-information-assets.xcassets"; sourceTree = "<group>"; };
		71CC3E97246D358E00217F2C /* AppInformationViewController.swift */ = {isa = PBXFileReference; lastKnownFileType = sourcecode.swift; path = AppInformationViewController.swift; sourceTree = "<group>"; };
		71CC3E9A246D5D6C00217F2C /* AppInformationDetailModel.swift */ = {isa = PBXFileReference; lastKnownFileType = sourcecode.swift; path = AppInformationDetailModel.swift; sourceTree = "<group>"; };
		71CC3E9C246D5D8000217F2C /* AppInformationDetailModelData.swift */ = {isa = PBXFileReference; lastKnownFileType = sourcecode.swift; path = AppInformationDetailModelData.swift; sourceTree = "<group>"; };
		71CC3E9E246D6B6800217F2C /* AppInformationDetailViewController.swift */ = {isa = PBXFileReference; lastKnownFileType = sourcecode.swift; path = AppInformationDetailViewController.swift; sourceTree = "<group>"; };
		71CC3EA0246D6BBF00217F2C /* DynamicTypeLabel.swift */ = {isa = PBXFileReference; lastKnownFileType = sourcecode.swift; path = DynamicTypeLabel.swift; sourceTree = "<group>"; };
		71CC3EA2246D6C4000217F2C /* UIFont+DynamicType.swift */ = {isa = PBXFileReference; lastKnownFileType = sourcecode.swift; path = "UIFont+DynamicType.swift"; sourceTree = "<group>"; };
		71CC3EA4246D74E800217F2C /* AppInformationHelpViewController.swift */ = {isa = PBXFileReference; lastKnownFileType = sourcecode.swift; path = AppInformationHelpViewController.swift; sourceTree = "<group>"; };
		71FD885D246D7E1500E804D0 /* AppInformationHelpModel.swift */ = {isa = PBXFileReference; lastKnownFileType = sourcecode.swift; path = AppInformationHelpModel.swift; sourceTree = "<group>"; };
		71FD885F246D7E3100E804D0 /* AppInformationHelpModelData.swift */ = {isa = PBXFileReference; lastKnownFileType = sourcecode.swift; path = AppInformationHelpModelData.swift; sourceTree = "<group>"; };
		71FD8861246EB27F00E804D0 /* ExposureDetectionViewController.swift */ = {isa = PBXFileReference; lastKnownFileType = sourcecode.swift; path = ExposureDetectionViewController.swift; sourceTree = "<group>"; };
		71FD886324725F2000E804D0 /* ExposureDetectionRiskView.xib */ = {isa = PBXFileReference; lastKnownFileType = file.xib; path = ExposureDetectionRiskView.xib; sourceTree = "<group>"; };
		71FD886524725F3300E804D0 /* ExposureDetectionRiskView.swift */ = {isa = PBXFileReference; lastKnownFileType = sourcecode.swift; path = ExposureDetectionRiskView.swift; sourceTree = "<group>"; };
		85142500245DA0B3009D2791 /* UIViewController+Alert.swift */ = {isa = PBXFileReference; lastKnownFileType = sourcecode.swift; path = "UIViewController+Alert.swift"; sourceTree = "<group>"; };
		8539874E2467094E00D28B62 /* AppIcon.xcassets */ = {isa = PBXFileReference; lastKnownFileType = folder.assetcatalog; path = AppIcon.xcassets; sourceTree = "<group>"; };
		853D987924694A8700490DBA /* ENAButton.swift */ = {isa = PBXFileReference; lastKnownFileType = sourcecode.swift; path = ENAButton.swift; sourceTree = "<group>"; };
		853D98822469DC5000490DBA /* ExposureNotificationSetting.storyboard */ = {isa = PBXFileReference; lastKnownFileType = file.storyboard; path = ExposureNotificationSetting.storyboard; sourceTree = "<group>"; };
		853D98842469DC8100490DBA /* ExposureNotificationSettingViewController.swift */ = {isa = PBXFileReference; lastKnownFileType = sourcecode.swift; path = ExposureNotificationSettingViewController.swift; sourceTree = "<group>"; };
		85790F2E245C6B72003D47E1 /* ENA.entitlements */ = {isa = PBXFileReference; fileEncoding = 4; lastKnownFileType = text.plist.entitlements; path = ENA.entitlements; sourceTree = "<group>"; };
		858F6F6D245A103C009FFD33 /* ExposureNotification.framework */ = {isa = PBXFileReference; lastKnownFileType = wrapper.framework; name = ExposureNotification.framework; path = System/Library/Frameworks/ExposureNotification.framework; sourceTree = SDKROOT; };
		8595BF5E246032D90056EA27 /* ENASwitch.swift */ = {isa = PBXFileReference; lastKnownFileType = sourcecode.swift; path = ENASwitch.swift; sourceTree = "<group>"; };
		85D7593B2457048F008175F0 /* ENA.app */ = {isa = PBXFileReference; explicitFileType = wrapper.application; includeInIndex = 0; path = ENA.app; sourceTree = BUILT_PRODUCTS_DIR; };
		85D7593E2457048F008175F0 /* AppDelegate.swift */ = {isa = PBXFileReference; lastKnownFileType = sourcecode.swift; path = AppDelegate.swift; sourceTree = "<group>"; };
		85D759402457048F008175F0 /* SceneDelegate.swift */ = {isa = PBXFileReference; lastKnownFileType = sourcecode.swift; path = SceneDelegate.swift; sourceTree = "<group>"; };
		85D7594A24570491008175F0 /* Assets.xcassets */ = {isa = PBXFileReference; lastKnownFileType = folder.assetcatalog; path = Assets.xcassets; sourceTree = "<group>"; };
		85D7594D24570491008175F0 /* Base */ = {isa = PBXFileReference; lastKnownFileType = file.storyboard; name = Base; path = Base.lproj/LaunchScreen.storyboard; sourceTree = "<group>"; };
		85D7594F24570491008175F0 /* Info.plist */ = {isa = PBXFileReference; lastKnownFileType = text.plist.xml; path = Info.plist; sourceTree = "<group>"; };
		85D7595424570491008175F0 /* ENATests.xctest */ = {isa = PBXFileReference; explicitFileType = wrapper.cfbundle; includeInIndex = 0; path = ENATests.xctest; sourceTree = BUILT_PRODUCTS_DIR; };
		85D7595A24570491008175F0 /* Info.plist */ = {isa = PBXFileReference; lastKnownFileType = text.plist.xml; path = Info.plist; sourceTree = "<group>"; };
		85D7595F24570491008175F0 /* ENAUITests.xctest */ = {isa = PBXFileReference; explicitFileType = wrapper.cfbundle; includeInIndex = 0; path = ENAUITests.xctest; sourceTree = BUILT_PRODUCTS_DIR; };
		85D7596324570491008175F0 /* ENAUITests.swift */ = {isa = PBXFileReference; lastKnownFileType = sourcecode.swift; path = ENAUITests.swift; sourceTree = "<group>"; };
		85D7596524570491008175F0 /* Info.plist */ = {isa = PBXFileReference; lastKnownFileType = text.plist.xml; path = Info.plist; sourceTree = "<group>"; };
		B102BDC22460410600CD55A2 /* README.md */ = {isa = PBXFileReference; lastKnownFileType = net.daringfireball.markdown; path = README.md; sourceTree = "<group>"; };
		B10FD5F3246EAC1700E9D7F2 /* AppleFilesWriter.swift */ = {isa = PBXFileReference; lastKnownFileType = sourcecode.swift; path = AppleFilesWriter.swift; sourceTree = "<group>"; };
		B111EDEA2465B1E7001AEBB4 /* MockClient.swift */ = {isa = PBXFileReference; lastKnownFileType = sourcecode.swift; name = MockClient.swift; path = ENA/Source/Client/Mock/MockClient.swift; sourceTree = SOURCE_ROOT; };
		B111EE2B2465D9F7001AEBB4 /* String+Localization.swift */ = {isa = PBXFileReference; lastKnownFileType = sourcecode.swift; path = "String+Localization.swift"; sourceTree = "<group>"; };
		B1125459246F2C6500AB5036 /* ENTemporaryExposureKey+Convert.swift */ = {isa = PBXFileReference; lastKnownFileType = sourcecode.swift; path = "ENTemporaryExposureKey+Convert.swift"; sourceTree = "<group>"; };
		B12995E8246C344100854AD0 /* HTTPClient+Configuration.swift */ = {isa = PBXFileReference; lastKnownFileType = sourcecode.swift; path = "HTTPClient+Configuration.swift"; sourceTree = "<group>"; };
		B14D0CDA246E968C00D5BEBC /* String+Today.swift */ = {isa = PBXFileReference; lastKnownFileType = sourcecode.swift; path = "String+Today.swift"; sourceTree = "<group>"; };
		B14D0CDC246E972400D5BEBC /* ExposureDetectionTransactionDelegate.swift */ = {isa = PBXFileReference; lastKnownFileType = sourcecode.swift; path = ExposureDetectionTransactionDelegate.swift; sourceTree = "<group>"; };
		B14D0CDE246E976400D5BEBC /* ExposureDetectionTransaction+DidEndPrematurelyReason.swift */ = {isa = PBXFileReference; lastKnownFileType = sourcecode.swift; path = "ExposureDetectionTransaction+DidEndPrematurelyReason.swift"; sourceTree = "<group>"; };
		B153096924706F1000A4A1BD /* URLSession+Default.swift */ = {isa = PBXFileReference; lastKnownFileType = sourcecode.swift; path = "URLSession+Default.swift"; sourceTree = "<group>"; };
		B153096B24706F2400A4A1BD /* URLSessionConfiguration+Default.swift */ = {isa = PBXFileReference; lastKnownFileType = sourcecode.swift; path = "URLSessionConfiguration+Default.swift"; sourceTree = "<group>"; };
		B154F59A246DD5CF003E891E /* Client+Convenience.swift */ = {isa = PBXFileReference; lastKnownFileType = sourcecode.swift; path = "Client+Convenience.swift"; sourceTree = "<group>"; };
		B1569DDE245D70990079FCD7 /* DMViewController.swift */ = {isa = PBXFileReference; lastKnownFileType = sourcecode.swift; path = DMViewController.swift; sourceTree = "<group>"; };
		B1741B3D24619179006275D9 /* DMQRCodeViewController.swift */ = {isa = PBXFileReference; lastKnownFileType = sourcecode.swift; path = DMQRCodeViewController.swift; sourceTree = "<group>"; };
		B1741B402461A511006275D9 /* DMQRCodeScanViewController.swift */ = {isa = PBXFileReference; lastKnownFileType = sourcecode.swift; path = DMQRCodeScanViewController.swift; sourceTree = "<group>"; };
		B1741B422461C105006275D9 /* README.md */ = {isa = PBXFileReference; lastKnownFileType = net.daringfireball.markdown; path = README.md; sourceTree = "<group>"; };
		B1741B432461C257006275D9 /* DMDeveloperMenu.swift */ = {isa = PBXFileReference; lastKnownFileType = sourcecode.swift; path = DMDeveloperMenu.swift; sourceTree = "<group>"; };
		B1741B482462C207006275D9 /* Client.swift */ = {isa = PBXFileReference; fileEncoding = 4; lastKnownFileType = sourcecode.swift; path = Client.swift; sourceTree = "<group>"; };
		B1741B592462F4DE006275D9 /* TanEntryViewController.swift */ = {isa = PBXFileReference; fileEncoding = 4; lastKnownFileType = sourcecode.swift; path = TanEntryViewController.swift; sourceTree = "<group>"; };
		B17A44A12464906A00CB195E /* KeyTests.swift */ = {isa = PBXFileReference; lastKnownFileType = sourcecode.swift; path = KeyTests.swift; sourceTree = "<group>"; };
		B18C411C246DB30000B8D8CB /* URL+Helper.swift */ = {isa = PBXFileReference; lastKnownFileType = sourcecode.swift; path = "URL+Helper.swift"; sourceTree = "<group>"; };
		B18C411E246DB4B400B8D8CB /* Sap_Model.swift */ = {isa = PBXFileReference; lastKnownFileType = sourcecode.swift; path = Sap_Model.swift; sourceTree = "<group>"; };
		B1A76E9E24714AC700EA5208 /* HTTPClient+Configuration.swift */ = {isa = PBXFileReference; lastKnownFileType = sourcecode.swift; path = "HTTPClient+Configuration.swift"; sourceTree = "<group>"; };
		B1A9E70D246D73180024CC12 /* ExposureDetectionTransaction.swift */ = {isa = PBXFileReference; lastKnownFileType = sourcecode.swift; path = ExposureDetectionTransaction.swift; sourceTree = "<group>"; };
		B1A9E710246D782F0024CC12 /* VerifiedSapFileBucket.swift */ = {isa = PBXFileReference; lastKnownFileType = sourcecode.swift; path = VerifiedSapFileBucket.swift; sourceTree = "<group>"; };
		B1B9CF1E246ED2E8008F04F5 /* Sap_FilebucketTests.swift */ = {isa = PBXFileReference; lastKnownFileType = sourcecode.swift; path = Sap_FilebucketTests.swift; sourceTree = "<group>"; };
		B1B9CF20246ED2F2008F04F5 /* 2020-04-27-full-day-from-sap-api.proto */ = {isa = PBXFileReference; lastKnownFileType = sourcecode.protobuf; path = "2020-04-27-full-day-from-sap-api.proto"; sourceTree = "<group>"; };
		B1BC090E246B1A0C00302424 /* PersistedAndPublished.swift */ = {isa = PBXFileReference; lastKnownFileType = sourcecode.swift; path = PersistedAndPublished.swift; sourceTree = "<group>"; };
		B1CF8D0F246C1F4100DBE135 /* ClientModeTests.swift */ = {isa = PBXFileReference; lastKnownFileType = sourcecode.swift; path = ClientModeTests.swift; sourceTree = "<group>"; };
		B1D431C7246C69F300E728AD /* HTTPClient+ConfigurationTests.swift */ = {isa = PBXFileReference; lastKnownFileType = sourcecode.swift; path = "HTTPClient+ConfigurationTests.swift"; sourceTree = "<group>"; };
		B1D431CA246C84A400E728AD /* SignedPayloadStore.swift */ = {isa = PBXFileReference; lastKnownFileType = sourcecode.swift; path = SignedPayloadStore.swift; sourceTree = "<group>"; };
		B1D431CC246C84ED00E728AD /* SignedPayloadStoreTests.swift */ = {isa = PBXFileReference; lastKnownFileType = sourcecode.swift; path = SignedPayloadStoreTests.swift; sourceTree = "<group>"; };
		B1DDDABB247137B000A07175 /* HTTPClientConfigurationEndpointTests.swift */ = {isa = PBXFileReference; lastKnownFileType = sourcecode.swift; path = HTTPClientConfigurationEndpointTests.swift; sourceTree = "<group>"; };
		B1EAEC8A24711884003BE9A2 /* URLSession+Convenience.swift */ = {isa = PBXFileReference; lastKnownFileType = sourcecode.swift; path = "URLSession+Convenience.swift"; sourceTree = "<group>"; };
		B1EAEC8D247118CB003BE9A2 /* URLSession+ConvenienceTests.swift */ = {isa = PBXFileReference; lastKnownFileType = sourcecode.swift; path = "URLSession+ConvenienceTests.swift"; sourceTree = "<group>"; };
		B1EAEC90247128ED003BE9A2 /* ClientMode.swift */ = {isa = PBXFileReference; lastKnownFileType = sourcecode.swift; path = ClientMode.swift; sourceTree = "<group>"; };
		B1F82DF124718C7300E2E56A /* DMConfigurationViewController.swift */ = {isa = PBXFileReference; lastKnownFileType = sourcecode.swift; path = DMConfigurationViewController.swift; sourceTree = "<group>"; };
		CD678F6A246C43E200B6A0F8 /* MockExposureManager.swift */ = {isa = PBXFileReference; lastKnownFileType = sourcecode.swift; path = MockExposureManager.swift; sourceTree = "<group>"; };
		CD678F6C246C43EE00B6A0F8 /* MockTestClient.swift */ = {isa = PBXFileReference; lastKnownFileType = sourcecode.swift; path = MockTestClient.swift; sourceTree = "<group>"; };
		CD678F6E246C43FC00B6A0F8 /* MockURLSession.swift */ = {isa = PBXFileReference; lastKnownFileType = sourcecode.swift; path = MockURLSession.swift; sourceTree = "<group>"; };
		CD7F5C732466F6D400D3D03C /* ENATest.entitlements */ = {isa = PBXFileReference; lastKnownFileType = text.plist.entitlements; path = ENATest.entitlements; sourceTree = "<group>"; };
		CD99A399245B22B700BF12AF /* ExposureSubmissionViewController.swift */ = {isa = PBXFileReference; fileEncoding = 4; lastKnownFileType = sourcecode.swift; path = ExposureSubmissionViewController.swift; sourceTree = "<group>"; };
		CD99A39C245B22EE00BF12AF /* ExposureSubmission.storyboard */ = {isa = PBXFileReference; fileEncoding = 4; lastKnownFileType = file.storyboard; path = ExposureSubmission.storyboard; sourceTree = "<group>"; };
		CD99A3A6245B33D500BF12AF /* ConfirmationViewController.swift */ = {isa = PBXFileReference; lastKnownFileType = sourcecode.swift; path = ConfirmationViewController.swift; sourceTree = "<group>"; };
		CD99A3A8245C272400BF12AF /* ExposureSubmissionService.swift */ = {isa = PBXFileReference; lastKnownFileType = sourcecode.swift; path = ExposureSubmissionService.swift; sourceTree = "<group>"; };
		CD99A3C6246155C300BF12AF /* Logger.swift */ = {isa = PBXFileReference; fileEncoding = 4; lastKnownFileType = sourcecode.swift; path = Logger.swift; sourceTree = "<group>"; };
		CD99A3C92461A47C00BF12AF /* AppStrings.swift */ = {isa = PBXFileReference; lastKnownFileType = sourcecode.swift; path = AppStrings.swift; sourceTree = "<group>"; };
		CDF27BD2246ADBA70044D32B /* ExposureSubmissionServiceTests.swift */ = {isa = PBXFileReference; lastKnownFileType = sourcecode.swift; path = ExposureSubmissionServiceTests.swift; sourceTree = "<group>"; };
		CDF27BD4246ADBF30044D32B /* HTTPClientTests.swift */ = {isa = PBXFileReference; lastKnownFileType = sourcecode.swift; path = HTTPClientTests.swift; sourceTree = "<group>"; };
		EE20EA062469883900770683 /* RiskLegend.storyboard */ = {isa = PBXFileReference; lastKnownFileType = file.storyboard; path = RiskLegend.storyboard; sourceTree = "<group>"; };
		EE20EA0924699A5800770683 /* RiskLegendTableViewController.swift */ = {isa = PBXFileReference; lastKnownFileType = sourcecode.swift; path = RiskLegendTableViewController.swift; sourceTree = "<group>"; };
		EE20EA0B24699AA100770683 /* RiskLegendTableViewCell.swift */ = {isa = PBXFileReference; lastKnownFileType = sourcecode.swift; path = RiskLegendTableViewCell.swift; sourceTree = "<group>"; };
		EE20EA0D246ABED600770683 /* RiskLegendFactory.swift */ = {isa = PBXFileReference; lastKnownFileType = sourcecode.swift; path = RiskLegendFactory.swift; sourceTree = "<group>"; };
		EE278B2A245F0B32008B06F9 /* ColorStyle.swift */ = {isa = PBXFileReference; fileEncoding = 4; lastKnownFileType = sourcecode.swift; path = ColorStyle.swift; sourceTree = "<group>"; };
		EE278B2C245F2BBB008B06F9 /* InviteFriends.storyboard */ = {isa = PBXFileReference; lastKnownFileType = file.storyboard; path = InviteFriends.storyboard; sourceTree = "<group>"; };
		EE278B2F245F2C8A008B06F9 /* FriendsInviteController.swift */ = {isa = PBXFileReference; lastKnownFileType = sourcecode.swift; path = FriendsInviteController.swift; sourceTree = "<group>"; };
		EE46E5D72466AEA50057627F /* UIView.swift */ = {isa = PBXFileReference; fileEncoding = 4; lastKnownFileType = sourcecode.swift; path = UIView.swift; sourceTree = "<group>"; };
		EE70C23B245B09E900AC9B2F /* de */ = {isa = PBXFileReference; lastKnownFileType = text.plist.strings; name = de; path = de.lproj/Localizable.strings; sourceTree = "<group>"; };
		EE70C23C245B09E900AC9B2F /* en */ = {isa = PBXFileReference; lastKnownFileType = text.plist.strings; name = en; path = en.lproj/Localizable.strings; sourceTree = "<group>"; };
		EE8599922462EFFD002E7AE2 /* AppInformation.storyboard */ = {isa = PBXFileReference; fileEncoding = 4; lastKnownFileType = file.storyboard; path = AppInformation.storyboard; sourceTree = "<group>"; };
		EE92A33F245D96DA006B97B0 /* de */ = {isa = PBXFileReference; lastKnownFileType = text.plist.stringsdict; name = de; path = de.lproj/Localizable.stringsdict; sourceTree = "<group>"; };
		EEF10679246EBF8B009DFB4E /* ResetViewController.swift */ = {isa = PBXFileReference; fileEncoding = 4; lastKnownFileType = sourcecode.swift; path = ResetViewController.swift; sourceTree = "<group>"; };
/* End PBXFileReference section */

/* Begin PBXFrameworksBuildPhase section */
		85D759382457048F008175F0 /* Frameworks */ = {
			isa = PBXFrameworksBuildPhase;
			buildActionMask = 2147483647;
			files = (
				858F6F6E245A103C009FFD33 /* ExposureNotification.framework in Frameworks */,
				01A15803247000D6008BA581 /* FMDB in Frameworks */,
				B10FB030246036F3004CA11E /* SwiftProtobuf in Frameworks */,
				CD99A3C52461558200BF12AF /* CocoaLumberjackSwift in Frameworks */,
			);
			runOnlyForDeploymentPostprocessing = 0;
		};
		85D7595124570491008175F0 /* Frameworks */ = {
			isa = PBXFrameworksBuildPhase;
			buildActionMask = 2147483647;
			files = (
			);
			runOnlyForDeploymentPostprocessing = 0;
		};
		85D7595C24570491008175F0 /* Frameworks */ = {
			isa = PBXFrameworksBuildPhase;
			buildActionMask = 2147483647;
			files = (
			);
			runOnlyForDeploymentPostprocessing = 0;
		};
/* End PBXFrameworksBuildPhase section */

/* Begin PBXGroup section */
		01FB88BE24751F2800A6EB83 /* Workers */ = {
			isa = PBXGroup;
			children = (
				01FB88BF24751F4900A6EB83 /* PayloadStoreTests.swift */,
			);
			path = Workers;
			sourceTree = "<group>";
		};
		130CB19A246D92F800ADE602 /* Onboarding */ = {
			isa = PBXGroup;
			children = (
				130CB19B246D92F800ADE602 /* ENAUITestsOnboarding.swift */,
			);
			path = Onboarding;
			sourceTree = "<group>";
		};
		5107E3D72459B2D60042FC9B /* Frameworks */ = {
			isa = PBXGroup;
			children = (
				858F6F6D245A103C009FFD33 /* ExposureNotification.framework */,
			);
			name = Frameworks;
			sourceTree = "<group>";
		};
		514E81312461946E00636861 /* ExposureDetection */ = {
			isa = PBXGroup;
			children = (
				71FD8861246EB27F00E804D0 /* ExposureDetectionViewController.swift */,
			);
			path = ExposureDetection;
			sourceTree = "<group>";
		};
		514E81322461B97700636861 /* Exposure */ = {
			isa = PBXGroup;
			children = (
				514E81332461B97700636861 /* ExposureManager.swift */,
				518A69FA24687D5800444E66 /* RiskLevel.swift */,
			);
			path = Exposure;
			sourceTree = "<group>";
		};
		514EE991246D4A1600DE4884 /* Risk Items */ = {
			isa = PBXGroup;
			children = (
				51B5B415246DF13D00DC5D3E /* RiskItemView.swift */,
				51B5B413246DF07300DC5D3E /* RiskItemView.xib */,
			);
			path = "Risk Items";
			sourceTree = "<group>";
		};
		514EE996246D4BDD00DE4884 /* UICollectionView */ = {
			isa = PBXGroup;
			children = (
				51CE1B49246016B0002CF42A /* UICollectionViewCell+Identifier.swift */,
				51CE1B4B246016D1002CF42A /* UICollectionReusableView+Identifier.swift */,
				51CE1BB42460AC82002CF42A /* UICollectionView+Dequeue.swift */,
			);
			path = UICollectionView;
			sourceTree = "<group>";
		};
		514EE997246D4BEB00DE4884 /* UITableView */ = {
			isa = PBXGroup;
			children = (
				514EE998246D4C2E00DE4884 /* UITableViewCell+Identifier.swift */,
				514EE99A246D4C4C00DE4884 /* UITableView+Dequeue.swift */,
			);
			path = UITableView;
			sourceTree = "<group>";
		};
		518A6A1C246A9F6600444E66 /* HomeRiskCellConfigurator */ = {
			isa = PBXGroup;
			children = (
				51CE1BBE2460B222002CF42A /* HomeRiskCellConfigurator.swift */,
				518A6A1D246A9FCD00444E66 /* HomeRiskCellPropertyHolder.swift */,
				514EE99F246D4DF800DE4884 /* HomeRiskItemViewConfigurator.swift */,
			);
			path = HomeRiskCellConfigurator;
			sourceTree = "<group>";
		};
		51B5B419246E058100DC5D3E /* Risk */ = {
			isa = PBXGroup;
			children = (
				51CE1B7A246078B6002CF42A /* RiskCollectionViewCell.swift */,
				51CE1B79246078B6002CF42A /* RiskCollectionViewCell.xib */,
				514EE991246D4A1600DE4884 /* Risk Items */,
			);
			path = Risk;
			sourceTree = "<group>";
		};
		51B5B41A246E059700DC5D3E /* Common */ = {
			isa = PBXGroup;
			children = (
				51B5B417246E022600DC5D3E /* InsetLabel.swift */,
			);
			path = Common;
			sourceTree = "<group>";
		};
		51CE1B74246078B6002CF42A /* Home Screen */ = {
			isa = PBXGroup;
			children = (
				51CE1B75246078B6002CF42A /* Cells */,
				51CE1B80246078B6002CF42A /* Footers */,
				51CE1B83246078B6002CF42A /* Decorations */,
			);
			path = "Home Screen";
			sourceTree = "<group>";
		};
		51CE1B75246078B6002CF42A /* Cells */ = {
			isa = PBXGroup;
			children = (
				51B5B41B246EC8B800DC5D3E /* HomeCardCollectionViewCell.swift */,
				51CE1B78246078B6002CF42A /* ActivateCollectionViewCell.swift */,
				51CE1B76246078B6002CF42A /* ActivateCollectionViewCell.xib */,
				51B5B419246E058100DC5D3E /* Risk */,
				51CE1B77246078B6002CF42A /* SubmitCollectionViewCell.swift */,
				51CE1B7E246078B6002CF42A /* SubmitCollectionViewCell.xib */,
				51CE1B7C246078B6002CF42A /* InfoCollectionViewCell.swift */,
				51CE1B7B246078B6002CF42A /* InfoCollectionViewCell.xib */,
			);
			path = Cells;
			sourceTree = "<group>";
		};
		51CE1B80246078B6002CF42A /* Footers */ = {
			isa = PBXGroup;
			children = (
				51CE1B81246078B6002CF42A /* HomeFooterSupplementaryView.xib */,
				51CE1B82246078B6002CF42A /* HomeFooterSupplementaryView.swift */,
			);
			path = Footers;
			sourceTree = "<group>";
		};
		51CE1B83246078B6002CF42A /* Decorations */ = {
			isa = PBXGroup;
			children = (
				51CE1B84246078B6002CF42A /* SectionSystemBackgroundDecorationView.swift */,
			);
			path = Decorations;
			sourceTree = "<group>";
		};
		51CE1BB82460AE69002CF42A /* Home */ = {
			isa = PBXGroup;
			children = (
				51CE1BB92460AFD8002CF42A /* HomeActivateCellConfigurator.swift */,
				518A6A1C246A9F6600444E66 /* HomeRiskCellConfigurator */,
				51CE1BC02460B256002CF42A /* HomeSubmitCellConfigurator.swift */,
				51CE1BC22460B28D002CF42A /* HomeInfoCellConfigurator.swift */,
				13BAE9B02472FB1E00CEE58A /* CellConfiguratorIndexPosition.swift */,
			);
			path = Home;
			sourceTree = "<group>";
		};
		51CE1BBB2460B1BA002CF42A /* Protocols */ = {
			isa = PBXGroup;
			children = (
				51CE1BBC2460B1CB002CF42A /* CollectionViewCellConfigurator.swift */,
				514EE99C246D4CFB00DE4884 /* TableViewCellConfigurator.swift */,
			);
			path = Protocols;
			sourceTree = "<group>";
		};
		51D420AF2458308400AD70CA /* Onboarding */ = {
			isa = PBXGroup;
			children = (
				51C737BC245B349700286105 /* OnboardingInfoViewController.swift */,
			);
			path = Onboarding;
			sourceTree = "<group>";
		};
		51D420B224583AA400AD70CA /* Workers */ = {
			isa = PBXGroup;
			children = (
				CD99A3C6246155C300BF12AF /* Logger.swift */,
				013DC101245DAC4E00EE58B0 /* Store.swift */,
				B1BC090E246B1A0C00302424 /* PersistedAndPublished.swift */,
				01A158042470042A008BA581 /* PayloadStore.swift */,
			);
			path = Workers;
			sourceTree = "<group>";
		};
		51D420B524583B5100AD70CA /* Extensions */ = {
			isa = PBXGroup;
			children = (
				514EE996246D4BDD00DE4884 /* UICollectionView */,
				514EE997246D4BEB00DE4884 /* UITableView */,
				51D420B624583B7200AD70CA /* NSObject+Identifier.swift */,
				51D420B824583B8300AD70CA /* UIViewController+AppStoryboard.swift */,
				51D420D324586DCA00AD70CA /* NotificationName.swift */,
				85142500245DA0B3009D2791 /* UIViewController+Alert.swift */,
				51895EDB245E16CD0085DA38 /* UIColor.swift */,
				EE46E5D72466AEA50057627F /* UIView.swift */,
				B111EE2B2465D9F7001AEBB4 /* String+Localization.swift */,
				71CC3EA2246D6C4000217F2C /* UIFont+DynamicType.swift */,
				B14D0CDA246E968C00D5BEBC /* String+Today.swift */,
				B153096924706F1000A4A1BD /* URLSession+Default.swift */,
				B153096B24706F2400A4A1BD /* URLSessionConfiguration+Default.swift */,
			);
			path = Extensions;
			sourceTree = "<group>";
		};
		51D420C124583D3100AD70CA /* Home */ = {
			isa = PBXGroup;
			children = (
				51CE1B2E245F5CFC002CF42A /* HomeViewController.swift */,
				5111E7622460BB1500ED6498 /* HomeInteractor.swift */,
				51CE1B5424604DD2002CF42A /* HomeLayout.swift */,
			);
			path = Home;
			sourceTree = "<group>";
		};
		51D420C224583D7B00AD70CA /* Settings */ = {
			isa = PBXGroup;
			children = (
				51D420C324583E3300AD70CA /* SettingsViewController.swift */,
				EEF10679246EBF8B009DFB4E /* ResetViewController.swift */,
			);
			path = Settings;
			sourceTree = "<group>";
		};
		51D420D524598AC200AD70CA /* Source */ = {
			isa = PBXGroup;
			children = (
				B111EDEC2465B1F4001AEBB4 /* Client */,
				CD99A3C82461A44B00BF12AF /* View Helpers */,
				51CE1BBB2460B1BA002CF42A /* Protocols */,
				8595BF5D246032C40056EA27 /* Views */,
				B1569DD5245D6C790079FCD7 /* Developer Menu */,
				51EE9A6A245C0F7900F2544F /* Models */,
				85D759802459A82D008175F0 /* Services */,
				85D759712457059A008175F0 /* Scenes */,
				51D420B224583AA400AD70CA /* Workers */,
				51D420B524583B5100AD70CA /* Extensions */,
				85D7593E2457048F008175F0 /* AppDelegate.swift */,
				85D759402457048F008175F0 /* SceneDelegate.swift */,
			);
			path = Source;
			sourceTree = "<group>";
		};
		51EE9A6A245C0F7900F2544F /* Models */ = {
			isa = PBXGroup;
			children = (
				B1125458246F2C2100AB5036 /* Converting Keys */,
				71CC3E99246D5D5800217F2C /* AppInformation */,
				514E81322461B97700636861 /* Exposure */,
				714CD8632472881400F56450 /* ExposureDetection */,
				51CE1BB82460AE69002CF42A /* Home */,
				51EE9A6C245C0FB500F2544F /* Onboarding */,
			);
			path = Models;
			sourceTree = "<group>";
		};
		51EE9A6C245C0FB500F2544F /* Onboarding */ = {
			isa = PBXGroup;
			children = (
				51C737BE245B3B5D00286105 /* OnboardingInfo.swift */,
			);
			path = Onboarding;
			sourceTree = "<group>";
		};
		714CD8632472881400F56450 /* ExposureDetection */ = {
			isa = PBXGroup;
			children = (
				714CD8642472883A00F56450 /* ExposureDetectionModel.swift */,
				714CD8662472885900F56450 /* ExposureDetectionModel+Data.swift */,
			);
			path = ExposureDetection;
			sourceTree = "<group>";
		};
		71CC3E99246D5D5800217F2C /* AppInformation */ = {
			isa = PBXGroup;
			children = (
				71CC3E9A246D5D6C00217F2C /* AppInformationDetailModel.swift */,
				71CC3E9C246D5D8000217F2C /* AppInformationDetailModelData.swift */,
				71FD885D246D7E1500E804D0 /* AppInformationHelpModel.swift */,
				71FD885F246D7E3100E804D0 /* AppInformationHelpModelData.swift */,
			);
			path = AppInformation;
			sourceTree = "<group>";
		};
		853D987824694A1E00490DBA /* BaseElements */ = {
			isa = PBXGroup;
			children = (
				8595BF5E246032D90056EA27 /* ENASwitch.swift */,
				853D987924694A8700490DBA /* ENAButton.swift */,
			);
			path = BaseElements;
			sourceTree = "<group>";
		};
		858F6F71245AEC05009FFD33 /* ENSetting */ = {
			isa = PBXGroup;
			children = (
				853D98842469DC8100490DBA /* ExposureNotificationSettingViewController.swift */,
			);
			path = ENSetting;
			sourceTree = "<group>";
		};
		8595BF5D246032C40056EA27 /* Views */ = {
			isa = PBXGroup;
			children = (
				51B5B41A246E059700DC5D3E /* Common */,
				853D987824694A1E00490DBA /* BaseElements */,
				EEF790092466ED410065EBD5 /* ExposureDetection */,
				51CE1B74246078B6002CF42A /* Home Screen */,
				71CC3EA0246D6BBF00217F2C /* DynamicTypeLabel.swift */,
			);
			path = Views;
			sourceTree = "<group>";
		};
		85D759322457048F008175F0 = {
			isa = PBXGroup;
			children = (
				71AFBD922464251000F91006 /* .swiftlint.yml */,
				85D7593D2457048F008175F0 /* ENA */,
				85D7595724570491008175F0 /* ENATests */,
				85D7596224570491008175F0 /* ENAUITests */,
				85D7593C2457048F008175F0 /* Products */,
				5107E3D72459B2D60042FC9B /* Frameworks */,
				B1741B572462EB26006275D9 /* Recovered References */,
			);
			sourceTree = "<group>";
		};
		85D7593C2457048F008175F0 /* Products */ = {
			isa = PBXGroup;
			children = (
				85D7593B2457048F008175F0 /* ENA.app */,
				85D7595424570491008175F0 /* ENATests.xctest */,
				85D7595F24570491008175F0 /* ENAUITests.xctest */,
			);
			name = Products;
			sourceTree = "<group>";
		};
		85D7593D2457048F008175F0 /* ENA */ = {
			isa = PBXGroup;
			children = (
				B102BDC12460405F00CD55A2 /* Backend */,
				51D420D524598AC200AD70CA /* Source */,
				85D7597424570615008175F0 /* Resources */,
			);
			path = ENA;
			sourceTree = "<group>";
		};
		85D7595724570491008175F0 /* ENATests */ = {
			isa = PBXGroup;
			children = (
				B1B9CF1D246ED2D5008F04F5 /* Sanity Checks */,
				B18C411A246DB2F000B8D8CB /* Helper */,
				CD678F69246C43BF00B6A0F8 /* Mocks */,
				CDF27BD1246AD5220044D32B /* Services */,
				CDF27BD0246AD51A0044D32B /* Client */,
				85D7595A24570491008175F0 /* Info.plist */,
				01FB88BE24751F2800A6EB83 /* Workers */,
			);
			path = ENATests;
			sourceTree = "<group>";
		};
		85D7596224570491008175F0 /* ENAUITests */ = {
			isa = PBXGroup;
			children = (
				130CB19A246D92F800ADE602 /* Onboarding */,
				85D7596324570491008175F0 /* ENAUITests.swift */,
				85D7596524570491008175F0 /* Info.plist */,
			);
			path = ENAUITests;
			sourceTree = "<group>";
		};
		85D759712457059A008175F0 /* Scenes */ = {
			isa = PBXGroup;
			children = (
				EE20EA0824699A3A00770683 /* Help */,
				EE85998B2462EFD4002E7AE2 /* AppInformation */,
				51D420AF2458308400AD70CA /* Onboarding */,
				51D420C124583D3100AD70CA /* Home */,
				514E81312461946E00636861 /* ExposureDetection */,
				EE278B2E245F2C58008B06F9 /* FriendsInvite */,
				CD99A398245B229F00BF12AF /* ExposureSubmission */,
				858F6F71245AEC05009FFD33 /* ENSetting */,
				51D420C224583D7B00AD70CA /* Settings */,
			);
			path = Scenes;
			sourceTree = "<group>";
		};
		85D7597424570615008175F0 /* Resources */ = {
			isa = PBXGroup;
			children = (
				CD7F5C732466F6D400D3D03C /* ENATest.entitlements */,
				85790F2E245C6B72003D47E1 /* ENA.entitlements */,
				EE70C239245B09E900AC9B2F /* Localization */,
				85D7594F24570491008175F0 /* Info.plist */,
				85D75976245706BD008175F0 /* Assets */,
				85D75975245706B0008175F0 /* Storyboards */,
			);
			path = Resources;
			sourceTree = "<group>";
		};
		85D75975245706B0008175F0 /* Storyboards */ = {
			isa = PBXGroup;
			children = (
				EE8599922462EFFD002E7AE2 /* AppInformation.storyboard */,
				CD99A39C245B22EE00BF12AF /* ExposureSubmission.storyboard */,
				85D7594C24570491008175F0 /* LaunchScreen.storyboard */,
				51D420B02458397300AD70CA /* Onboarding.storyboard */,
				51D420CD245869C800AD70CA /* Home.storyboard */,
				514E812F24618E3D00636861 /* ExposureDetection.storyboard */,
				51D420CF24586AB300AD70CA /* Settings.storyboard */,
				EE278B2C245F2BBB008B06F9 /* InviteFriends.storyboard */,
				853D98822469DC5000490DBA /* ExposureNotificationSetting.storyboard */,
				EE20EA062469883900770683 /* RiskLegend.storyboard */,
			);
			path = Storyboards;
			sourceTree = "<group>";
		};
		85D75976245706BD008175F0 /* Assets */ = {
			isa = PBXGroup;
			children = (
				8539874E2467094E00D28B62 /* AppIcon.xcassets */,
				85D7594A24570491008175F0 /* Assets.xcassets */,
				71CC3E7C246D308000217F2C /* app-information-assets.xcassets */,
			);
			path = Assets;
			sourceTree = "<group>";
		};
		85D759802459A82D008175F0 /* Services */ = {
			isa = PBXGroup;
			children = (
				B14D0CD8246E939600D5BEBC /* Exposure Transaction */,
				B1D431C9246C848E00E728AD /* Signed Payload Store */,
				CD99A3A8245C272400BF12AF /* ExposureSubmissionService.swift */,
			);
			path = Services;
			sourceTree = "<group>";
		};
		B102BDC12460405F00CD55A2 /* Backend */ = {
			isa = PBXGroup;
			children = (
				014D0E302474339A005A92DF /* apple_export.pb.swift */,
				014D0E2F2474339A005A92DF /* apple_exposure_notification.pb.swift */,
				014D0E2A2474339A005A92DF /* exposure_notification.pb.swift */,
				014D0E2B2474339A005A92DF /* file_bucket.pb.swift */,
				014D0E312474339A005A92DF /* risk_level.pb.swift */,
				014D0E2C2474339A005A92DF /* risk_score_parameters.pb.swift */,
				014D0E2E2474339A005A92DF /* signed_payload.pb.swift */,
				014D0E2D2474339A005A92DF /* submission_payload.pb.swift */,
				B102BDC22460410600CD55A2 /* README.md */,
			);
			path = Backend;
			sourceTree = "<group>";
		};
		B111EDEC2465B1F4001AEBB4 /* Client */ = {
			isa = PBXGroup;
			children = (
				B1741B482462C207006275D9 /* Client.swift */,
				B154F59A246DD5CF003E891E /* Client+Convenience.swift */,
				B1DDDABA2471379900A07175 /* __tests__ */,
				B1125455246F293A00AB5036 /* HTTP Client */,
				B1EAEC892471186B003BE9A2 /* Mock */,
				B1DDDABD24713B6000A07175 /* Model */,
			);
			path = Client;
			sourceTree = "<group>";
		};
		B1125455246F293A00AB5036 /* HTTP Client */ = {
			isa = PBXGroup;
			children = (
				B1EAEC8C24711889003BE9A2 /* __tests__ */,
				011E13AD24680A4000973467 /* HTTPClient.swift */,
				B12995E8246C344100854AD0 /* HTTPClient+Configuration.swift */,
				B1EAEC8A24711884003BE9A2 /* URLSession+Convenience.swift */,
				B1A9E710246D782F0024CC12 /* VerifiedSapFileBucket.swift */,
			);
			path = "HTTP Client";
			sourceTree = "<group>";
		};
		B1125458246F2C2100AB5036 /* Converting Keys */ = {
			isa = PBXGroup;
			children = (
				B1125459246F2C6500AB5036 /* ENTemporaryExposureKey+Convert.swift */,
			);
			path = "Converting Keys";
			sourceTree = "<group>";
		};
		B14D0CD8246E939600D5BEBC /* Exposure Transaction */ = {
			isa = PBXGroup;
			children = (
				B1A9E70D246D73180024CC12 /* ExposureDetectionTransaction.swift */,
				B10FD5F3246EAC1700E9D7F2 /* AppleFilesWriter.swift */,
				B14D0CDE246E976400D5BEBC /* ExposureDetectionTransaction+DidEndPrematurelyReason.swift */,
				B14D0CDC246E972400D5BEBC /* ExposureDetectionTransactionDelegate.swift */,
			);
			path = "Exposure Transaction";
			sourceTree = "<group>";
		};
		B1569DD5245D6C790079FCD7 /* Developer Menu */ = {
			isa = PBXGroup;
			children = (
				B1741B432461C257006275D9 /* DMDeveloperMenu.swift */,
				B1741B402461A511006275D9 /* DMQRCodeScanViewController.swift */,
				B1741B3D24619179006275D9 /* DMQRCodeViewController.swift */,
				B1569DDE245D70990079FCD7 /* DMViewController.swift */,
				B1F82DF124718C7300E2E56A /* DMConfigurationViewController.swift */,
				B1741B422461C105006275D9 /* README.md */,
			);
			path = "Developer Menu";
			sourceTree = "<group>";
		};
		B1741B572462EB26006275D9 /* Recovered References */ = {
			isa = PBXGroup;
			children = (
				71888C3B246AAF11007AD508 /* DiagnosisKeyAPI.swift */,
				71888C3D246AC0C3007AD508 /* DiagnosisKeyManager.swift */,
				01581129245B0B28001B38B2 /* ExposureDetectionViewController.swift */,
			);
			name = "Recovered References";
			sourceTree = "<group>";
		};
		B18C411A246DB2F000B8D8CB /* Helper */ = {
			isa = PBXGroup;
			children = (
				B18C411C246DB30000B8D8CB /* URL+Helper.swift */,
				B18C411E246DB4B400B8D8CB /* Sap_Model.swift */,
				B1A76E9E24714AC700EA5208 /* HTTPClient+Configuration.swift */,
			);
			path = Helper;
			sourceTree = "<group>";
		};
		B1A76EA124714F2900EA5208 /* __tests__ */ = {
			isa = PBXGroup;
			children = (
				B1CF8D0F246C1F4100DBE135 /* ClientModeTests.swift */,
			);
			path = __tests__;
			sourceTree = "<group>";
		};
		B1B9CF1D246ED2D5008F04F5 /* Sanity Checks */ = {
			isa = PBXGroup;
			children = (
				B1B9CF20246ED2F2008F04F5 /* 2020-04-27-full-day-from-sap-api.proto */,
				B17A44A12464906A00CB195E /* KeyTests.swift */,
				B1B9CF1E246ED2E8008F04F5 /* Sap_FilebucketTests.swift */,
			);
			path = "Sanity Checks";
			sourceTree = "<group>";
		};
		B1D431C9246C848E00E728AD /* Signed Payload Store */ = {
			isa = PBXGroup;
			children = (
				B1D431CA246C84A400E728AD /* SignedPayloadStore.swift */,
				B1D431CC246C84ED00E728AD /* SignedPayloadStoreTests.swift */,
			);
			path = "Signed Payload Store";
			sourceTree = "<group>";
		};
		B1DDDABA2471379900A07175 /* __tests__ */ = {
			isa = PBXGroup;
			children = (
				B1DDDABB247137B000A07175 /* HTTPClientConfigurationEndpointTests.swift */,
			);
			path = __tests__;
			sourceTree = "<group>";
		};
		B1DDDABD24713B6000A07175 /* Model */ = {
			isa = PBXGroup;
			children = (
				B1A76EA124714F2900EA5208 /* __tests__ */,
				B1EAEC90247128ED003BE9A2 /* ClientMode.swift */,
			);
			path = Model;
			sourceTree = "<group>";
		};
		B1EAEC892471186B003BE9A2 /* Mock */ = {
			isa = PBXGroup;
			children = (
				B111EDEA2465B1E7001AEBB4 /* MockClient.swift */,
			);
			path = Mock;
			sourceTree = "<group>";
		};
		B1EAEC8C24711889003BE9A2 /* __tests__ */ = {
			isa = PBXGroup;
			children = (
				B1EAEC8D247118CB003BE9A2 /* URLSession+ConvenienceTests.swift */,
				B1D431C7246C69F300E728AD /* HTTPClient+ConfigurationTests.swift */,
			);
			path = __tests__;
			sourceTree = "<group>";
		};
		CD678F69246C43BF00B6A0F8 /* Mocks */ = {
			isa = PBXGroup;
			children = (
				CD678F6A246C43E200B6A0F8 /* MockExposureManager.swift */,
				CD678F6C246C43EE00B6A0F8 /* MockTestClient.swift */,
				CD678F6E246C43FC00B6A0F8 /* MockURLSession.swift */,
			);
			path = Mocks;
			sourceTree = "<group>";
		};
		CD99A398245B229F00BF12AF /* ExposureSubmission */ = {
			isa = PBXGroup;
			children = (
				CD99A399245B22B700BF12AF /* ExposureSubmissionViewController.swift */,
				B1741B592462F4DE006275D9 /* TanEntryViewController.swift */,
				CD99A3A6245B33D500BF12AF /* ConfirmationViewController.swift */,
			);
			path = ExposureSubmission;
			sourceTree = "<group>";
		};
		CD99A3C82461A44B00BF12AF /* View Helpers */ = {
			isa = PBXGroup;
			children = (
				EE278B29245F0B32008B06F9 /* ColorStyle */,
				51D420B324583ABB00AD70CA /* AppStoryboard.swift */,
				51D420BA24583BF400AD70CA /* LaunchInstructor.swift */,
				CD99A3C92461A47C00BF12AF /* AppStrings.swift */,
				714CD868247297F800F56450 /* NibLoadable.swift */,
			);
			path = "View Helpers";
			sourceTree = "<group>";
		};
		CDF27BD0246AD51A0044D32B /* Client */ = {
			isa = PBXGroup;
			children = (
				CDF27BD4246ADBF30044D32B /* HTTPClientTests.swift */,
			);
			path = Client;
			sourceTree = "<group>";
		};
		CDF27BD1246AD5220044D32B /* Services */ = {
			isa = PBXGroup;
			children = (
				CDF27BD2246ADBA70044D32B /* ExposureSubmissionServiceTests.swift */,
			);
			path = Services;
			sourceTree = "<group>";
		};
		EE20EA0824699A3A00770683 /* Help */ = {
			isa = PBXGroup;
			children = (
				EE20EA0924699A5800770683 /* RiskLegendTableViewController.swift */,
				EE20EA0B24699AA100770683 /* RiskLegendTableViewCell.swift */,
				EE20EA0D246ABED600770683 /* RiskLegendFactory.swift */,
			);
			path = Help;
			sourceTree = "<group>";
		};
		EE278B29245F0B32008B06F9 /* ColorStyle */ = {
			isa = PBXGroup;
			children = (
				EE278B2A245F0B32008B06F9 /* ColorStyle.swift */,
			);
			path = ColorStyle;
			sourceTree = "<group>";
		};
		EE278B2E245F2C58008B06F9 /* FriendsInvite */ = {
			isa = PBXGroup;
			children = (
				EE278B2F245F2C8A008B06F9 /* FriendsInviteController.swift */,
			);
			path = FriendsInvite;
			sourceTree = "<group>";
		};
		EE70C239245B09E900AC9B2F /* Localization */ = {
			isa = PBXGroup;
			children = (
				EE70C23A245B09E900AC9B2F /* Localizable.strings */,
				EE92A340245D96DA006B97B0 /* Localizable.stringsdict */,
			);
			path = Localization;
			sourceTree = "<group>";
		};
		EE85998B2462EFD4002E7AE2 /* AppInformation */ = {
			isa = PBXGroup;
			children = (
				71CC3E97246D358E00217F2C /* AppInformationViewController.swift */,
				71CC3E9E246D6B6800217F2C /* AppInformationDetailViewController.swift */,
				71CC3EA4246D74E800217F2C /* AppInformationHelpViewController.swift */,
			);
			path = AppInformation;
			sourceTree = "<group>";
		};
		EEF790092466ED410065EBD5 /* ExposureDetection */ = {
			isa = PBXGroup;
			children = (
				71FD886324725F2000E804D0 /* ExposureDetectionRiskView.xib */,
				71FD886524725F3300E804D0 /* ExposureDetectionRiskView.swift */,
				710ABB2A2475392600948792 /* ExposureDetectionRiskCell.swift */,
			);
			path = ExposureDetection;
			sourceTree = "<group>";
		};
/* End PBXGroup section */

/* Begin PBXNativeTarget section */
		85D7593A2457048F008175F0 /* ENA */ = {
			isa = PBXNativeTarget;
			buildConfigurationList = 85D7596824570491008175F0 /* Build configuration list for PBXNativeTarget "ENA" */;
			buildPhases = (
				71AFBD9324642AF500F91006 /* SwiftLint */,
				85D759372457048F008175F0 /* Sources */,
				85D759382457048F008175F0 /* Frameworks */,
				85D759392457048F008175F0 /* Resources */,
				B102BDB924603FD600CD55A2 /* Embed Frameworks */,
			);
			buildRules = (
			);
			dependencies = (
			);
			name = ENA;
			packageProductDependencies = (
				B10FB02F246036F3004CA11E /* SwiftProtobuf */,
				CD99A3C42461558200BF12AF /* CocoaLumberjackSwift */,
				01A15802247000D6008BA581 /* FMDB */,
			);
			productName = ENA;
			productReference = 85D7593B2457048F008175F0 /* ENA.app */;
			productType = "com.apple.product-type.application";
		};
		85D7595324570491008175F0 /* ENATests */ = {
			isa = PBXNativeTarget;
			buildConfigurationList = 85D7596B24570491008175F0 /* Build configuration list for PBXNativeTarget "ENATests" */;
			buildPhases = (
				85D7595024570491008175F0 /* Sources */,
				85D7595124570491008175F0 /* Frameworks */,
				85D7595224570491008175F0 /* Resources */,
			);
			buildRules = (
			);
			dependencies = (
				85D7595624570491008175F0 /* PBXTargetDependency */,
			);
			name = ENATests;
			productName = ENATests;
			productReference = 85D7595424570491008175F0 /* ENATests.xctest */;
			productType = "com.apple.product-type.bundle.unit-test";
		};
		85D7595E24570491008175F0 /* ENAUITests */ = {
			isa = PBXNativeTarget;
			buildConfigurationList = 85D7596E24570491008175F0 /* Build configuration list for PBXNativeTarget "ENAUITests" */;
			buildPhases = (
				85D7595B24570491008175F0 /* Sources */,
				85D7595C24570491008175F0 /* Frameworks */,
				85D7595D24570491008175F0 /* Resources */,
			);
			buildRules = (
			);
			dependencies = (
				85D7596124570491008175F0 /* PBXTargetDependency */,
			);
			name = ENAUITests;
			productName = ENAUITests;
			productReference = 85D7595F24570491008175F0 /* ENAUITests.xctest */;
			productType = "com.apple.product-type.bundle.ui-testing";
		};
/* End PBXNativeTarget section */

/* Begin PBXProject section */
		85D759332457048F008175F0 /* Project object */ = {
			isa = PBXProject;
			attributes = {
				LastSwiftUpdateCheck = 1150;
				LastUpgradeCheck = 1150;
				ORGANIZATIONNAME = "SAP SE";
				TargetAttributes = {
					85D7593A2457048F008175F0 = {
						CreatedOnToolsVersion = 11.4.1;
					};
					85D7595324570491008175F0 = {
						CreatedOnToolsVersion = 11.4.1;
						TestTargetID = 85D7593A2457048F008175F0;
					};
					85D7595E24570491008175F0 = {
						CreatedOnToolsVersion = 11.4.1;
						TestTargetID = 85D7593A2457048F008175F0;
					};
				};
			};
			buildConfigurationList = 85D759362457048F008175F0 /* Build configuration list for PBXProject "ENA" */;
			compatibilityVersion = "Xcode 9.3";
			developmentRegion = en;
			hasScannedForEncodings = 0;
			knownRegions = (
				en,
				Base,
				de,
			);
			mainGroup = 85D759322457048F008175F0;
			packageReferences = (
				B10FB02E246036F3004CA11E /* XCRemoteSwiftPackageReference "swift-protobuf" */,
				CD99A3C32461558200BF12AF /* XCRemoteSwiftPackageReference "CocoaLumberjack" */,
				01A15801247000D6008BA581 /* XCRemoteSwiftPackageReference "fmdb" */,
			);
			productRefGroup = 85D7593C2457048F008175F0 /* Products */;
			projectDirPath = "";
			projectRoot = "";
			targets = (
				85D7593A2457048F008175F0 /* ENA */,
				85D7595324570491008175F0 /* ENATests */,
				85D7595E24570491008175F0 /* ENAUITests */,
			);
		};
/* End PBXProject section */

/* Begin PBXResourcesBuildPhase section */
		85D759392457048F008175F0 /* Resources */ = {
			isa = PBXResourcesBuildPhase;
			buildActionMask = 2147483647;
			files = (
				13FD1DE62473EE6C00A7C7AB /* AppInformation.storyboard in Resources */,
				514E813024618E3D00636861 /* ExposureDetection.storyboard in Resources */,
				710ABB2C2475531700948792 /* app-information-assets.xcassets in Resources */,
				51CE1B8F246078B6002CF42A /* HomeFooterSupplementaryView.xib in Resources */,
				85D7594E24570491008175F0 /* LaunchScreen.storyboard in Resources */,
				EE20EA072469883900770683 /* RiskLegend.storyboard in Resources */,
				51CE1B8D246078B6002CF42A /* SubmitCollectionViewCell.xib in Resources */,
				EE92A33E245D96DA006B97B0 /* Localizable.stringsdict in Resources */,
				EE278B2D245F2BBB008B06F9 /* InviteFriends.storyboard in Resources */,
				EE70C23D245B09EA00AC9B2F /* Localizable.strings in Resources */,
				51CE1B85246078B6002CF42A /* ActivateCollectionViewCell.xib in Resources */,
				51D420CE245869C800AD70CA /* Home.storyboard in Resources */,
				8539874F2467094E00D28B62 /* AppIcon.xcassets in Resources */,
				51B5B414246DF07300DC5D3E /* RiskItemView.xib in Resources */,
				85D7594B24570491008175F0 /* Assets.xcassets in Resources */,
				51CE1B88246078B6002CF42A /* RiskCollectionViewCell.xib in Resources */,
				71FD886424725F2000E804D0 /* ExposureDetectionRiskView.xib in Resources */,
				51D420D024586AB300AD70CA /* Settings.storyboard in Resources */,
				01DC23252462DFD0001B727C /* ExposureSubmission.storyboard in Resources */,
				51CE1B8A246078B6002CF42A /* InfoCollectionViewCell.xib in Resources */,
				853D98832469DC5000490DBA /* ExposureNotificationSetting.storyboard in Resources */,
				51D420B12458397300AD70CA /* Onboarding.storyboard in Resources */,
			);
			runOnlyForDeploymentPostprocessing = 0;
		};
		85D7595224570491008175F0 /* Resources */ = {
			isa = PBXResourcesBuildPhase;
			buildActionMask = 2147483647;
			files = (
				B1B9CF21246ED2F2008F04F5 /* 2020-04-27-full-day-from-sap-api.proto in Resources */,
			);
			runOnlyForDeploymentPostprocessing = 0;
		};
		85D7595D24570491008175F0 /* Resources */ = {
			isa = PBXResourcesBuildPhase;
			buildActionMask = 2147483647;
			files = (
			);
			runOnlyForDeploymentPostprocessing = 0;
		};
/* End PBXResourcesBuildPhase section */

/* Begin PBXShellScriptBuildPhase section */
		71AFBD9324642AF500F91006 /* SwiftLint */ = {
			isa = PBXShellScriptBuildPhase;
			buildActionMask = 2147483647;
			files = (
			);
			inputFileListPaths = (
			);
			inputPaths = (
			);
			name = SwiftLint;
			outputFileListPaths = (
			);
			outputPaths = (
			);
			runOnlyForDeploymentPostprocessing = 0;
			shellPath = /bin/sh;
			shellScript = "if which swiftlint >/dev/null; then\n  swiftlint\nelse\n  echo \"warning: SwiftLint is not available.\"\n  echo \"Use 'brew install swiftlint' to install SwiftLint or download it manually from https://github.com/realm/SwiftLint.\"\nfi\n\n";
			showEnvVarsInLog = 0;
		};
/* End PBXShellScriptBuildPhase section */

/* Begin PBXSourcesBuildPhase section */
		85D759372457048F008175F0 /* Sources */ = {
			isa = PBXSourcesBuildPhase;
			buildActionMask = 2147483647;
			files = (
				714CD8672472885900F56450 /* ExposureDetectionModel+Data.swift in Sources */,
				B14D0CDD246E972400D5BEBC /* ExposureDetectionTransactionDelegate.swift in Sources */,
				B11E619B246EE4B0004A056A /* DynamicTypeLabel.swift in Sources */,
				CD99A3A7245B33D500BF12AF /* ConfirmationViewController.swift in Sources */,
				51895EDC245E16CD0085DA38 /* UIColor.swift in Sources */,
				01DC23242462DF78001B727C /* ExposureSubmissionViewController.swift in Sources */,
				51B5B418246E022600DC5D3E /* InsetLabel.swift in Sources */,
				13BAE9B12472FB1E00CEE58A /* CellConfiguratorIndexPosition.swift in Sources */,
				CD99A3A9245C272400BF12AF /* ExposureSubmissionService.swift in Sources */,
				51B5B41C246EC8B800DC5D3E /* HomeCardCollectionViewCell.swift in Sources */,
				011E13AE24680A4000973467 /* HTTPClient.swift in Sources */,
				853D987A24694A8700490DBA /* ENAButton.swift in Sources */,
				014D0E3B2474339A005A92DF /* submission_payload.pb.swift in Sources */,
				51CE1BB52460AC83002CF42A /* UICollectionView+Dequeue.swift in Sources */,
				71FD8862246EB27F00E804D0 /* ExposureDetectionViewController.swift in Sources */,
				514EE99D246D4CFB00DE4884 /* TableViewCellConfigurator.swift in Sources */,
				B1741B4D2462C21F006275D9 /* DMQRCodeViewController.swift in Sources */,
				B1741B4B2462C21C006275D9 /* DMQRCodeScanViewController.swift in Sources */,
				B1DDDABE24713BAD00A07175 /* VerifiedSapFileBucket.swift in Sources */,
				EE20EA0E246ABED600770683 /* RiskLegendFactory.swift in Sources */,
				014D0E382474339A005A92DF /* risk_score_parameters.pb.swift in Sources */,
				B10FD5EF246EAB0100E9D7F2 /* AppInformationHelpModel.swift in Sources */,
				51CE1B4A246016B0002CF42A /* UICollectionViewCell+Identifier.swift in Sources */,
				B1EAEC91247128ED003BE9A2 /* ClientMode.swift in Sources */,
				853D98852469DC8100490DBA /* ExposureNotificationSettingViewController.swift in Sources */,
				8595BF5F246032D90056EA27 /* ENASwitch.swift in Sources */,
				51D420B724583B7200AD70CA /* NSObject+Identifier.swift in Sources */,
				51CE1B86246078B6002CF42A /* SubmitCollectionViewCell.swift in Sources */,
				B1D431CB246C84A400E728AD /* SignedPayloadStore.swift in Sources */,
				B10FD5F2246EAB1600E9D7F2 /* AppInformationDetailModel.swift in Sources */,
				B10FD5F4246EAC1700E9D7F2 /* AppleFilesWriter.swift in Sources */,
				014D0E3E2474339A005A92DF /* signed_payload.pb.swift in Sources */,
				014D0E472474339A005A92DF /* risk_level.pb.swift in Sources */,
				B1741B4E2462C21F006275D9 /* DMViewController.swift in Sources */,
				014D0E322474339A005A92DF /* exposure_notification.pb.swift in Sources */,
				B1741B4C2462C21F006275D9 /* DMDeveloperMenu.swift in Sources */,
				714CD869247297F800F56450 /* NibLoadable.swift in Sources */,
				51D420D424586DCA00AD70CA /* NotificationName.swift in Sources */,
				B1BC090F246B1A0C00302424 /* PersistedAndPublished.swift in Sources */,
				51CE1BC12460B256002CF42A /* HomeSubmitCellConfigurator.swift in Sources */,
				B10FD5F0246EAB0400E9D7F2 /* AppInformationHelpModelData.swift in Sources */,
				B1741B582462EBDB006275D9 /* HomeViewController.swift in Sources */,
				B10FD5EC246EAAD900E9D7F2 /* AppInformationViewController.swift in Sources */,
				51C737BF245B3B5D00286105 /* OnboardingInfo.swift in Sources */,
				01A158052470042A008BA581 /* PayloadStore.swift in Sources */,
				51D420B924583B8300AD70CA /* UIViewController+AppStoryboard.swift in Sources */,
				B11E619C246EE4E9004A056A /* UIFont+DynamicType.swift in Sources */,
				EE20EA0A24699A5800770683 /* RiskLegendTableViewController.swift in Sources */,
				B1EAEC8B24711884003BE9A2 /* URLSession+Convenience.swift in Sources */,
				B153096A24706F1000A4A1BD /* URLSession+Default.swift in Sources */,
				5111E7632460BB1500ED6498 /* HomeInteractor.swift in Sources */,
				51CE1B4C246016D1002CF42A /* UICollectionReusableView+Identifier.swift in Sources */,
				013DC102245DAC4E00EE58B0 /* Store.swift in Sources */,
				51CE1B89246078B6002CF42A /* RiskCollectionViewCell.swift in Sources */,
				B1F82DF224718C7300E2E56A /* DMConfigurationViewController.swift in Sources */,
				B1B381432472EF8B0056BEEE /* HTTPClient+Configuration.swift in Sources */,
				51D420B424583ABB00AD70CA /* AppStoryboard.swift in Sources */,
				014D0E412474339A005A92DF /* apple_exposure_notification.pb.swift in Sources */,
				EE278B30245F2C8A008B06F9 /* FriendsInviteController.swift in Sources */,
				EE20EA0C24699AA100770683 /* RiskLegendTableViewCell.swift in Sources */,
				51CE1B87246078B6002CF42A /* ActivateCollectionViewCell.swift in Sources */,
				51CE1BBD2460B1CB002CF42A /* CollectionViewCellConfigurator.swift in Sources */,
				518A6A1E246A9FCD00444E66 /* HomeRiskCellPropertyHolder.swift in Sources */,
				51C737BD245B349700286105 /* OnboardingInfoViewController.swift in Sources */,
				714CD8652472883A00F56450 /* ExposureDetectionModel.swift in Sources */,
				710ABB2B2475392600948792 /* ExposureDetectionRiskCell.swift in Sources */,
				514EE999246D4C2E00DE4884 /* UITableViewCell+Identifier.swift in Sources */,
				B10FD5ED246EAADC00E9D7F2 /* AppInformationDetailViewController.swift in Sources */,
				85D7593F2457048F008175F0 /* AppDelegate.swift in Sources */,
				B153096C24706F2400A4A1BD /* URLSessionConfiguration+Default.swift in Sources */,
				51CE1B90246078B6002CF42A /* HomeFooterSupplementaryView.swift in Sources */,
				CD99A3C7246155C300BF12AF /* Logger.swift in Sources */,
				B111EDEB2465B1E7001AEBB4 /* MockClient.swift in Sources */,
				85D759412457048F008175F0 /* SceneDelegate.swift in Sources */,
				51B5B416246DF13D00DC5D3E /* RiskItemView.swift in Sources */,
				51CE1BC32460B28D002CF42A /* HomeInfoCellConfigurator.swift in Sources */,
				514EE99B246D4C4C00DE4884 /* UITableView+Dequeue.swift in Sources */,
				B1741B5A2462F4DE006275D9 /* TanEntryViewController.swift in Sources */,
				B10FD5F1246EAB1000E9D7F2 /* AppInformationDetailModelData.swift in Sources */,
				B14D0CDF246E976400D5BEBC /* ExposureDetectionTransaction+DidEndPrematurelyReason.swift in Sources */,
				B10FD5EE246EAADF00E9D7F2 /* AppInformationHelpViewController.swift in Sources */,
				B111EE2C2465D9F7001AEBB4 /* String+Localization.swift in Sources */,
				EEF1067A246EBF8B009DFB4E /* ResetViewController.swift in Sources */,
				51CE1BBA2460AFD8002CF42A /* HomeActivateCellConfigurator.swift in Sources */,
				EE46E5D82466AEA50057627F /* UIView.swift in Sources */,
				51D420BB24583BF400AD70CA /* LaunchInstructor.swift in Sources */,
				51CE1B91246078B6002CF42A /* SectionSystemBackgroundDecorationView.swift in Sources */,
				B112545A246F2C6500AB5036 /* ENTemporaryExposureKey+Convert.swift in Sources */,
				EE278B2B245F0B32008B06F9 /* ColorStyle.swift in Sources */,
				51CE1B5524604DD2002CF42A /* HomeLayout.swift in Sources */,
				51D420C424583E3300AD70CA /* SettingsViewController.swift in Sources */,
				514EE9A0246D4DF800DE4884 /* HomeRiskItemViewConfigurator.swift in Sources */,
				518A69FB24687D5800444E66 /* RiskLevel.swift in Sources */,
				B1741B492462C207006275D9 /* Client.swift in Sources */,
				71FD886624725F3300E804D0 /* ExposureDetectionRiskView.swift in Sources */,
				51CE1B8B246078B6002CF42A /* InfoCollectionViewCell.swift in Sources */,
				B14D0CDB246E968C00D5BEBC /* String+Today.swift in Sources */,
				85142501245DA0B3009D2791 /* UIViewController+Alert.swift in Sources */,
				014D0E352474339A005A92DF /* file_bucket.pb.swift in Sources */,
				CD99A3CA2461A47C00BF12AF /* AppStrings.swift in Sources */,
				514E81342461B97800636861 /* ExposureManager.swift in Sources */,
				014D0E442474339A005A92DF /* apple_export.pb.swift in Sources */,
				B14D0CD9246E946E00D5BEBC /* ExposureDetectionTransaction.swift in Sources */,
				B154F59B246DD5CF003E891E /* Client+Convenience.swift in Sources */,
				51CE1BBF2460B222002CF42A /* HomeRiskCellConfigurator.swift in Sources */,
			);
			runOnlyForDeploymentPostprocessing = 0;
		};
		85D7595024570491008175F0 /* Sources */ = {
			isa = PBXSourcesBuildPhase;
			buildActionMask = 2147483647;
			files = (
				B1EAEC8F247118D1003BE9A2 /* URLSession+ConvenienceTests.swift in Sources */,
				B1A76EA224714F7900EA5208 /* ClientModeTests.swift in Sources */,
				CD678F6F246C43FC00B6A0F8 /* MockURLSession.swift in Sources */,
				CD678F6B246C43E200B6A0F8 /* MockExposureManager.swift in Sources */,
				014D0E422474339A005A92DF /* apple_exposure_notification.pb.swift in Sources */,
				014D0E392474339A005A92DF /* risk_score_parameters.pb.swift in Sources */,
				B18C411F246DB4B400B8D8CB /* Sap_Model.swift in Sources */,
				014D0E482474339A005A92DF /* risk_level.pb.swift in Sources */,
				014D0E452474339A005A92DF /* apple_export.pb.swift in Sources */,
				B1A76E9F24714AC700EA5208 /* HTTPClient+Configuration.swift in Sources */,
				B1D431C8246C69F300E728AD /* HTTPClient+ConfigurationTests.swift in Sources */,
				CDF27BD3246ADBA70044D32B /* ExposureSubmissionServiceTests.swift in Sources */,
				B1DDDABC247137B000A07175 /* HTTPClientConfigurationEndpointTests.swift in Sources */,
				B1B9CF1F246ED2E8008F04F5 /* Sap_FilebucketTests.swift in Sources */,
				014D0E332474339A005A92DF /* exposure_notification.pb.swift in Sources */,
				B17A44A22464906A00CB195E /* KeyTests.swift in Sources */,
				B18C411D246DB30000B8D8CB /* URL+Helper.swift in Sources */,
				01790A402475724400311407 /* PayloadStoreTests.swift in Sources */,
				CDF27BD5246ADBF30044D32B /* HTTPClientTests.swift in Sources */,
				CD678F6D246C43EE00B6A0F8 /* MockTestClient.swift in Sources */,
				014D0E362474339A005A92DF /* file_bucket.pb.swift in Sources */,
				014D0E3F2474339A005A92DF /* signed_payload.pb.swift in Sources */,
				014D0E3C2474339A005A92DF /* submission_payload.pb.swift in Sources */,
				B1D431CE246C84F200E728AD /* SignedPayloadStoreTests.swift in Sources */,
			);
			runOnlyForDeploymentPostprocessing = 0;
		};
		85D7595B24570491008175F0 /* Sources */ = {
			isa = PBXSourcesBuildPhase;
			buildActionMask = 2147483647;
			files = (
				014D0E402474339A005A92DF /* signed_payload.pb.swift in Sources */,
				130CB19D246D931B00ADE602 /* Store.swift in Sources */,
				130CB19E246D932F00ADE602 /* NotificationName.swift in Sources */,
				014D0E372474339A005A92DF /* file_bucket.pb.swift in Sources */,
				014D0E3D2474339A005A92DF /* submission_payload.pb.swift in Sources */,
				85D7596424570491008175F0 /* ENAUITests.swift in Sources */,
				014D0E492474339A005A92DF /* risk_level.pb.swift in Sources */,
				014D0E342474339A005A92DF /* exposure_notification.pb.swift in Sources */,
				014D0E462474339A005A92DF /* apple_export.pb.swift in Sources */,
				014D0E432474339A005A92DF /* apple_exposure_notification.pb.swift in Sources */,
				014D0E3A2474339A005A92DF /* risk_score_parameters.pb.swift in Sources */,
				130CB19C246D92F800ADE602 /* ENAUITestsOnboarding.swift in Sources */,
			);
			runOnlyForDeploymentPostprocessing = 0;
		};
/* End PBXSourcesBuildPhase section */

/* Begin PBXTargetDependency section */
		85D7595624570491008175F0 /* PBXTargetDependency */ = {
			isa = PBXTargetDependency;
			target = 85D7593A2457048F008175F0 /* ENA */;
			targetProxy = 85D7595524570491008175F0 /* PBXContainerItemProxy */;
		};
		85D7596124570491008175F0 /* PBXTargetDependency */ = {
			isa = PBXTargetDependency;
			target = 85D7593A2457048F008175F0 /* ENA */;
			targetProxy = 85D7596024570491008175F0 /* PBXContainerItemProxy */;
		};
/* End PBXTargetDependency section */

/* Begin PBXVariantGroup section */
		85D7594C24570491008175F0 /* LaunchScreen.storyboard */ = {
			isa = PBXVariantGroup;
			children = (
				85D7594D24570491008175F0 /* Base */,
			);
			name = LaunchScreen.storyboard;
			sourceTree = "<group>";
		};
		EE70C23A245B09E900AC9B2F /* Localizable.strings */ = {
			isa = PBXVariantGroup;
			children = (
				EE70C23B245B09E900AC9B2F /* de */,
				EE70C23C245B09E900AC9B2F /* en */,
			);
			name = Localizable.strings;
			sourceTree = "<group>";
		};
		EE92A340245D96DA006B97B0 /* Localizable.stringsdict */ = {
			isa = PBXVariantGroup;
			children = (
				EE92A33F245D96DA006B97B0 /* de */,
			);
			name = Localizable.stringsdict;
			sourceTree = "<group>";
		};
/* End PBXVariantGroup section */

/* Begin XCBuildConfiguration section */
		85D7596624570491008175F0 /* Debug */ = {
			isa = XCBuildConfiguration;
			buildSettings = {
				ALWAYS_SEARCH_USER_PATHS = NO;
				CLANG_ANALYZER_LOCALIZABILITY_NONLOCALIZED = YES;
				CLANG_ANALYZER_NONNULL = YES;
				CLANG_ANALYZER_NUMBER_OBJECT_CONVERSION = YES_AGGRESSIVE;
				CLANG_CXX_LANGUAGE_STANDARD = "gnu++14";
				CLANG_CXX_LIBRARY = "libc++";
				CLANG_ENABLE_MODULES = YES;
				CLANG_ENABLE_OBJC_ARC = YES;
				CLANG_ENABLE_OBJC_WEAK = YES;
				CLANG_WARN_BLOCK_CAPTURE_AUTORELEASING = YES;
				CLANG_WARN_BOOL_CONVERSION = YES;
				CLANG_WARN_COMMA = YES;
				CLANG_WARN_CONSTANT_CONVERSION = YES;
				CLANG_WARN_DEPRECATED_OBJC_IMPLEMENTATIONS = YES;
				CLANG_WARN_DIRECT_OBJC_ISA_USAGE = YES_ERROR;
				CLANG_WARN_DOCUMENTATION_COMMENTS = YES;
				CLANG_WARN_EMPTY_BODY = YES;
				CLANG_WARN_ENUM_CONVERSION = YES;
				CLANG_WARN_INFINITE_RECURSION = YES;
				CLANG_WARN_INT_CONVERSION = YES;
				CLANG_WARN_NON_LITERAL_NULL_CONVERSION = YES;
				CLANG_WARN_OBJC_IMPLICIT_RETAIN_SELF = YES;
				CLANG_WARN_OBJC_LITERAL_CONVERSION = YES;
				CLANG_WARN_OBJC_ROOT_CLASS = YES_ERROR;
				CLANG_WARN_RANGE_LOOP_ANALYSIS = YES;
				CLANG_WARN_STRICT_PROTOTYPES = YES;
				CLANG_WARN_SUSPICIOUS_MOVE = YES;
				CLANG_WARN_UNGUARDED_AVAILABILITY = YES_AGGRESSIVE;
				CLANG_WARN_UNREACHABLE_CODE = YES;
				CLANG_WARN__DUPLICATE_METHOD_MATCH = YES;
				COPY_PHASE_STRIP = NO;
				DEBUG_INFORMATION_FORMAT = dwarf;
				ENABLE_STRICT_OBJC_MSGSEND = YES;
				ENABLE_TESTABILITY = YES;
				GCC_C_LANGUAGE_STANDARD = gnu11;
				GCC_DYNAMIC_NO_PIC = NO;
				GCC_NO_COMMON_BLOCKS = YES;
				GCC_OPTIMIZATION_LEVEL = 0;
				GCC_PREPROCESSOR_DEFINITIONS = (
					"DEBUG=1",
					"$(inherited)",
				);
				GCC_WARN_64_TO_32_BIT_CONVERSION = YES;
				GCC_WARN_ABOUT_RETURN_TYPE = YES_ERROR;
				GCC_WARN_UNDECLARED_SELECTOR = YES;
				GCC_WARN_UNINITIALIZED_AUTOS = YES_AGGRESSIVE;
				GCC_WARN_UNUSED_FUNCTION = YES;
				GCC_WARN_UNUSED_VARIABLE = YES;
				IPHONEOS_DEPLOYMENT_TARGET = 13.5;
				MTL_ENABLE_DEBUG_INFO = INCLUDE_SOURCE;
				MTL_FAST_MATH = YES;
				ONLY_ACTIVE_ARCH = YES;
				SDKROOT = iphoneos;
				SWIFT_ACTIVE_COMPILATION_CONDITIONS = DEBUG;
				SWIFT_OPTIMIZATION_LEVEL = "-Onone";
			};
			name = Debug;
		};
		85D7596724570491008175F0 /* Release */ = {
			isa = XCBuildConfiguration;
			buildSettings = {
				ALWAYS_SEARCH_USER_PATHS = NO;
				CLANG_ANALYZER_LOCALIZABILITY_NONLOCALIZED = YES;
				CLANG_ANALYZER_NONNULL = YES;
				CLANG_ANALYZER_NUMBER_OBJECT_CONVERSION = YES_AGGRESSIVE;
				CLANG_CXX_LANGUAGE_STANDARD = "gnu++14";
				CLANG_CXX_LIBRARY = "libc++";
				CLANG_ENABLE_MODULES = YES;
				CLANG_ENABLE_OBJC_ARC = YES;
				CLANG_ENABLE_OBJC_WEAK = YES;
				CLANG_WARN_BLOCK_CAPTURE_AUTORELEASING = YES;
				CLANG_WARN_BOOL_CONVERSION = YES;
				CLANG_WARN_COMMA = YES;
				CLANG_WARN_CONSTANT_CONVERSION = YES;
				CLANG_WARN_DEPRECATED_OBJC_IMPLEMENTATIONS = YES;
				CLANG_WARN_DIRECT_OBJC_ISA_USAGE = YES_ERROR;
				CLANG_WARN_DOCUMENTATION_COMMENTS = YES;
				CLANG_WARN_EMPTY_BODY = YES;
				CLANG_WARN_ENUM_CONVERSION = YES;
				CLANG_WARN_INFINITE_RECURSION = YES;
				CLANG_WARN_INT_CONVERSION = YES;
				CLANG_WARN_NON_LITERAL_NULL_CONVERSION = YES;
				CLANG_WARN_OBJC_IMPLICIT_RETAIN_SELF = YES;
				CLANG_WARN_OBJC_LITERAL_CONVERSION = YES;
				CLANG_WARN_OBJC_ROOT_CLASS = YES_ERROR;
				CLANG_WARN_RANGE_LOOP_ANALYSIS = YES;
				CLANG_WARN_STRICT_PROTOTYPES = YES;
				CLANG_WARN_SUSPICIOUS_MOVE = YES;
				CLANG_WARN_UNGUARDED_AVAILABILITY = YES_AGGRESSIVE;
				CLANG_WARN_UNREACHABLE_CODE = YES;
				CLANG_WARN__DUPLICATE_METHOD_MATCH = YES;
				COPY_PHASE_STRIP = NO;
				DEBUG_INFORMATION_FORMAT = "dwarf-with-dsym";
				ENABLE_NS_ASSERTIONS = NO;
				ENABLE_STRICT_OBJC_MSGSEND = YES;
				GCC_C_LANGUAGE_STANDARD = gnu11;
				GCC_NO_COMMON_BLOCKS = YES;
				GCC_WARN_64_TO_32_BIT_CONVERSION = YES;
				GCC_WARN_ABOUT_RETURN_TYPE = YES_ERROR;
				GCC_WARN_UNDECLARED_SELECTOR = YES;
				GCC_WARN_UNINITIALIZED_AUTOS = YES_AGGRESSIVE;
				GCC_WARN_UNUSED_FUNCTION = YES;
				GCC_WARN_UNUSED_VARIABLE = YES;
				IPHONEOS_DEPLOYMENT_TARGET = 13.5;
				MTL_ENABLE_DEBUG_INFO = NO;
				MTL_FAST_MATH = YES;
				SDKROOT = iphoneos;
				SWIFT_COMPILATION_MODE = wholemodule;
				SWIFT_OPTIMIZATION_LEVEL = "-O";
				VALIDATE_PRODUCT = YES;
			};
			name = Release;
		};
		85D7596924570491008175F0 /* Debug */ = {
			isa = XCBuildConfiguration;
			buildSettings = {
				ASSETCATALOG_COMPILER_APPICON_NAME = AppIcon;
				CODE_SIGN_ENTITLEMENTS = "${PROJECT}/Resources/ENATest.entitlements";
				CODE_SIGN_IDENTITY = $IPHONE_APP_CODE_SIGN_IDENTITY;
				CODE_SIGN_STYLE = Manual;
				CURRENT_PROJECT_VERSION = 1;
				INFOPLIST_FILE = ENA/Resources/Info.plist;
				IPHONE_APP_CODE_SIGN_IDENTITY = "iPhone Developer";
				IPHONE_APP_DIST_PROF_SPECIFIER = "523TP53AQF/SAP CWA Test";
				LD_RUNPATH_SEARCH_PATHS = (
					"$(inherited)",
					"@executable_path/Frameworks",
				);
				MARKETING_VERSION = 0.5.0;
				PRODUCT_BUNDLE_IDENTIFIER = de.rki.coronawarnapp;
				PRODUCT_NAME = "$(TARGET_NAME)";
				PROVISIONING_PROFILE_SPECIFIER = $IPHONE_APP_DIST_PROF_SPECIFIER;
				SWIFT_VERSION = 5.0;
				TARGETED_DEVICE_FAMILY = 1;
			};
			name = Debug;
		};
		85D7596A24570491008175F0 /* Release */ = {
			isa = XCBuildConfiguration;
			buildSettings = {
				ASSETCATALOG_COMPILER_APPICON_NAME = AppIcon;
				CODE_SIGN_ENTITLEMENTS = "${PROJECT}/Resources/ENA.entitlements";
				CODE_SIGN_IDENTITY = $IPHONE_APP_CODE_SIGN_IDENTITY;
				CODE_SIGN_STYLE = Manual;
				CURRENT_PROJECT_VERSION = 1;
				INFOPLIST_FILE = ENA/Resources/Info.plist;
				IPHONE_APP_CODE_SIGN_IDENTITY = "iPhone Developer";
				IPHONE_APP_DIST_PROF_SPECIFIER = "523TP53AQF/SAP CWA Test";
				LD_RUNPATH_SEARCH_PATHS = (
					"$(inherited)",
					"@executable_path/Frameworks",
				);
				MARKETING_VERSION = 0.5.0;
				PRODUCT_BUNDLE_IDENTIFIER = de.rki.coronawarnapp;
				PRODUCT_NAME = "$(TARGET_NAME)";
				PROVISIONING_PROFILE_SPECIFIER = $IPHONE_APP_DIST_PROF_SPECIFIER;
				SWIFT_VERSION = 5.0;
				TARGETED_DEVICE_FAMILY = 1;
			};
			name = Release;
		};
		85D7596C24570491008175F0 /* Debug */ = {
			isa = XCBuildConfiguration;
			buildSettings = {
				ALWAYS_EMBED_SWIFT_STANDARD_LIBRARIES = YES;
				BUNDLE_LOADER = "$(TEST_HOST)";
				CODE_SIGN_STYLE = Automatic;
				DEVELOPMENT_TEAM = 523TP53AQF;
				INFOPLIST_FILE = ENATests/Info.plist;
				IPHONEOS_DEPLOYMENT_TARGET = 13.5;
				LD_RUNPATH_SEARCH_PATHS = (
					"$(inherited)",
					"@executable_path/Frameworks",
					"@loader_path/Frameworks",
				);
				PRODUCT_BUNDLE_IDENTIFIER = com.sap.ux.ENATests;
				PRODUCT_NAME = "$(TARGET_NAME)";
				SWIFT_VERSION = 5.0;
				TARGETED_DEVICE_FAMILY = "1,2";
				TEST_HOST = "$(BUILT_PRODUCTS_DIR)/ENA.app/ENA";
			};
			name = Debug;
		};
		85D7596D24570491008175F0 /* Release */ = {
			isa = XCBuildConfiguration;
			buildSettings = {
				ALWAYS_EMBED_SWIFT_STANDARD_LIBRARIES = YES;
				BUNDLE_LOADER = "$(TEST_HOST)";
				CODE_SIGN_STYLE = Automatic;
				DEVELOPMENT_TEAM = 523TP53AQF;
				INFOPLIST_FILE = ENATests/Info.plist;
				IPHONEOS_DEPLOYMENT_TARGET = 13.5;
				LD_RUNPATH_SEARCH_PATHS = (
					"$(inherited)",
					"@executable_path/Frameworks",
					"@loader_path/Frameworks",
				);
				PRODUCT_BUNDLE_IDENTIFIER = com.sap.ux.ENATests;
				PRODUCT_NAME = "$(TARGET_NAME)";
				SWIFT_VERSION = 5.0;
				TARGETED_DEVICE_FAMILY = "1,2";
				TEST_HOST = "$(BUILT_PRODUCTS_DIR)/ENA.app/ENA";
			};
			name = Release;
		};
		85D7596F24570491008175F0 /* Debug */ = {
			isa = XCBuildConfiguration;
			buildSettings = {
				ALWAYS_EMBED_SWIFT_STANDARD_LIBRARIES = YES;
				CODE_SIGN_STYLE = Automatic;
				DEVELOPMENT_TEAM = 523TP53AQF;
				INFOPLIST_FILE = ENAUITests/Info.plist;
				LD_RUNPATH_SEARCH_PATHS = (
					"$(inherited)",
					"@executable_path/Frameworks",
					"@loader_path/Frameworks",
				);
				PRODUCT_BUNDLE_IDENTIFIER = com.sap.ux.ENAUITests;
				PRODUCT_NAME = "$(TARGET_NAME)";
				PROVISIONING_PROFILE_SPECIFIER = "";
				"PROVISIONING_PROFILE_SPECIFIER[sdk=macosx*]" = "";
				SWIFT_VERSION = 5.0;
				TARGETED_DEVICE_FAMILY = "1,2";
				TEST_TARGET_NAME = ENA;
			};
			name = Debug;
		};
		85D7597024570491008175F0 /* Release */ = {
			isa = XCBuildConfiguration;
			buildSettings = {
				ALWAYS_EMBED_SWIFT_STANDARD_LIBRARIES = YES;
				CODE_SIGN_STYLE = Automatic;
				DEVELOPMENT_TEAM = 523TP53AQF;
				INFOPLIST_FILE = ENAUITests/Info.plist;
				LD_RUNPATH_SEARCH_PATHS = (
					"$(inherited)",
					"@executable_path/Frameworks",
					"@loader_path/Frameworks",
				);
				PRODUCT_BUNDLE_IDENTIFIER = com.sap.ux.ENAUITests;
				PRODUCT_NAME = "$(TARGET_NAME)";
				PROVISIONING_PROFILE_SPECIFIER = "";
				"PROVISIONING_PROFILE_SPECIFIER[sdk=macosx*]" = "";
				SWIFT_VERSION = 5.0;
				TARGETED_DEVICE_FAMILY = "1,2";
				TEST_TARGET_NAME = ENA;
			};
			name = Release;
		};
		CD7F5C6E2466ED8F00D3D03C /* ReleaseAppStore */ = {
			isa = XCBuildConfiguration;
			buildSettings = {
				ALWAYS_SEARCH_USER_PATHS = NO;
				CLANG_ANALYZER_LOCALIZABILITY_NONLOCALIZED = YES;
				CLANG_ANALYZER_NONNULL = YES;
				CLANG_ANALYZER_NUMBER_OBJECT_CONVERSION = YES_AGGRESSIVE;
				CLANG_CXX_LANGUAGE_STANDARD = "gnu++14";
				CLANG_CXX_LIBRARY = "libc++";
				CLANG_ENABLE_MODULES = YES;
				CLANG_ENABLE_OBJC_ARC = YES;
				CLANG_ENABLE_OBJC_WEAK = YES;
				CLANG_WARN_BLOCK_CAPTURE_AUTORELEASING = YES;
				CLANG_WARN_BOOL_CONVERSION = YES;
				CLANG_WARN_COMMA = YES;
				CLANG_WARN_CONSTANT_CONVERSION = YES;
				CLANG_WARN_DEPRECATED_OBJC_IMPLEMENTATIONS = YES;
				CLANG_WARN_DIRECT_OBJC_ISA_USAGE = YES_ERROR;
				CLANG_WARN_DOCUMENTATION_COMMENTS = YES;
				CLANG_WARN_EMPTY_BODY = YES;
				CLANG_WARN_ENUM_CONVERSION = YES;
				CLANG_WARN_INFINITE_RECURSION = YES;
				CLANG_WARN_INT_CONVERSION = YES;
				CLANG_WARN_NON_LITERAL_NULL_CONVERSION = YES;
				CLANG_WARN_OBJC_IMPLICIT_RETAIN_SELF = YES;
				CLANG_WARN_OBJC_LITERAL_CONVERSION = YES;
				CLANG_WARN_OBJC_ROOT_CLASS = YES_ERROR;
				CLANG_WARN_RANGE_LOOP_ANALYSIS = YES;
				CLANG_WARN_STRICT_PROTOTYPES = YES;
				CLANG_WARN_SUSPICIOUS_MOVE = YES;
				CLANG_WARN_UNGUARDED_AVAILABILITY = YES_AGGRESSIVE;
				CLANG_WARN_UNREACHABLE_CODE = YES;
				CLANG_WARN__DUPLICATE_METHOD_MATCH = YES;
				COPY_PHASE_STRIP = NO;
				DEBUG_INFORMATION_FORMAT = "dwarf-with-dsym";
				ENABLE_NS_ASSERTIONS = NO;
				ENABLE_STRICT_OBJC_MSGSEND = YES;
				GCC_C_LANGUAGE_STANDARD = gnu11;
				GCC_NO_COMMON_BLOCKS = YES;
				GCC_WARN_64_TO_32_BIT_CONVERSION = YES;
				GCC_WARN_ABOUT_RETURN_TYPE = YES_ERROR;
				GCC_WARN_UNDECLARED_SELECTOR = YES;
				GCC_WARN_UNINITIALIZED_AUTOS = YES_AGGRESSIVE;
				GCC_WARN_UNUSED_FUNCTION = YES;
				GCC_WARN_UNUSED_VARIABLE = YES;
				IPHONEOS_DEPLOYMENT_TARGET = 13.5;
				MTL_ENABLE_DEBUG_INFO = NO;
				MTL_FAST_MATH = YES;
				SDKROOT = iphoneos;
				SWIFT_ACTIVE_COMPILATION_CONDITIONS = APP_STORE;
				SWIFT_COMPILATION_MODE = wholemodule;
				SWIFT_OPTIMIZATION_LEVEL = "-O";
				VALIDATE_PRODUCT = YES;
			};
			name = ReleaseAppStore;
		};
		CD7F5C6F2466ED8F00D3D03C /* ReleaseAppStore */ = {
			isa = XCBuildConfiguration;
			buildSettings = {
				ASSETCATALOG_COMPILER_APPICON_NAME = AppIcon;
				CODE_SIGN_ENTITLEMENTS = "${PROJECT}/Resources/ENA.entitlements";
				CODE_SIGN_IDENTITY = $IPHONE_APP_CODE_SIGN_IDENTITY;
				CODE_SIGN_STYLE = Manual;
				CURRENT_PROJECT_VERSION = 1;
				INFOPLIST_FILE = ENA/Resources/Info.plist;
				IPHONE_APP_CODE_SIGN_IDENTITY = "iPhone Developer";
				IPHONE_APP_DIST_PROF_SPECIFIER = "523TP53AQF/SAP CWA Test";
				LD_RUNPATH_SEARCH_PATHS = (
					"$(inherited)",
					"@executable_path/Frameworks",
				);
				MARKETING_VERSION = 0.5.0;
				PRODUCT_BUNDLE_IDENTIFIER = de.rki.coronawarnapp;
				PRODUCT_NAME = "$(TARGET_NAME)";
				PROVISIONING_PROFILE_SPECIFIER = $IPHONE_APP_DIST_PROF_SPECIFIER;
				SWIFT_VERSION = 5.0;
				TARGETED_DEVICE_FAMILY = 1;
			};
			name = ReleaseAppStore;
		};
		CD7F5C702466ED8F00D3D03C /* ReleaseAppStore */ = {
			isa = XCBuildConfiguration;
			buildSettings = {
				ALWAYS_EMBED_SWIFT_STANDARD_LIBRARIES = YES;
				BUNDLE_LOADER = "$(TEST_HOST)";
				CODE_SIGN_STYLE = Automatic;
				DEVELOPMENT_TEAM = 523TP53AQF;
				INFOPLIST_FILE = ENATests/Info.plist;
				IPHONEOS_DEPLOYMENT_TARGET = 13.5;
				LD_RUNPATH_SEARCH_PATHS = (
					"$(inherited)",
					"@executable_path/Frameworks",
					"@loader_path/Frameworks",
				);
				PRODUCT_BUNDLE_IDENTIFIER = com.sap.ux.ENATests;
				PRODUCT_NAME = "$(TARGET_NAME)";
				SWIFT_VERSION = 5.0;
				TARGETED_DEVICE_FAMILY = "1,2";
				TEST_HOST = "$(BUILT_PRODUCTS_DIR)/ENA.app/ENA";
			};
			name = ReleaseAppStore;
		};
		CD7F5C712466ED8F00D3D03C /* ReleaseAppStore */ = {
			isa = XCBuildConfiguration;
			buildSettings = {
				ALWAYS_EMBED_SWIFT_STANDARD_LIBRARIES = YES;
				CODE_SIGN_STYLE = Automatic;
				DEVELOPMENT_TEAM = 523TP53AQF;
				INFOPLIST_FILE = ENAUITests/Info.plist;
				LD_RUNPATH_SEARCH_PATHS = (
					"$(inherited)",
					"@executable_path/Frameworks",
					"@loader_path/Frameworks",
				);
				PRODUCT_BUNDLE_IDENTIFIER = com.sap.ux.ENAUITests;
				PRODUCT_NAME = "$(TARGET_NAME)";
				PROVISIONING_PROFILE_SPECIFIER = "";
				"PROVISIONING_PROFILE_SPECIFIER[sdk=macosx*]" = "";
				SWIFT_VERSION = 5.0;
				TARGETED_DEVICE_FAMILY = "1,2";
				TEST_TARGET_NAME = ENA;
			};
			name = ReleaseAppStore;
		};
/* End XCBuildConfiguration section */

/* Begin XCConfigurationList section */
		85D759362457048F008175F0 /* Build configuration list for PBXProject "ENA" */ = {
			isa = XCConfigurationList;
			buildConfigurations = (
				85D7596624570491008175F0 /* Debug */,
				85D7596724570491008175F0 /* Release */,
				CD7F5C6E2466ED8F00D3D03C /* ReleaseAppStore */,
			);
			defaultConfigurationIsVisible = 0;
			defaultConfigurationName = Release;
		};
		85D7596824570491008175F0 /* Build configuration list for PBXNativeTarget "ENA" */ = {
			isa = XCConfigurationList;
			buildConfigurations = (
				85D7596924570491008175F0 /* Debug */,
				85D7596A24570491008175F0 /* Release */,
				CD7F5C6F2466ED8F00D3D03C /* ReleaseAppStore */,
			);
			defaultConfigurationIsVisible = 0;
			defaultConfigurationName = Release;
		};
		85D7596B24570491008175F0 /* Build configuration list for PBXNativeTarget "ENATests" */ = {
			isa = XCConfigurationList;
			buildConfigurations = (
				85D7596C24570491008175F0 /* Debug */,
				85D7596D24570491008175F0 /* Release */,
				CD7F5C702466ED8F00D3D03C /* ReleaseAppStore */,
			);
			defaultConfigurationIsVisible = 0;
			defaultConfigurationName = Release;
		};
		85D7596E24570491008175F0 /* Build configuration list for PBXNativeTarget "ENAUITests" */ = {
			isa = XCConfigurationList;
			buildConfigurations = (
				85D7596F24570491008175F0 /* Debug */,
				85D7597024570491008175F0 /* Release */,
				CD7F5C712466ED8F00D3D03C /* ReleaseAppStore */,
			);
			defaultConfigurationIsVisible = 0;
			defaultConfigurationName = Release;
		};
/* End XCConfigurationList section */

/* Begin XCRemoteSwiftPackageReference section */
		01A15801247000D6008BA581 /* XCRemoteSwiftPackageReference "fmdb" */ = {
			isa = XCRemoteSwiftPackageReference;
			repositoryURL = "https://github.com/ccgus/fmdb";
			requirement = {
				kind = upToNextMajorVersion;
				minimumVersion = 2.7.7;
			};
		};
		B10FB02E246036F3004CA11E /* XCRemoteSwiftPackageReference "swift-protobuf" */ = {
			isa = XCRemoteSwiftPackageReference;
			repositoryURL = "https://github.com/apple/swift-protobuf.git";
			requirement = {
				kind = upToNextMajorVersion;
				minimumVersion = 1.8.0;
			};
		};
		CD99A3C32461558200BF12AF /* XCRemoteSwiftPackageReference "CocoaLumberjack" */ = {
			isa = XCRemoteSwiftPackageReference;
			repositoryURL = "https://github.com/CocoaLumberjack/CocoaLumberjack.git";
			requirement = {
				kind = upToNextMajorVersion;
				minimumVersion = 3.6.1;
			};
		};
/* End XCRemoteSwiftPackageReference section */

/* Begin XCSwiftPackageProductDependency section */
		01A15802247000D6008BA581 /* FMDB */ = {
			isa = XCSwiftPackageProductDependency;
			package = 01A15801247000D6008BA581 /* XCRemoteSwiftPackageReference "fmdb" */;
			productName = FMDB;
		};
		B10FB02F246036F3004CA11E /* SwiftProtobuf */ = {
			isa = XCSwiftPackageProductDependency;
			package = B10FB02E246036F3004CA11E /* XCRemoteSwiftPackageReference "swift-protobuf" */;
			productName = SwiftProtobuf;
		};
		CD99A3C42461558200BF12AF /* CocoaLumberjackSwift */ = {
			isa = XCSwiftPackageProductDependency;
			package = CD99A3C32461558200BF12AF /* XCRemoteSwiftPackageReference "CocoaLumberjack" */;
			productName = CocoaLumberjackSwift;
		};
/* End XCSwiftPackageProductDependency section */
	};
	rootObject = 85D759332457048F008175F0 /* Project object */;
}<|MERGE_RESOLUTION|>--- conflicted
+++ resolved
@@ -33,13 +33,10 @@
 		014D0E472474339A005A92DF /* risk_level.pb.swift in Sources */ = {isa = PBXBuildFile; fileRef = 014D0E312474339A005A92DF /* risk_level.pb.swift */; };
 		014D0E482474339A005A92DF /* risk_level.pb.swift in Sources */ = {isa = PBXBuildFile; fileRef = 014D0E312474339A005A92DF /* risk_level.pb.swift */; };
 		014D0E492474339A005A92DF /* risk_level.pb.swift in Sources */ = {isa = PBXBuildFile; fileRef = 014D0E312474339A005A92DF /* risk_level.pb.swift */; };
-<<<<<<< HEAD
 		0158112A245B0B28001B38B2 /* ExposureDetectionViewController.swift in Sources */ = {isa = PBXBuildFile; fileRef = 01581129245B0B28001B38B2 /* ExposureDetectionViewController.swift */; };
 		01790A402475724400311407 /* PayloadStoreTests.swift in Sources */ = {isa = PBXBuildFile; fileRef = 01FB88BF24751F4900A6EB83 /* PayloadStoreTests.swift */; };
 		01A15803247000D6008BA581 /* FMDB in Frameworks */ = {isa = PBXBuildFile; productRef = 01A15802247000D6008BA581 /* FMDB */; };
 		01A158052470042A008BA581 /* PayloadStore.swift in Sources */ = {isa = PBXBuildFile; fileRef = 01A158042470042A008BA581 /* PayloadStore.swift */; };
-=======
->>>>>>> d2ab78d2
 		01DC23242462DF78001B727C /* ExposureSubmissionViewController.swift in Sources */ = {isa = PBXBuildFile; fileRef = CD99A399245B22B700BF12AF /* ExposureSubmissionViewController.swift */; };
 		01DC23252462DFD0001B727C /* ExposureSubmission.storyboard in Resources */ = {isa = PBXBuildFile; fileRef = CD99A39C245B22EE00BF12AF /* ExposureSubmission.storyboard */; };
 		130CB19C246D92F800ADE602 /* ENAUITestsOnboarding.swift in Sources */ = {isa = PBXBuildFile; fileRef = 130CB19B246D92F800ADE602 /* ENAUITestsOnboarding.swift */; };
